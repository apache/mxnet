/*
 * Licensed to the Apache Software Foundation (ASF) under one
 * or more contributor license agreements.  See the NOTICE file
 * distributed with this work for additional information
 * regarding copyright ownership.  The ASF licenses this file
 * to you under the Apache License, Version 2.0 (the
 * "License"); you may not use this file except in compliance
 * with the License.  You may obtain a copy of the License at
 *
 *   http://www.apache.org/licenses/LICENSE-2.0
 *
 * Unless required by applicable law or agreed to in writing,
 * software distributed under the License is distributed on an
 * "AS IS" BASIS, WITHOUT WARRANTIES OR CONDITIONS OF ANY
 * KIND, either express or implied.  See the License for the
 * specific language governing permissions and limitations
 * under the License.
 */

/*!
 * Copyright (c) 2019 by Contributors
 * \file lib_api.h
 * \brief APIs to interact with libraries
 * This API specifies function prototypes to
 * register custom ops for library authors
 */

#ifndef MXNET_LIB_API_H_
#define MXNET_LIB_API_H_

#include <stdint.h>
#include <stdlib.h>
#include <string.h>
#include <vector>
#include <map>
#include <unordered_map>
#include <string>
#include <iostream>
#include <utility>
#include <stdexcept>

<<<<<<< HEAD
/* Make sure to update the version number everytime you make changes */
=======
>>>>>>> f7c43234
#define MX_LIBRARY_VERSION 4

/*!
 * \brief For loading multiple custom op libraries in Linux, exporting same symbol multiple
 * times may lead to undefined behaviour, so we need to set symbol visibility to hidden
 * see https://labjack.com/news/simple-cpp-symbol-visibility-demo for details
 */
#if defined(_WIN32) || defined(_WIN64) || defined(__WINDOWS__)
  #define PRIVATE_SYMBOL
#else
  #define PRIVATE_SYMBOL  __attribute__ ((visibility ("hidden")))
#endif

/*
 * Import from DLPack https://github.com/dmlc/dlpack/blob/master/include/dlpack/dlpack.h
 */
#ifndef DLPACK_VERSION
#ifdef __cplusplus
#define DLPACK_EXTERN_C extern "C"
#else
#define DLPACK_EXTERN_C
#endif

/*! \brief The current version of dlpack */
#define DLPACK_VERSION 020

/*! \brief DLPACK_DLL prefix for windows */
#ifdef _WIN32
#ifdef DLPACK_EXPORTS
#define DLPACK_DLL __declspec(dllexport)
#else
#define DLPACK_DLL __declspec(dllimport)
#endif
#else
#define DLPACK_DLL
#endif

#include <stdint.h>
#include <stddef.h>

#ifdef __cplusplus
extern "C" {
  #endif
  /*!
   * \brief The device type in DLContext.
   */
  typedef enum {
    /*! \brief CPU device */
    kDLCPU = 1,
    /*! \brief CUDA GPU device */
    kDLGPU = 2,
    /*!
     * \brief Pinned CUDA GPU device by cudaMallocHost
     * \note kDLCPUPinned = kDLCPU | kDLGPU
     */
    kDLCPUPinned = 3,
    /*! \brief OpenCL devices. */
    kDLOpenCL = 4,
    /*! \brief Vulkan buffer for next generation graphics. */
    kDLVulkan = 7,
    /*! \brief Metal for Apple GPU. */
    kDLMetal = 8,
    /*! \brief Verilog simulator buffer */
    kDLVPI = 9,
    /*! \brief ROCm GPUs for AMD GPUs */
    kDLROCM = 10,
    /*!
     * \brief Reserved extension device type,
     * used for quickly test extension device
     * The semantics can differ depending on the implementation.
     */
    kDLExtDev = 12,
  } DLDeviceType;

  /*!
   * \brief A Device context for Tensor and operator.
   */
  typedef struct {
    /*! \brief The device type used in the device. */
    DLDeviceType device_type;
    /*! \brief The device index */
    int device_id;
  } DLContext;

  /*!
   * \brief The type code options DLDataType.
   */
  typedef enum {
    kDLInt = 0U,
    kDLUInt = 1U,
    kDLFloat = 2U,
  } DLDataTypeCode;

  /*!
   * \brief The data type the tensor can hold.
   *
   *  Examples
   *   - float: type_code = 2, bits = 32, lanes=1
   *   - float4(vectorized 4 float): type_code = 2, bits = 32, lanes=4
   *   - int8: type_code = 0, bits = 8, lanes=1
   */
  typedef struct {
    /*!
     * \brief Type code of base types.
     * We keep it uint8_t instead of DLDataTypeCode for minimal memory
     * footprint, but the value should be one of DLDataTypeCode enum values.
     * */
    uint8_t code;
    /*!
     * \brief Number of bits, common choices are 8, 16, 32.
     */
    uint8_t bits;
    /*! \brief Number of lanes in the type, used for vector types. */
    uint16_t lanes;
  } DLDataType;

  /*!
   * \brief Plain C Tensor object, does not manage memory.
   */
  typedef struct {
    /*!
     * \brief The opaque data pointer points to the allocated data. This will be
     * CUDA device pointer or cl_mem handle in OpenCL. This pointer is always
     * aligns to 256 bytes as in CUDA.
     *
     * For given DLTensor, the size of memory required to store the contents of
     * data is calculated as follows:
     *
     * \code{.c}
     * static inline size_t GetDataSize(const DLTensor* t) {
     *   size_t size = 1;
     *   for (tvm_index_t i = 0; i < t->ndim; ++i) {
     *     size *= t->shape[i];
     *   }
     *   size *= (t->dtype.bits * t->dtype.lanes + 7) / 8;
     *   return size;
     * }
     * \endcode
     */
    void* data;
    /*! \brief The device context of the tensor */
    DLContext ctx;
    /*! \brief Number of dimensions */
    int ndim;
    /*! \brief The data type of the pointer*/
    DLDataType dtype;
    /*! \brief The shape of the tensor */
    int64_t* shape;
    /*!
     * \brief strides of the tensor (in number of elements, not bytes)
     *  can be nullptr, indicating tensor is compact and row-majored.
     */
    int64_t* strides;
    /*! \brief The offset in bytes to the beginning pointer to data */
    uint64_t byte_offset;
  } DLTensor;
#ifdef __cplusplus
}  // DLPACK_EXTERN_C
#endif
#endif

/*!
 * \brief Tensor data type, consistent with mshadow data type
 */
enum MXDType {
  kFloat32 = 0,
  kFloat64 = 1,
  kFloat16 = 2,
  kUint8 = 3,
  kInt32 = 4,
  kInt8  = 5,
  kInt64 = 6,
  kUNSET = 100,
};

/*!
 * \brief Context info passing from MXNet OpContext
 * dev_type is string repr of supported context, currently only "cpu" and "gpu"
 * dev_id is the device index where the tensor locates
 */
typedef struct {
  std::string dev_type;
  int dev_id;
} MXContext;

enum MXReturnValue {
  MX_FAIL = 0,
  MX_SUCCESS = 1,
};

/*!
 * \brief Tensor data structure used by custom operator
 */
struct MXTensor {
  MXTensor() : data_ptr(nullptr), dtype(kUNSET), verID(0) {}
  MXTensor(const MXTensor& oth) : data_ptr(oth.data_ptr), shape(oth.shape),
    dtype(oth.dtype), verID(oth.verID), ctx(oth.ctx) {
    setDLTensor();
  }
  MXTensor(void *data_ptr, const std::vector<int64_t> &shape, MXDType dtype,
           size_t vID, MXContext mx_ctx)
  : data_ptr(data_ptr), shape(shape), dtype(dtype), verID(vID), ctx(mx_ctx) {
    setDLTensor();
  }

  /*! \brief populate internal tensor fields */
  void setTensor(void *dptr, MXDType type, const int64_t* dims, int ndims,
                 size_t vID, MXContext mx_ctx) {
    data_ptr = dptr; dtype = type; verID = vID; ctx = mx_ctx;
    shape.clear();
    for (int j = 0; j < ndims; j++) {
      shape.push_back(dims[j]);
    }
    setDLTensor();
  }

  /*! \brief populate DLTensor fields */
  void setDLTensor() {
    dltensor.data = data_ptr;
    dltensor.ndim = shape.size();
    dltensor.shape = const_cast<int64_t*>(shape.data());
    dltensor.strides = nullptr;
    dltensor.byte_offset = 0;
    dltensor.dtype.lanes = 1;
    dltensor.ctx.device_id = ctx.dev_id;
    if (ctx.dev_type == "cpu")
      dltensor.ctx.device_type = kDLCPU;
    else if (ctx.dev_type == "gpu")
      dltensor.ctx.device_type = kDLGPU;
    else if (ctx.dev_type == "opencl")
      dltensor.ctx.device_type = kDLOpenCL;
    else if (ctx.dev_type == "vulcan")
      dltensor.ctx.device_type = kDLVulkan;
    else if (ctx.dev_type == "metal")
      dltensor.ctx.device_type = kDLMetal;
    else if (ctx.dev_type == "vpi")
      dltensor.ctx.device_type = kDLVPI;
    else if (ctx.dev_type == "rocm")
      dltensor.ctx.device_type = kDLROCM;
    else
      dltensor.ctx.device_type = kDLExtDev;
    switch (dtype) {
    case kFloat32:
      dltensor.dtype.code = kDLFloat;
      dltensor.dtype.bits = 32;
      break;
    case kFloat64:
      dltensor.dtype.code = kDLFloat;
      dltensor.dtype.bits = 64;
      break;
    case kFloat16:
      dltensor.dtype.code = kDLFloat;
      dltensor.dtype.bits = 16;
      break;
    case kUint8:
      dltensor.dtype.code = kDLUInt;
      dltensor.dtype.bits = 8;
      break;
    case kInt32:
      dltensor.dtype.code = kDLInt;
      dltensor.dtype.bits = 32;
      break;
    case kInt8:
      dltensor.dtype.code = kDLInt;
      dltensor.dtype.bits = 8;
      break;
    case kInt64:
      dltensor.dtype.code = kDLInt;
      dltensor.dtype.bits = 64;
      break;
    default:
      dltensor.dtype.code = 0;
      dltensor.dtype.bits = 0;
      throw std::runtime_error("Error! Invalid dtype flag: "
                               + std::to_string(static_cast<int>(dtype))
                               + " when constructing MXTensor");
    }
  }

  /*! \brief helper function to cast data pointer */
  template<typename data_type>
  inline data_type* data() {
    return reinterpret_cast<data_type*>(data_ptr);
  }

  /*! \brief helper function to get data size */
  inline int64_t size() {
    int64_t size = 1;
    for (unsigned int i = 0; i < shape.size(); i++) {
      size *= shape[i];
    }
    return size;
  }

  /*! \brief helper function to compare two MXTensors */
  inline bool isSame(const MXTensor &oth) const {
    return data_ptr == oth.data_ptr &&
           dtype == oth.dtype &&
           verID == oth.verID &&
           ctx.dev_type == oth.ctx.dev_type &&
           ctx.dev_id == oth.ctx.dev_id &&
           shape == oth.shape;
  }

  // data is flatten 1D repr of tensor, elements are in continuous memory
  // user can access each element using the shape of tensor
  void *data_ptr;

  // shape is in [2,3,4] format to represent high-dim tensor
  std::vector<int64_t> shape;

  // type can only be MXDType enum types
  MXDType dtype;

  // version number updated if the tensor has changed since the last use by custom op
  size_t verID;

  // context of MXTensor representing which device the tensor data is located
  MXContext ctx;

  // corresponding DLTensor repr of MXTensor
  // easy way to reuse functions taking DLTensor
  DLTensor dltensor;
};

/*! \brief resource malloc function to allocate memory inside Forward/Backward functions */
typedef void* (*xpu_malloc_t)(void*, int);

#if defined(__NVCC__)
  typedef cudaStream_t mx_stream_t;
#else
  typedef void* mx_stream_t;
#endif

/*! \brief union to hold random number generator return type from MXNet */
union RandRetType {
    int32_t i;
    int64_t l;
    double d;
};

/*! \brief enum to hold random number generator call types from MXNet */
enum RandGenType {RAND_INT, RAND_INT64, RAND_UNIFORM, RAND_NORMAL};

/*! \brief function to call MXNet backend random number generator */
typedef RandRetType (*rng_caller_t)(void*, RandGenType, int);

/*!
 * \brief provide resource APIs memory allocation mechanism to Forward/Backward functions
 */
class OpResource {
 public:
  OpResource(xpu_malloc_t cpu_malloc_fp, void* cpu_alloc_fp,
             xpu_malloc_t gpu_malloc_fp, void* gpu_alloc_fp, void* stream,
             rng_caller_t rng_caller_nocap, void* rng_caller)
    : cpu_malloc(cpu_malloc_fp), gpu_malloc(gpu_malloc_fp),
      cpu_alloc(cpu_alloc_fp), gpu_alloc(gpu_alloc_fp), cuda_stream(stream),
      rng_caller_nocap(rng_caller_nocap), rng_caller(rng_caller) {}

  /*! \brief allocate cpu memory controlled by MXNet */
  void* alloc_cpu(int size) {
    return cpu_malloc(cpu_alloc, size);
  }

  /*! \brief allocate gpu memory controlled by MXNet */
  void* alloc_gpu(int size) {
    return gpu_malloc(gpu_alloc, size);
  }

  /*! \brief return the cuda stream object with correct type */
  mx_stream_t get_cuda_stream() {
    return static_cast<mx_stream_t>(cuda_stream);
  }

  int32_t get_randint(int seed = 1) {
    RandRetType ret = rng_caller_nocap(rng_caller, RAND_INT, seed);
    return ret.i;
  }

  int64_t get_randint64(int seed = 1) {
    RandRetType ret = rng_caller_nocap(rng_caller, RAND_INT64, seed);
    return ret.l;
  }

  double get_rand_uniform(int seed = 1) {
    RandRetType ret = rng_caller_nocap(rng_caller, RAND_UNIFORM, seed);
    return ret.d;
  }

  double get_rand_normal(int seed = 1) {
    RandRetType ret = rng_caller_nocap(rng_caller, RAND_NORMAL, seed);
    return ret.d;
  }

 private:
  /*! \brief allocation lambda function */
  xpu_malloc_t cpu_malloc, gpu_malloc;
  /*! \brief lambda function to return allocated memory handle */
  void *cpu_alloc, *gpu_alloc;
  /*! \brief cuda stream passed from MXNet */
  void *cuda_stream;
  /*! \brief RNG lambda function wrapper */
  rng_caller_t rng_caller_nocap;
  /*! \brief lambda function to return random number */
  void* rng_caller;
};

/*!
 * \brief Json utility to parse serialized subgraph symbol
 */
/*! \brief Macro to help passing serialized subgraph through attribute dict */
#define MX_STR_SUBGRAPH_SYM_JSON "subgraph_sym_json"
#define MX_STR_DTYPE "__dtype__"
#define MX_STR_SHAPE "__shape__"

/* \brief get shape value from list of shapes string
 * format: [[1]] or [[1],[2]]
 */
std::string getShapeAt(const std::string& shape, unsigned index) {
  int idx = 1;  // start at 1 to skip the first square bracket [
  // find the beginning of the output shape for the particular output index
  for (unsigned x=0; x < index; x++)
    idx = shape.find("[", idx+1);
  int stop = shape.find("]", idx);  // find stop index for this output shape
  // add this shape to the list
  return shape.substr(idx, stop-idx+1);
}

/* \brief get dtype value from list of dtypes string
 * format: [1] or [1,2]
 */
std::string getDtypeAt(const std::string& dtype, unsigned index) {
  // find the beginning of the output dtype for the particular output index
  int idx = 0;
  for (unsigned x=0; x < index; x++)
    idx = dtype.find(",", idx+1);
  int stop = dtype.find(",", idx+1);  // find stop index for this output dtype
  if (stop == -1) stop = dtype.find("]", idx+1);
  return dtype.substr(idx+1, stop-idx-1);
}

/*! \brief Types of JSON objects */
enum JsonType {ERR, STR, NUM, LIST, MAP};

/*! \brief definition of JSON objects */
struct JsonVal {
  JsonVal() : type(ERR), num(-1), str("") {}  // default constructor
  // construct a JSON object by type
  explicit JsonVal(JsonType t) : type(t), num(-1), str("") {}
  // construct a string JSON object
  explicit JsonVal(std::string s) : type(STR), num(-1), str(s) {}
  // construct a number JSON object
  explicit JsonVal(int n) : type(NUM), num(n), str(std::to_string(n)) {}
  // complex constructor
  JsonVal(JsonType t, int n, std::string s) : type(t), num(n), str(s) {}
  bool operator<(const JsonVal &o) const {
    // for string JSON objects compare the string
    if (type == STR) return type == o.type && str < o.str;
    // for number JSON objects compare the number
    if (type == NUM) return type == o.type && num < o.num;
    // for list JSON objects, compare the size of list, and then each object in the list
    if (type == LIST) {
      if (list.size() != o.list.size()) return false;
      for (unsigned int i=0; i< list.size(); i++)
        if (list[i] < o.list[i])
          return false;  // if we find an object that doesnt match return
      return true;  // all objects in lists matched
    }
    // for map JSON objects, compare the size of map, and then each key/value in the maps
    if (type == MAP) {
      if (map.size() != o.map.size()) return false;
      for (auto &item : map) {
        // if one map is missing a key in another return
        if (o.map.find(item.first) == o.map.end()) return false;
        if (item.second < o.map.at(item.first)) return false;
      }
      return true;
    }
    return type < o.type;
  }
  JsonType type;
  int num;
  std::string str;
  std::vector<JsonVal> list;
  std::map<JsonVal, JsonVal> map;
};

/*! \brief functions used for parsing JSON */
struct JsonParser {
  JsonVal parse_to_json(std::string json) {
    unsigned int idx = 0;
    return parse(json, &idx);
  }
  void print_json_val(JsonVal val) {
    std::cout << json_val_string(val) << std::endl;
  }
  // debug function to convert a JSON object to a string
  std::string json_val_string(const JsonVal &val) {
    std::string ret;
    switch (val.type) {
    case ERR:
      ret = "json(Error)";
      break;
    case STR:
      ret = "json(STR:" + val.str + ")";
      break;
    case NUM:
      ret = "json(INT:" + val.str + ")";
      break;
    case LIST:
      ret = "json(LIST:[";
      for (auto &item : val.list)
        ret += json_val_string(item) + ",";
      ret += "])";
      break;
    case MAP:
      ret = "json(MAP:{";
      for (auto &item : val.map)
        ret += json_val_string(item.first) + " : " + json_val_string(item.second) + ",";
      ret += "})";
      break;
    }
    return ret;
  }
  // parse a string JSON object
  JsonVal parse_string(std::string json, unsigned int* idx) {
    JsonVal ret(STR);
    while (*idx < json.size()) {
      if (json[*idx] == '"') {
        ++(*idx);
        return ret;
      } else {
        ret.str += json[*idx];
        ++(*idx);
      }
    }
    std::cout << "Error! Unable to parse string" << std::endl;
    return JsonVal();
  }
  // parse a number JSON object
  JsonVal parse_num(std::string json, unsigned int* idx) {
    JsonVal ret(NUM);
    while (*idx < json.size()) {
      if (json[*idx] >= '0' && json[*idx] <= '9') {
        ret.str += json[*idx];
        ++(*idx);
      } else {
        break;
      }
    }
    ret.num = std::stoi(ret.str);
    return ret;
  }
  // parse a list of JSON objects
  JsonVal parse_list(std::string json, unsigned int* idx) {
    JsonVal ret(LIST);
    while (*idx < json.size()) {
      if (json[*idx] == ']') {
        ++(*idx);
        return ret;
      } else {
        JsonVal item = parse(json, idx);
        if (item.type != ERR)
          ret.list.push_back(item);
      }
    }
    std::cout << "Error! Unable to parse list" << std::endl;
    return JsonVal();
  }
  // parse a map of JSON objects
  JsonVal parse_map(std::string json, unsigned int* idx) {
    JsonVal ret(MAP), key;
    while (*idx < json.size()) {
      if (json[*idx] == '}') {
        ++(*idx);
        return ret;
      } else {
        JsonVal item = parse(json, idx);
        if (key.type == ERR) {
          key = item;
        } else {
          ret.map[key] = item;
          key.type = ERR;
        }
      }
    }
    std::cout << "Error! Unable to parse map" << std::endl;
    return JsonVal();
  }
  // generic parse function
  JsonVal parse(std::string json, unsigned int *idx) {
    JsonVal ret;
    while (*idx < json.size()) {
      if (json[*idx] == '"') {
        ++(*idx);
        ret = parse_string(json, idx);
      } else if (json[*idx] >= '0' && json[*idx] <= '9') {
        ret = parse_num(json, idx);
      } else if (json[*idx] == '[') {
        ++(*idx);
        ret = parse_list(json, idx);
      } else if (json[*idx] == '{') {
        ++(*idx);
        ret = parse_map(json, idx);
      } else if (json[*idx] == ']' || json[*idx] == '}') {return ret;}
      if (ret.type != ERR) return ret;
      ++(*idx);
    }
    return ret;
  }
};

/*!
 * \brief An abstract class for library author creating stateful op
 * custom library should override Forward and destructor, and has an
 * option to implement Backward
 */
class CustomStatefulOp {
 public:
  virtual MXReturnValue Forward(std::vector<MXTensor> inputs,
                                std::vector<MXTensor> outputs,
                                OpResource op_res) = 0;
  virtual MXReturnValue Backward(std::vector<MXTensor> inputs,
                                 std::vector<MXTensor> outputs,
                                 OpResource op_res) {
    std::cout << "Error! Operator does not support backward" << std::endl;
    return MX_FAIL;
  }
};

/*! \brief StatefulOp wrapper class to pass to backend OpState */
class CustomStatefulOpWrapper {
 public:
  explicit CustomStatefulOpWrapper(CustomStatefulOp* inst) : instance(inst) {}
  CustomStatefulOp* get_instance() { return instance; }
 private:
  CustomStatefulOp* instance;
};

/*! \brief Custom Operator function templates */
typedef MXReturnValue (*fcomp_t)(std::map<std::string, std::string>,
                                 std::vector<MXTensor>, std::vector<MXTensor>,
                                 OpResource res);
typedef MXReturnValue (*parseAttrs_t)(std::map<std::string, std::string>,
                                      int*, int*);
typedef MXReturnValue (*inferType_t)(std::map<std::string, std::string>,
                                     std::vector<int>&, std::vector<int>&);
typedef MXReturnValue (*inferShape_t)(std::map<std::string, std::string>,
                                      std::vector<std::vector<unsigned int> >&,
                                      std::vector<std::vector<unsigned int> >&);
typedef MXReturnValue (*mutateInputs_t)(std::map<std::string, std::string>,
                                        std::vector<int>&);
typedef MXReturnValue (*createOpState_t)(std::map<std::string, std::string>,
                                         CustomStatefulOp**);

/*!
 * \brief Class to hold custom operator registration
 */
class CustomOp {
 public:
  explicit CustomOp(const char* op_name) :
      name(op_name), parse_attrs(nullptr), infer_type(nullptr),
      infer_shape(nullptr), mutate_inputs(nullptr), isSGop(false) {}
  CustomOp& setForward(fcomp_t fcomp, const char* ctx) {
    if (forward_ctx_map.count(ctx) > 0)
      raiseDuplicateContextError();
    forward_ctx_map[ctx] = fcomp;
    return *this;
  }
  CustomOp& setBackward(fcomp_t fgrad, const char* ctx) {
    if (backward_ctx_map.count(ctx) > 0)
      raiseDuplicateContextError();
    backward_ctx_map[ctx] = fgrad;
    return *this;
  }
  CustomOp& setParseAttrs(parseAttrs_t func) {
    parse_attrs = func;
    return *this;
  }
  CustomOp& setInferType(inferType_t func) {
    infer_type = func;
    return *this;
  }
  CustomOp& setInferShape(inferShape_t func) {
    infer_shape = func;
    return *this;
  }
  CustomOp& setMutateInputs(mutateInputs_t func) {
    mutate_inputs = func;
    return *this;
  }
  CustomOp& setCreateOpState(createOpState_t func, const char* ctx) {
    if (create_op_ctx_map.count(ctx) > 0)
      raiseDuplicateContextError();
    create_op_ctx_map[ctx] = func;
    return *this;
  }
  CustomOp& setIsSubgraphOp() {
    isSGop = true;
    return *this;
  }
  void mapToVector() {
    for (auto kv : forward_ctx_map) {
      forward_ctx_cstr.push_back(kv.first);
      forward_fp.push_back(kv.second);
    }
    for (auto kv : backward_ctx_map) {
      backward_ctx_cstr.push_back(kv.first);
      backward_fp.push_back(kv.second);
    }
    for (auto kv : create_op_ctx_map) {
      create_op_ctx_cstr.push_back(kv.first);
      create_op_fp.push_back(kv.second);
    }
  }
  ~CustomOp() {}

  /*! \brief operator name */
  const char* name;

  /*! \brief operator functions */
  parseAttrs_t parse_attrs;
  inferType_t infer_type;
  inferShape_t infer_shape;
  mutateInputs_t mutate_inputs;
  bool isSGop;

  /*! \brief vector repr of ctx map to be easily loaded from c_api */
  std::vector<const char*> forward_ctx_cstr, backward_ctx_cstr, create_op_ctx_cstr;
  std::vector<fcomp_t> forward_fp, backward_fp;
  std::vector<createOpState_t> create_op_fp;

 private:
  void raiseDuplicateContextError() {
    std::string op_name_str(name);
    throw std::runtime_error(
      "Error! Error! Cannot register multiple functions under same context for operator '"
      + op_name_str + "'");
  }

  /*! \brief dedup context maps - static string ctx to custom function */
  std::unordered_map<const char*, fcomp_t> forward_ctx_map, backward_ctx_map;
  std::unordered_map<const char*, createOpState_t> create_op_ctx_map;
};

/*! \brief Custom Subgraph Create function template */
typedef MXReturnValue (*supportedOps_t)(std::string, std::vector<bool>&,
                                        std::unordered_map<std::string, std::string>&);
typedef MXReturnValue (*reviewSubgraph_t)(std::string, int, bool*,
                                          std::unordered_map<std::string, std::string>&,
                                          std::unordered_map<std::string, std::string>&,
                                          std::map<std::string, MXTensor>&,
                                          std::map<std::string, MXTensor>&);

/*!
 * \brief An abstract class for subgraph property
 */
class CustomPartitioner {
 public:
  CustomPartitioner() : name("ERROR") {}
  explicit CustomPartitioner(const char* backend_name) :
    name(backend_name) {}
  CustomPartitioner& addStrategy(const char* prop_name,
                                 supportedOps_t fn,
                                 const char* sg_name) {
    strategies.push_back(prop_name);
    supportedOps.push_back(fn);
    op_names.push_back(sg_name);
    return *this;
  }
  CustomPartitioner& setReviewSubgraph(const char* prop_name, reviewSubgraph_t fn) {
    review_map[std::string(prop_name)] = fn;
    return *this;
  }
  reviewSubgraph_t getReviewSubgraph(int stg_id) {
    std::string prop(strategies[stg_id]);
    if (review_map.find(prop) != review_map.end())
      return review_map[prop];
    else
      return nullptr;
  }

  /*! \brief partitioner  name */
  const char* name;
  std::map<std::string, reviewSubgraph_t> review_map;
  /*! \brief strategy names */
  std::vector<const char*> strategies;
  /*! \brief supported ops function */
  std::vector<supportedOps_t> supportedOps;
  /*! \brief subgraph operator name */
  std::vector<const char*> op_names;
};

/*!
 * \brief Registry class to registers things (ops, properties)
 *        Singleton class
 */
template <class T>
class Registry {
 public:
  /*!
   * \brief get singleton pointer to class
   * \returns pointer to class
   */
  static Registry* get() PRIVATE_SYMBOL {
    static Registry inst;
    return &inst;
  }
  /*!
   * \brief add a new entry
   * \returns new object associated with registered name
   */
  T& add(const char* name) {
    T *entry = new T(name);
    entries.push_back(entry);
    return *entry;
  }
  int size() {
    return entries.size();
  }
  T& get(int idx) {
    return *(entries.at(idx));
  }

 private:
  /*! \brief constructor */
  Registry() {}
  /*! \brief destructor */
  ~Registry() {}
  /*! \brief map of entries in registry */
  std::vector<T*> entries;
};

/*!
 * \brief Macros to help with string concat
 * Annoyingly, the concat_ and concat macros are necessary to
 * be able to use __COUNTER__ in an identifier name
 */
#define MX_STR_CONCAT_(__a, __b) __a ## __b
#define MX_STR_CONCAT(__a, __b) MX_STR_CONCAT_(__a, __b)

/*! \brief convert a token to a string */
#define MX_STRINGIFY(x) #x
#define MX_TOSTRING(x) MX_STRINGIFY(x)

/*! \brief declare a variable with custom name */
#define MX_REGISTER_NAME_(Name) MXNet ## _CustomOp ## _
#define MX_REGISTER_DEF_(Name) CustomOp MX_REGISTER_NAME_(Name)

#define MX_REGISTER_PROP_NAME_(Name) MXNet ## _CustomSubProp ## _
#define MX_REGISTER_PROP_DEF_(Name) CustomPartitioner MX_REGISTER_PROP_NAME_(Name)

/*! \brief assign a var to a value */
#define REGISTER_OP(Name) MX_STR_CONCAT(MX_REGISTER_DEF_(Name), __COUNTER__) = \
    Registry<CustomOp>::get()->add(MX_TOSTRING(Name))

#define REGISTER_PARTITIONER(Name) \
  MX_STR_CONCAT(MX_REGISTER_PROP_DEF_(Name), __COUNTER__) = \
    Registry<CustomPartitioner>::get()->add(MX_TOSTRING(Name))

/* -------------- BELOW ARE CTYPE FUNCTIONS PROTOTYPES --------------- */

/*!
 * \brief Following are the C type APIs implemented in the external library
 * Each API has a #define string that is used to lookup the function in the library
 * Followed by the function declaration
 */
#define MXLIB_OPREGSIZE_STR "_opRegSize"
typedef int (*opRegSize_t)(void);

#define MXLIB_OPREGGET_STR "_opRegGet"
typedef int (*opRegGet_t)(int idx, const char** name, int *isSGop,
                          const char*** forward_ctx, fcomp_t** forward_fp, int* forward_count,
                          const char*** backward_ctx, fcomp_t** backward_fp, int* backward_count,
                          const char*** create_op_ctx, createOpState_t** create_op_fp,
                          int* create_op_count,
                          parseAttrs_t* parse, inferType_t* type,
                          inferShape_t* shape, mutateInputs_t* mutate);

#define MXLIB_OPCALLFREE_STR "_opCallFree"
typedef int (*opCallFree_t)(void* ptr);

#define MXLIB_OPCALLPARSEATTRS_STR "_opCallParseAttrs"
typedef int (*opCallParseAttrs_t)(parseAttrs_t parseAttrs, const char* const* keys,
                                  const char* const* vals, int num,
                                  int* num_in, int* num_out);

#define MXLIB_OPCALLINFERSHAPE_STR "_opCallInferShape"
typedef int (*opCallInferShape_t)(inferShape_t inferShape, const char* const* keys,
                                  const char* const* vals, int num,
                                  unsigned int** inshapes, int* indims, int num_in,
                                  unsigned int*** outshapes, int** outdims, int num_out);

#define MXLIB_OPCALLINFERTYPE_STR "_opCallInferType"
typedef int (*opCallInferType_t)(inferType_t inferType, const char* const* keys,
                                 const char* const* vals, int num,
                                 int* intypes, int num_in, int* outtypes, int num_out);

#define MXLIB_OPCALLFCOMP_STR "_opCallFCompute"
typedef int (*opCallFComp_t)(fcomp_t fcomp, const char* const* keys,
                             const char* const* vals, int num,
                             const int64_t** inshapes, int* indims,
                             void** indata, int* intypes,
                             size_t* inIDs, const char** indev_type,
                             int* indev_id, int num_in,
                             const int64_t** outshapes, int* outdims,
                             void** outdata, int* outtypes,
                             size_t* outIDs, const char** outdev_type,
                             int* outdev_id, int num_out,
                             xpu_malloc_t cpu_malloc, void* cpu_alloc,
                             xpu_malloc_t gpu_malloc, void* gpu_alloc, void* cuda_stream,
                             rng_caller_t rng_caller_nocap, void* rng_caller);

#define MXLIB_OPCALLMUTATEINPUTS_STR "_opCallMutateInputs"
typedef int (*opCallMutateInputs_t)(mutateInputs_t mutate, const char* const* keys,
                                    const char* const* vals, int num,
                                    int** mutate_indices, int* indices_size);

#define MXLIB_OPCALLCREATEOPSTATE_STR "_opCallCreateOpState"
typedef int (*opCallCreateOpState_t)(createOpState_t create_op, const char* const* keys,
                                     const char* const* vals, int num,
                                     void** state_op);

#define MXLIB_OPCALLFSTATEFULCOMP_STR "_opCallFStatefulCompute"
typedef int (*opCallFStatefulComp_t)(int is_forward, void* state_op,
                                     const int64_t** inshapes, int* indims,
                                     void** indata, int* intypes,
                                     size_t* inIDs, const char** indev_type,
                                     int* indev_id, int num_in,
                                     const int64_t** outshapes, int* outdims,
                                     void** outdata, int* outtypes,
                                     size_t* outIDs, const char** outdev_type,
                                     int* outdev_id, int num_out,
                                     xpu_malloc_t cpu_malloc, void* cpu_alloc,
                                     xpu_malloc_t gpu_malloc, void* gpu_alloc, void* stream,
                                     rng_caller_t rng_caller_nocap, void* rng_caller);

#define MXLIB_PARTREGSIZE_STR "_partRegSize"
typedef int (*partRegSize_t)(void);

#define MXLIB_PARTREGGETCOUNT_STR "_partRegGetCount"
typedef int (*partRegGetCount_t)(int idx, const char** name);

#define MXLIB_PARTREGGET_STR "_partRegGet"
typedef void (*partRegGet_t)(int part_idx, int stg_idx, const char** strategy,
                             supportedOps_t* supportedOps, reviewSubgraph_t* reviewSubgraph,
                             const char** op_name);

#define MXLIB_PARTCALLSUPPORTEDOPS_STR "_partCallSupportedOps"
typedef int (*partCallSupportedOps_t)(supportedOps_t supportedOps, const char *json,
                                      int num_ids, int *ids, const char* const* opt_keys,
                                      const char* const* opt_vals, int num_opts);

#define MXLIB_PARTCALLREVIEWSUBGRAPH_STR "_partCallReviewSubgraph"
typedef int (*partCallReviewSubgraph_t)(reviewSubgraph_t reviewSubgraph, const char *json,
                                        int subgraph_id, int *accept, const char* const* opt_keys,
                                        const char* const* opt_vals, int num_opts,
                                        char*** attr_keys, char*** attr_vals, int *num_attrs,
                                        const char* const* arg_names, int num_args,
                                        void* const* arg_data, const int64_t* const* arg_shapes,
                                        const int* arg_dims, const int* arg_types,
                                        const size_t* arg_IDs, const char* const* arg_dev_type,
                                        const int* arg_dev_id,
                                        const char* const* aux_names, int num_aux,
                                        void* const* aux_data, const int64_t* const* aux_shapes,
                                        const int* aux_dims, const int* aux_types,
                                        const size_t* aux_IDs, const char* const* aux_dev_type,
                                        const int* aux_dev_id);

#define MXLIB_INITIALIZE_STR "initialize"
typedef int (*initialize_t)(int version);

#define MXLIB_OPVERSION_STR "_opVersion"
typedef int (*opVersion_t)();

extern "C" {
  /*! \brief returns MXNet library version */
#if defined(_WIN32) || defined(_WIN64) || defined(__WINDOWS__)
  __declspec(dllexport) int __cdecl
#else
  int
#endif
  _opVersion() {
    return MX_LIBRARY_VERSION;
  }

  /*! \brief returns number of ops registered in this library */
#if defined(_WIN32) || defined(_WIN64) || defined(__WINDOWS__)
  __declspec(dllexport) int __cdecl
#else
  int
#endif
  _opRegSize() {
    return Registry<CustomOp>::get()->size();
  }

  /*! \brief returns operator registration at specified index */
#if defined(_WIN32) || defined(_WIN64) || defined(__WINDOWS__)
  __declspec(dllexport) void __cdecl
#else
  void
#endif
  _opRegGet(int idx, const char** name, int *isSGop,
            const char*** forward_ctx, fcomp_t** forward_fp, int* forward_count,
            const char*** backward_ctx, fcomp_t** backward_fp, int* backward_count,
            const char*** create_op_ctx, createOpState_t** create_op_fp, int* create_op_count,
            parseAttrs_t* parse, inferType_t* type,
            inferShape_t* shape, mutateInputs_t* mutate) {
    CustomOp &op = Registry<CustomOp>::get()->get(idx);
    *name = op.name;
    *parse = op.parse_attrs;
    *type = op.infer_type;
    *shape = op.infer_shape;
    *mutate = op.mutate_inputs;
    *isSGop = op.isSGop;
    op.mapToVector();
    *forward_ctx = op.forward_ctx_cstr.data();
    *forward_fp = op.forward_fp.data();
    *forward_count = op.forward_fp.size();
    *backward_ctx = op.backward_ctx_cstr.data();
    *backward_fp = op.backward_fp.data();
    *backward_count = op.backward_fp.size();
    *create_op_ctx = op.create_op_ctx_cstr.data();
    *create_op_fp = op.create_op_fp.data();
    *create_op_count = op.create_op_fp.size();
  }

  /*! \brief calls free from the external library for library allocated arrays */
#if defined(_WIN32) || defined(_WIN64) || defined(__WINDOWS__)
  __declspec(dllexport) void __cdecl
#else
  void
#endif
  _opCallFree(void* ptr) {
    free(ptr);
  }

  /*! \brief returns status of calling parse attributes function for operator from library */
#if defined(_WIN32) || defined(_WIN64) || defined(__WINDOWS__)
  __declspec(dllexport) int __cdecl
#else
  int
#endif
  _opCallParseAttrs(parseAttrs_t parseAttrs, const char* const* keys,
                    const char* const* vals, int num,
                    int* num_in, int* num_out) {
    // create map of attributes from list
    std::map<std::string, std::string> attrs;
    for (int i = 0; i < num; i++) {
      attrs[std::string(keys[i])] = std::string(vals[i]);
    }

    return parseAttrs(attrs, num_in, num_out);
  }

  /*! \brief returns status of calling inferShape function for operator from library */
#if defined(_WIN32) || defined(_WIN64) || defined(__WINDOWS__)
  __declspec(dllexport) int __cdecl
#else
  int
#endif
  _opCallInferShape(inferShape_t inferShape, const char* const* keys,
                    const char* const* vals, int num,
                    unsigned int** inshapes, int* indims, int num_in,
                    unsigned int*** outshapes, int** outdims, int num_out) {
    // create map of attributes from list
    std::map<std::string, std::string> attrs;
    for (int i = 0; i < num; i++) {
      attrs[std::string(keys[i])] = std::string(vals[i]);
    }

    // create a vector of shapes for inputs
    std::vector<std::vector<unsigned int> > in_shapes(num_in);
    for (int i = 0; i < num_in; i++) {
      for (int j = 0; j < indims[i]; j++) {
        in_shapes[i].push_back(inshapes[i][j]);
      }
    }

    // create a vector of shapes for outputs
    std::vector<std::vector<unsigned int> > out_shapes(num_out);

    int retval = inferShape(attrs, in_shapes, out_shapes);
    if (!retval)
      return retval;

    // allocate space for output dims, shape
    *outdims = static_cast<int*>(malloc (num_out * sizeof(int)));
    *outshapes = static_cast<unsigned**>(malloc (num_out * sizeof(unsigned*)));

    // copy output shapes
    for (int i = 0; i < num_out; i++) {
      (*outdims)[i] = out_shapes[i].size();
      (*outshapes)[i] = static_cast<unsigned*>(malloc ((*outdims)[i] * sizeof(unsigned)));
      for (int j = 0; j < indims[i]; j++) {
        (*outshapes)[i][j] = out_shapes[i][j];
      }
    }

    return retval;
  }

  /*! \brief returns status of calling inferType function for operator from library */
#if defined(_WIN32) || defined(_WIN64) || defined(__WINDOWS__)
  __declspec(dllexport) int __cdecl
#else
  int
#endif
  _opCallInferType(inferType_t inferType, const char* const* keys,
                   const char* const* vals, int num,
                   int* intypes, int num_in, int* outtypes, int num_out) {
    // create map of attributes from list
    std::map<std::string, std::string> attrs;
    for (int i = 0; i < num; i++) {
      attrs[std::string(keys[i])] = std::string(vals[i]);
    }

    // create a vector of types for inputs
    std::vector<int> in_types(num_in);
    for (int i = 0; i < num_in; i++) {
      in_types[i] = intypes[i];
    }

    // create a vector of types for outputs
    std::vector<int> out_types(num_out, -1);

    int retval = inferType(attrs, in_types, out_types);
    if (!retval)
      return retval;

    // copy output types
    for (int i = 0; i < num_out; i++) {
      outtypes[i] = out_types[i];
    }

    return retval;
  }

  /*! \brief returns status of calling Forward/Backward function for operator from library */
#if defined(_WIN32) || defined(_WIN64) || defined(__WINDOWS__)
  __declspec(dllexport) int __cdecl
#else
  int
#endif
  _opCallFCompute(fcomp_t fcomp, const char* const* keys, const char* const* vals, int num,
                  const int64_t** inshapes, int* indims, void** indata, int* intypes,
                  size_t* inIDs, const char** indev_type, int* indev_id, int num_in,
                  const int64_t** outshapes, int* outdims, void** outdata, int* outtypes,
                  size_t* outIDs, const char** outdev_type, int* outdev_id, int num_out,
                  xpu_malloc_t cpu_malloc, void* cpu_alloc,
                  xpu_malloc_t gpu_malloc, void* gpu_alloc, void* cuda_stream,
                  rng_caller_t rng_caller_nocap, void* rng_caller) {
    // create map of attributes from list
    std::map<std::string, std::string> attrs;
    for (int i = 0; i < num; i++) {
      attrs[std::string(keys[i])] = std::string(vals[i]);
    }

    // create a vector of tensors for inputs
    std::vector<MXTensor> inputs(num_in);
    for (int i = 0; i < num_in; i++) {
      inputs[i].setTensor(indata[i], (MXDType)intypes[i], inshapes[i], indims[i],
                          inIDs[i], {indev_type[i], indev_id[i]});
    }

    // create a vector of tensors for outputs
    std::vector<MXTensor> outputs(num_out);
    for (int i = 0; i < num_out; i++) {
      outputs[i].setTensor(outdata[i], (MXDType)outtypes[i], outshapes[i], outdims[i],
                           outIDs[i], {outdev_type[i], outdev_id[i]});
    }

    OpResource res(cpu_malloc, cpu_alloc, gpu_malloc, gpu_alloc, cuda_stream,
                   rng_caller_nocap, rng_caller);

    return fcomp(attrs, inputs, outputs, res);
  }

  /*! \brief returns status of calling mutateInputs function for operator from library */
#if defined(_WIN32) || defined(_WIN64) || defined(__WINDOWS__)
  __declspec(dllexport) int __cdecl
#else
  int
#endif
  _opCallMutateInputs(mutateInputs_t mutate, const char* const* keys,
                      const char* const* vals, int num,
                      int** mutate_indices, int* indices_size) {
    // create map of attributes from list
    std::map<std::string, std::string> attrs;
    for (int i = 0; i < num; i++) {
      attrs[std::string(keys[i])] = std::string(vals[i]);
    }

    // create a vector of mutate input indices
    std::vector<int> mut_ind;

    int retval = mutate(attrs, mut_ind);
    if (!retval)
      return retval;

    // output the input indices
    *indices_size = mut_ind.size();
    *mutate_indices = static_cast<int*>(malloc (*indices_size * sizeof(int)));
    for (int i = 0; i < *indices_size; i++) {
      (*mutate_indices)[i] = mut_ind[i];
    }

    return retval;
  }

  /*! \brief returns status of calling createStatefulOp function for operator from library */
#if defined(_WIN32) || defined(_WIN64) || defined(__WINDOWS__)
  __declspec(dllexport) int __cdecl
#else
  int
#endif
  _opCallCreateOpState(createOpState_t create_op, const char* const* keys,
                       const char* const* vals, int num,
                       void** state_op) {
    // create map of attributes from list
    std::map<std::string, std::string> attrs;
    for (int i = 0; i < num; i++) {
      attrs[std::string(keys[i])] = std::string(vals[i]);
    }

    // void pointer to hold custom state op instance created in custom library
    // eventually state_op pointer is populated by instance from custom library
    CustomStatefulOp** op_ptr = reinterpret_cast<CustomStatefulOp**>(state_op);
    return create_op(attrs, op_ptr);
  }

  /*! \brief returns status of calling Stateful Forward/Backward for operator from library */
#if defined(_WIN32) || defined(_WIN64) || defined(__WINDOWS__)
  __declspec(dllexport) int __cdecl
#else
  int
#endif
  _opCallFStatefulCompute(int is_forward, void* state_op,
                          const int64_t** inshapes, int* indims, void** indata, int* intypes,
                          size_t* inIDs, const char** indev_type, int* indev_id, int num_in,
                          const int64_t** outshapes, int* outdims, void** outdata, int* outtypes,
                          size_t* outIDs, const char** outdev_type, int* outdev_id, int num_out,
                          xpu_malloc_t cpu_malloc, void* cpu_alloc,
                          xpu_malloc_t gpu_malloc, void* gpu_alloc, void* stream,
                          rng_caller_t rng_caller_nocap, void* rng_caller) {
    // create a vector of tensors for inputs
    std::vector<MXTensor> inputs(num_in);
    for (int i = 0; i < num_in; i++) {
      inputs[i].setTensor(indata[i], (MXDType)intypes[i], inshapes[i], indims[i],
                          inIDs[i], {indev_type[i], indev_id[i]});
    }

    // create a vector of tensors for outputs
    std::vector<MXTensor> outputs(num_out);
    for (int i = 0; i < num_out; i++) {
      outputs[i].setTensor(outdata[i], (MXDType)outtypes[i], outshapes[i], outdims[i],
                           outIDs[i], {outdev_type[i], outdev_id[i]});
    }

    OpResource res(cpu_malloc, cpu_alloc, gpu_malloc, gpu_alloc, stream,
                   rng_caller_nocap, rng_caller);

    CustomStatefulOp* op_ptr = reinterpret_cast<CustomStatefulOp*>(state_op);
    if (is_forward) {
      return op_ptr->Forward(inputs, outputs, res);
    }
    return op_ptr->Backward(inputs, outputs, res);
  }

  /*! \brief returns number of partitioners registered in this library */
#if defined(_WIN32) || defined(_WIN64) || defined(__WINDOWS__)
  __declspec(dllexport) int __cdecl
#else
  int
#endif
  _partRegSize() {
    return Registry<CustomPartitioner>::get()->size();
  }

  /* returns number of strategies registered for partitioner
   * at specified index */
#if defined(_WIN32) || defined(_WIN64) || defined(__WINDOWS__)
  __declspec(dllexport) int __cdecl
#else
  int
#endif
  _partRegGetCount(int idx, const char** name) {
    CustomPartitioner part = Registry<CustomPartitioner>::get()->get(idx);
    *name = part.name;
    return part.strategies.size();
  }

  /*! \brief returns partitioner registration at specified index */
#if defined(_WIN32) || defined(_WIN64) || defined(__WINDOWS__)
  __declspec(dllexport) void __cdecl
#else
  void
#endif
  _partRegGet(int part_idx, int stg_idx, const char** strategy, supportedOps_t* supportedOps,
              reviewSubgraph_t* reviewSubgraph, const char** op_name) {
    CustomPartitioner part = Registry<CustomPartitioner>::get()->get(part_idx);
    *strategy = part.strategies[stg_idx];
    *supportedOps = part.supportedOps[stg_idx];
    *op_name = part.op_names[stg_idx];
    *reviewSubgraph = part.getReviewSubgraph(stg_idx);
  }

  /*! \brief returns status of calling parse attributes function for operator from library */
#if defined(_WIN32) || defined(_WIN64) || defined(__WINDOWS__)
  __declspec(dllexport) int __cdecl
#else
  int
#endif
  _partCallSupportedOps(supportedOps_t supportedOps, const char *json,
                        int num_ids, int *ids, const char* const* opt_keys,
                        const char* const* opt_vals, int num_opts) {
    std::string subgraph_json(json);
    // create map of options from list
    std::unordered_map<std::string, std::string> opts;
    for (int i = 0; i < num_opts; i++)
      opts[std::string(opt_keys[i])] = std::string(opt_vals[i]);

    // create array of bools for operator support
    std::vector<bool> _ids(num_ids, false);
    // call user's supportedOps function
    MXReturnValue retval = supportedOps(subgraph_json, _ids, opts);
    if (!retval) return retval;

    // copy bools in ids to ints
    for (int i = 0; i < num_ids; i++)
      ids[i] = _ids[i];

    return retval;
  }

    /*! \brief returns status of calling parse attributes function for operator from library */
#if defined(_WIN32) || defined(_WIN64) || defined(__WINDOWS__)
  __declspec(dllexport) int __cdecl
#else
  int
#endif
  _partCallReviewSubgraph(reviewSubgraph_t reviewSubgraph, const char *json,
                          int subgraph_id, int *accept, const char* const* opt_keys,
                          const char* const* opt_vals, int num_opts,
                          char*** attr_keys, char*** attr_vals, int *num_attrs,
                          const char* const* arg_names, int num_args,
                          void* const* arg_data, const int64_t* const* arg_shapes,
                          const int* arg_dims, const int* arg_types,
                          const size_t* arg_IDs, const char* const* arg_dev_type,
                          const int* arg_dev_id,
                          const char* const* aux_names, int num_aux,
                          void* const* aux_data, const int64_t* const* aux_shapes,
                          const int* aux_dims, const int* aux_types,
                          const size_t* aux_IDs, const char* const* aux_dev_type,
                          const int* aux_dev_id) {
    std::string subgraph_json(json);
    bool accept_bool = false;
    // create map of attributes from list
    std::unordered_map<std::string, std::string> opts;
    for (int i = 0; i < num_opts; i++)
      opts[std::string(opt_keys[i])] = std::string(opt_vals[i]);

    // create a map of named tensors for args
    std::map<std::string, MXTensor> args;
    for (int i = 0; i < num_args; i++) {
      std::vector<int64_t> shapes;
      for (int j = 0; j < arg_dims[i]; j++)
        shapes.push_back(arg_shapes[i][j]);

      MXTensor tensor(arg_data[i], shapes, (MXDType)arg_types[i],
            arg_IDs[i], {arg_dev_type[i], arg_dev_id[i]});
      args[arg_names[i]] = tensor;
    }
    // create a map of named tensors for aux
    std::map<std::string, MXTensor> aux;
    for (int i = 0; i < num_aux; i++) {
      std::vector<int64_t> shapes;
      for (int j = 0; j < aux_dims[i]; j++)
        shapes.push_back(aux_shapes[i][j]);

      MXTensor tensor(aux_data[i], shapes, (MXDType)aux_types[i],
            aux_IDs[i], {aux_dev_type[i], aux_dev_id[i]});
      aux[aux_names[i]] = tensor;
    }


    // attributes to set on subgraph node
    std::unordered_map<std::string, std::string> attrs;

    MXReturnValue retval = reviewSubgraph(subgraph_json, subgraph_id, &accept_bool,
                                          opts, attrs, args, aux);
    if (!retval) return retval;

    *accept = accept_bool;

    if (attrs.size() > 0) {
      *num_attrs = attrs.size();
      // allocate space for attributes
      *attr_keys = static_cast<char**>(malloc (attrs.size() * sizeof(char*)));
      *attr_vals = static_cast<char**>(malloc (attrs.size() * sizeof(char*)));

      // copy attributes
      int i = 0;
      for (auto kv : attrs) {
        (*attr_keys)[i] = static_cast<char*>(malloc ((kv.first.size()+1) * sizeof(char)));
        (*attr_vals)[i] = static_cast<char*>(malloc ((kv.second.size()+1) * sizeof(char)));
        snprintf((*attr_keys)[i], kv.first.size()+1, "%s", kv.first.c_str());
        snprintf((*attr_vals)[i], kv.second.size()+1, "%s", kv.second.c_str());
        i++;
      }
    }

    return retval;
  }

  /*!
   * \brief Checks if the MXNet version is supported by the library.
   * If supported, initializes the library.
   * \param version MXNet version number passed to library and defined as:
   *                MXNET_VERSION = (MXNET_MAJOR*10000 + MXNET_MINOR*100 + MXNET_PATCH)
   * \return Non-zero value on error i.e. library incompatible with passed MXNet version
   */
#if defined(_WIN32) || defined(_WIN64) || defined(__WINDOWS__)
  __declspec(dllexport) MXReturnValue __cdecl
#else
  MXReturnValue
#endif
  initialize(int version);
}
#endif  // MXNET_LIB_API_H_<|MERGE_RESOLUTION|>--- conflicted
+++ resolved
@@ -39,11 +39,8 @@
 #include <utility>
 #include <stdexcept>
 
-<<<<<<< HEAD
 /* Make sure to update the version number everytime you make changes */
-=======
->>>>>>> f7c43234
-#define MX_LIBRARY_VERSION 4
+#define MX_LIBRARY_VERSION 5
 
 /*!
  * \brief For loading multiple custom op libraries in Linux, exporting same symbol multiple
