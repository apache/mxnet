/*
 * Licensed to the Apache Software Foundation (ASF) under one
 * or more contributor license agreements.  See the NOTICE file
 * distributed with this work for additional information
 * regarding copyright ownership.  The ASF licenses this file
 * to you under the Apache License, Version 2.0 (the
 * "License"); you may not use this file except in compliance
 * with the License.  You may obtain a copy of the License at
 *
 *   http://www.apache.org/licenses/LICENSE-2.0
 *
 * Unless required by applicable law or agreed to in writing,
 * software distributed under the License is distributed on an
 * "AS IS" BASIS, WITHOUT WARRANTIES OR CONDITIONS OF ANY
 * KIND, either express or implied.  See the License for the
 * specific language governing permissions and limitations
 * under the License.
 */

/*!
 *  Copyright (c) 2015 by Contributors
 * \file ndarray.h
 * \brief NDArray interface that handles array arithematics.
 */
#ifndef MXNET_NDARRAY_H_
#define MXNET_NDARRAY_H_

#include <dmlc/base.h>
#include <dmlc/logging.h>
#include <dmlc/io.h>
#include <dmlc/type_traits.h>
#include <dmlc/registry.h>
#include <nnvm/node.h>
#include <vector>
#include <map>
#include <string>
#include <algorithm>
#include <memory>
#include <algorithm>
#if MXNET_USE_MKLDNN == 1
#include <mkldnn.hpp>
#endif
#include "./base.h"
#include "./storage.h"
#include "./engine.h"
// check c++11
#if DMLC_USE_CXX11 == 0
#error "cxx11 was required for ndarray module"
#endif

namespace mxnet {
// enum for storage types
namespace csr {
enum CSRAuxType {kIndPtr, kIdx};
}

namespace rowsparse {
enum RowSparseAuxType {kIdx};
}

enum NDArrayStorageType {
  kUndefinedStorage = -1,  // undefined storage
  kDefaultStorage,         // dense
  kRowSparseStorage,       // row sparse
  kCSRStorage,             // csr
};

enum NDArrayFormatErr {
  kNormalErr,     // normal
  kCSRShapeErr,   // shape mismatch for csr
  kCSRIndPtrErr,  // indptr error for csr
  kCSRIdxErr,     // idx error for csr
  kRSPShapeErr,   // shape mismatch for row sparse
  kRSPIdxErr,     // indices error for row sparse
};

class MKLDNNMemory;

/*!
 * \brief ndarray interface
 */
class NDArray {
 public:
  /*! \brief default constructor */
  NDArray() {
  }
  /*!
   * \brief constructs a new dynamic NDArray
   * \param shape the shape of array
   * \param ctx context of NDArray
   * \param delay_alloc whether delay the allocation
   * \param dtype data type of this ndarray
   */
  NDArray(const TShape &shape, Context ctx,
          bool delay_alloc = false, int dtype = mshadow::default_type_flag)
      : ptr_(std::make_shared<Chunk>(shape, ctx, delay_alloc, dtype)),
        shape_(shape), dtype_(dtype), storage_type_(kDefaultStorage),
        entry_({nullptr, 0, 0}) {
  }
  /*! \brief constructor for NDArray with storage type
   */
  NDArray(const NDArrayStorageType stype, const TShape &shape, Context ctx,
          bool delay_alloc = true, int dtype = mshadow::default_type_flag,
          std::vector<int> aux_types = {}, std::vector<TShape> aux_shapes = {},
          TShape storage_shape = TShape(mshadow::Shape1(0)));
  /*!
   * \brief constructs a new dynamic NDArray whose shape is unknown,
   *        hence the NDArray is inherently lazily created
   * \param ctx context of NDArray
   * \param dtype data type of this ndarray
   */
  explicit NDArray(Context ctx, int dtype = mshadow::default_type_flag) {
    ptr_ = std::make_shared<Chunk>(TShape(mshadow::Shape1(0)), ctx, true, dtype);
    dtype_ = dtype;
    storage_type_ = kDefaultStorage;
    entry_ = {nullptr, 0, 0};
  }
  /*!
   * \brief constructing a static NDArray that shares data with TBlob
   *  Use with caution: allocate ONLY ONE NDArray for each TBlob,
   *  make sure the memory region is available through out the life of NDArray
   * \param data the memory content of static data
   * \param dev_id the device id this tensor sits at
   */
  NDArray(const TBlob &data, int dev_id)
      : ptr_(std::make_shared<Chunk>(data, dev_id)), shape_(data.shape_),
        dtype_(data.type_flag_), storage_type_(kDefaultStorage),
        entry_({nullptr, 0, 0}) {
  }

  /*!
   * \brief constructing a static NDArray that shares data with TBlob which is with deleter
   *  Use with caution: allocate ONLY ONE NDArray for each TBlob,
   *  make sure the memory region is available through out the life of NDArray
   * \param data the memory content of static data
   * \param dev_id the device id this tensor sits at
   * \param deleter the function pointer of custom deleter
   */
  NDArray(const TBlob &data, int dev_id, const std::function<void()>& deleter)
      : ptr_(new Chunk(data, dev_id),
        [deleter](Chunk *p) {
          deleter();    // call custom deleter
          delete p;     // delete Chunk object
        }),
        shape_(data.shape_),
        dtype_(data.type_flag_), storage_type_(kDefaultStorage),
        entry_({nullptr, 0, 0}) {
  }

  /*! \brief create ndarray from shared memory */
  NDArray(int shared_pid, int shared_id, const TShape& shape, int dtype)
      : ptr_(std::make_shared<Chunk>(shared_pid, shared_id, shape, dtype)), shape_(shape),
        dtype_(dtype), storage_type_(kDefaultStorage), entry_({nullptr, 0, 0}) {
  }

  /*!
   * \brief constructing a static NDArray of non-default storage that shares data with TBlob
   *  Use with caution: allocate ONLY ONE NDArray for each TBlob,
   *  make sure the memory region is available through out the life of NDArray
   * \param stype the storage type of NDArray
   * \param shape the shape of NDArray
   * \param data the memory content of static data
   * \param aux_data the memory content of static aux data
   * \param dev_id the device id this tensor sits at
   */
  NDArray(const NDArrayStorageType stype, const TShape &shape,
          const TBlob &data, const std::vector<TBlob> &aux_data, int dev_id)
      : ptr_(std::make_shared<Chunk>(stype, data, aux_data, dev_id)), shape_(shape),
        dtype_(data.type_flag_), storage_type_(stype), entry_({nullptr, 0, 0}) {
  }
  /*!
   * \brief initialize the NDArray, assuming it is not assigned a meaningful shape before
   * \param shape the shape of the NDArray
   */
  void Init(const TShape &shape) {
    ptr_->Init(shape, this->dtype_);
    this->shape_ = shape;
  }
  /*!
   * \brief set the correct shape of NDArray directly from the storage_shape of its own chunk.
   */
  void SetShapeFromChunk() {
    shape_ = ptr_->storage_shape;
  }
  /*
   * This indicates whether an array is a view of another array (created by
   * reshape or slice). If an array is a view and the the data is stored in
   * MKLDNN format, we need to convert the data to the default format when
   * data in the view is accessed.
   */
  inline bool IsView() const {
    // View only works on the default storage
    if (storage_type() != kDefaultStorage)
      return false;
    // If the array reuses memory, its shape may be different from the storage
    // shape. However, we shouldn't consider it as a view.
    if (reuse_)
      return false;
    return byte_offset_ > 0 || shape() != ptr_->storage_shape;
  }

  /* \brief Check whether the two arrays are the same array */
  inline bool IsSame(const NDArray& other) const {
    return ptr_ == other.ptr_ &&
        shape_ == other.shape_ &&
        byte_offset_ == other.byte_offset_ &&
        dtype_ == other.dtype_;
  }

  /*!
   * \return the shape of current NDArray.
   */
  inline const TShape& shape() const {
    return shape_;
  }
  /*!
   * \return the shape of underlying chunk which stores the NDArray data/value.
   *  It is only intended for non-default storage. For row-sparse storage, it is the shape of
   *  the tensor which stores the non-zero values.
   */
  inline const TShape &storage_shape() const {
    CHECK(ptr_ != nullptr);
    CHECK_NE(storage_type(), kDefaultStorage)
             << "storage_shape() is not intended for kDefaultStorage.";
    return ptr_->storage_shape;
  }

  /*!
   * \brief get the shape of aux_data(index)
   * \param index the index of the aux data
   * \return the shape of aux data at given index
   */
  inline const TShape& aux_shape(size_t index) const {
    CHECK_NE(storage_type(), kDefaultStorage)
             << "aux_shape() is not intended for kDefaultStorage.";
    return ptr_->aux_shapes[index];
  }

  /* \return the shapes of all aux data */
  const std::vector<TShape>& aux_shapes() const {
    CHECK_NE(storage_type(), kDefaultStorage)
             << "aux_shapes() is not intended for kDefaultStorage.";
    return ptr_->aux_shapes;
  }

  /*! returns the dtypes of all aux data */
  const std::vector<int>& aux_types() const {
    CHECK_NE(storage_type(), kDefaultStorage)
      << "aux_types() is not intended for kDefaultStorage.";
    return ptr_->aux_types;
  }

  /*!
   * \brief For a sparse operation on a csr matrix for example,
   * the size of the column index array
   * is an estimated value in the beginning for allocating enough capacity
   * for the final result. After the operation is done, the exact size of
   * the shape is known and need to be reset using this function.
   */
  inline void set_aux_shape(size_t index, const TShape& shape) const {
    CHECK_NE(storage_type(), kDefaultStorage)
      << "set_aux_shape() is not intended for kDefaultStorage.";
    ptr_->set_aux_shape(index, shape);
  }

  /*!
   * \return the data TBlob
   */
  inline const TBlob& data() const {
    if (storage_type() == kDefaultStorage) CheckAndAlloc();
    SetTBlob();
    return tblob_;
  }
  /*!
   * \return the gradient ndarray.
   */
  NDArray grad() const;

  /*!
   * \return the aux TBlob
   */
  inline TBlob aux_data(size_t i) const {
    auto stype = storage_type();
    TBlob res;
    auto shape = aux_shape(i);
    auto type = aux_type(i);
    MSHADOW_TYPE_SWITCH(type, DType, {
      auto dptr = static_cast<DType*>(ptr_->aux_handles[i].dptr);
      CHECK(stype == kRowSparseStorage || stype == kCSRStorage)
            << "Unexpected storage type: " << stype;
      res = TBlob(dptr, shape, ptr_->aux_handles[i].ctx.dev_mask(), type);
    });
    return res;
  }
  /*!
   * \return the context of NDArray, this function is only valid when the NDArray is not empty
   */
  inline Context ctx() const {
    CHECK(!is_none());
    return ptr_->shandle.ctx;
  }
  /*!
   * \return the data type of NDArray, this function is only valid when the NDArray is not empty
   */
  inline int dtype() const {
    return dtype_;
  }
  inline int aux_type(size_t i) const {
    CHECK(!is_none());
    return ptr_->aux_types[i];
  }

  inline NDArrayStorageType storage_type() const {
    return storage_type_;
  }
  /*! \return whether this ndarray is not initialized */
  inline bool is_none() const {
    return ptr_.get() == nullptr;
  }
  /*! \return updated grad state in entry_ */
  bool fresh_out_grad() const;
  /*! \return updated grad state in entry_ */
  void set_fresh_out_grad(bool state) const;
  /*! \brief Returns true if a sparse ndarray's aux_data and storage are initialized
   * Throws an exception if the indices array shape is inconsistent
   * Returns false if the indices array is empty(nnz = 0) for csr/row_sparse
   */
  inline bool storage_initialized() const {
    if (is_none()) return false;
    auto stype = storage_type();
    CHECK_NE(stype, kDefaultStorage)
             << "storage_initialized() is not intended for kDefaultStorage.";
    if (stype == kRowSparseStorage) {
      CHECK_EQ(aux_shape(rowsparse::kIdx)[0], storage_shape()[0])
               << "inconsistent storage shape " << storage_shape()
               << " vs. aux shape " << aux_shape(rowsparse::kIdx);
      return aux_shape(rowsparse::kIdx).Size() != 0;
    } else if (stype == kCSRStorage) {
      CHECK_EQ(aux_shape(csr::kIdx)[0], storage_shape()[0])
               << "inconsistent storage shape " << storage_shape()
               << " vs. aux shape " << aux_shape(csr::kIdx);
      return aux_shape(csr::kIdx).Size() != 0;
    } else {
      LOG(FATAL) << "Unknown storage type";
    }
    return true;
  }
  /*! \brief get storage handle */
  inline Storage::Handle storage_handle() const {
    CHECK(!is_none());
    CHECK_EQ(storage_type(), kDefaultStorage);
    CheckAndAlloc();
    return ptr_->shandle;
  }
  /*!
   * \brief Block until all the pending write operations with respect
   *    to current NDArray are finished, and read can be performed.
   */
  inline void WaitToRead() const {
    if (is_none()) return;
    Engine::Get()->WaitForVar(ptr_->var);
  }
  /*!
   * \brief Block until all the pending read/write operations with respect
   *    to current NDArray are finished, and write can be performed.
   */
  inline void WaitToWrite() const {
    if (is_none()) return;
    /*!
     * Push an empty mutable function to flush all preceding reads to the
     * variable.
     */
    Engine::Get()->PushAsync(
      [](RunContext, Engine::CallbackOnComplete on_complete) {
        on_complete();
      }, Context{}, {}, {ptr_->var});
    Engine::Get()->WaitForVar(ptr_->var);
  }
  /*! \return the associated variable of the ndarray.*/
  inline Engine::VarHandle var() const {
    return ptr_->var;
  }
  /*! \return byte offset in chunk of the ndarray*/
  inline size_t byte_offset() const {
    return byte_offset_;
  }
  /*! \brief return var version of the NDArray*/
  inline size_t version() const {
    return var()->version();
  }
  /*!
   * \brief save the content into binary stream
   * \param strm the output stream
   */
  void Save(dmlc::Stream *strm) const;
  /*!
   * \brief load ndarrays before supporting sparse ndarrays
   * \param strm the output stream
   * \param magic the magic number used for version control
   */
  bool LegacyLoad(dmlc::Stream *strm, const uint32_t magic);
  /*!
   * \brief load the content from binary stream
   * \param strm the output stream
   * \return whether the load is successful
   */
  bool Load(dmlc::Stream *strm);
  /*!
   * \brief set all the elements in ndarray to be scalar
   * \param scalar the scalar to set
   * \return reference of self
   */
  NDArray &operator=(real_t scalar);
  /*!
   * \brief elementwise add to current space
   *  this mutate the current NDArray
   * \param src the data to add
   * \return reference of self
   */
  NDArray &operator+=(const NDArray &src);
  /*!
   * \brief elementwise add to current space
   *  this mutate the current NDArray
   * \param src the data to add
   * \return reference of self
   */
  NDArray &operator+=(const real_t &src);
  /*!
   * \brief elementwise subtract from current ndarray
   * this mutate the current NDArray
   * \param src the data to subtract
   * \return reference of self
   */
  NDArray &operator-=(const NDArray &src);
  /*!
   * \brief elementwise subtract from current ndarray
   * this mutate the current NDArray
   * \param src the data to subtract
   * \return reference of self
   */
  NDArray &operator-=(const real_t &src);
  /*!
   * \brief elementwise multiplication to current ndarray
   *  this mutate the current NDArray
   * \param src the data to subtract
   * \return reference of self
   */
  NDArray &operator*=(const NDArray &src);
  /*!
   * \brief elementwise multiplication to current ndarray
   *  this mutate the current NDArray
   * \param src the data to subtract
   * \return reference of self
   */
  NDArray &operator*=(const real_t &src);
  /*!
   * \brief elementwise division from current ndarray
   *  this mutate the current NDArray
   * \param src the data to subtract
   * \return reference of self
   */
  NDArray &operator/=(const NDArray &src);
  /*!
   * \brief elementwise division from current ndarray
   *  this mutate the current NDArray
   * \param src the data to subtract
   * \return reference of self
   */
  NDArray &operator/=(const real_t &src);
  /*!
   * \brief return a new copy this NDArray
   * \param ctx the new context of this NDArray
   * \return the new copy
   */
  NDArray Copy(Context ctx) const;
  /*!
   * \brief Do a synchronize copy from a continugous CPU memory region.
   *
   *  This function will call WaitToWrite before the copy is performed.
   *  This is useful to copy data from existing memory region that are
   *  not wrapped by NDArray(thus dependency not being tracked).
   *
   * \param data the data source to copy from.
   * \param size the size of the source array, in sizeof(DType) not raw btyes.
   */
  void SyncCopyFromCPU(const void *data, size_t size) const;

  /*!
   * \brief Copy from src.data()/aux_data(i) to this->data()/aux_data(j)
   */
  void SyncCopyFromNDArray(const NDArray &src, int i = -1, int j = -1);

  /*!
   * \brief Do a synchronize copy to a continugous CPU memory region.
   *
   *  This function will call WaitToRead before the copy is performed.
   *  This is useful to copy data from existing memory region that are
   *  not wrapped by NDArray(thus dependency not being tracked).
   *
   * \param data the data source to copyinto.
   * \param size the memory size we want to copy into, in sizeof(DType) not raw btyes.
   */
  void SyncCopyToCPU(void *data, size_t size) const;
  /*!
  * \brief check whether the NDArray format is valid
  * \param full_check if `True`, rigorous check, O(N) operations
  *    Otherwise basic check, O(1) operations
  */
  void SyncCheckFormat(const bool full_check) const;
  /*!
   * \brief Slice a NDArray
   * \param begin begin index in first dim (inclusive)
   * \param end end index in first dim (exclusive)
   * \return sliced NDArray
   */
  NDArray Slice(index_t begin, index_t end) const;
  /*!
   * \brief Slice a NDArray. Supports recording with autograd
   * \param begin begin index in first dim (inclusive)
   * \param end end index in first dim (exclusive)
   * \return sliced NDArray
   */
  NDArray SliceWithRecord(index_t begin, index_t end);
  /*!
   * \brief Index a NDArray
   * \param idx the index
   * \return idx-th sub array NDArray
   */
  NDArray At(index_t idx) const;
  /*!
   * \brief Index a NDArray
   * \param idx the index
   * \return idx-th sub array NDArray
   */
  NDArray AtWithRecord(index_t idx);
  /*!
   * \brief Generate a deep copy of aux_data(i) returned as
   * a default storage type NDArray
   */
  NDArray aux_ndarray(size_t i) const;

  /*!
   * \brief Generate a deep copy of data() returned as a
   * default storage type NDArray
   */
  NDArray data_ndarray() const;

  /*!
   * \brief Create a NDArray that shares memory with current one
   *  The new array must have smaller memory size than the current array.
   * \param shape new shape
   * \param dtype The data type.
   * \return NDArray in new shape and type.
   */
  inline NDArray AsArray(const TShape &shape, int dtype) const {
    CHECK_EQ(storage_type(), kDefaultStorage)
             << "AsArray is intended only for kDefaultStorage.";
    CHECK_GE(ptr_->shandle.size,
             shape.Size() * mshadow::mshadow_sizeof(dtype))
        << "NDArray.AsArray: target memory size is bigger";
    // We can't reuse memory in a view.
    CHECK(!IsView());
    NDArray ret = *this;
    ret.shape_ = shape;
    ret.dtype_ = dtype;
    ret.reuse_ = true;
    return ret;
  }

  /*!
   * \brief Create a reference view of NDArray that
   *  represents as DLManagedTensor.
   * \return A DLManagedTensor
   */
  DLManagedTensor* ToDLPack() const;

  /*!
   * \brief Create a NDArray backed by a dlpack tensor.
   *
   * This allows us to create a NDArray using the memory
   * allocated by an external deep learning framework
   * that is DLPack compatible.
   *
   * The memory is retained until the NDArray went out of scope.
   *
   * \return The created NDArray view.
   */
  static NDArray FromDLPack(const DLManagedTensor* tensor);

  /*!
   * \brief Update ndarray chunk storage handles using existing ndarray storage handles
   * Also update the aux_handle, aux_shapes and aux_types.
   * This is specifically used for custom op to update the inputs and outputs from
   * the temporary ndarray which stores intermediate custom op results.
   * Should be used with caution elsewhere. Supports only CSR and RSP formats.
   */
  inline void SparseUpdateChunk(const NDArray &arr) const {
    CHECK(shape_ == arr.shape_) << "ndarray shape is different from the target";
    CHECK(dtype_ == arr.dtype_) << "ndarray dtype is different from the target";
    auto stype = arr.storage_type();
    CHECK(stype == kCSRStorage || stype == kRowSparseStorage)
        << "Only to be used with CSR and RSP storage types";
    // swap shandles between src and dst
    Storage::Handle shandle_dst = arr.ptr_->shandle;
    arr.ptr_->shandle = ptr_->shandle;
    ptr_->shandle = shandle_dst;

    ptr_->storage_shape = arr.ptr_->storage_shape;
    ptr_->storage_type = arr.ptr_->storage_type;
    ptr_->ctx = arr.ptr_->ctx;

    // swap aux_handles between src and dst
    size_t aux_idx = 0;
    CHECK(ptr_->aux_handles.size() == arr.ptr_->aux_handles.size())
        << "ndarray number of aux_handles is different from target";
    for (auto &aux_handle : arr.ptr_->aux_handles) {
      Storage::Handle aux_dst = ptr_->aux_handles[aux_idx];
      ptr_->aux_handles[aux_idx] = aux_handle;
      aux_handle = aux_dst;
      aux_idx++;
    }
    ptr_->aux_types = arr.ptr_->aux_types;
    ptr_->aux_shapes = arr.ptr_->aux_shapes;
  }

  /*!
   * \brief Get an reshaped NDArray
   * \param shape new shape
   * \return NDArray in new shape
   */
  NDArray Reshape(const TShape &shape) const;
  /*!
   * \brief Get an reshaped NDArray. Supports autograd recording
   * \param shape new shape
   * \return NDArray in new shape
   */
  NDArray ReshapeWithRecord(const TShape &shape);
  /*!
   * \brief Return a copy of this NDArray without autograd history
   */
  NDArray Detach() const {
    NDArray ret(*this);
    ret.entry_ = nnvm::NodeEntry{nullptr, 0, 0};
    return ret;
  }

  nnvm::Symbol get_autograd_symbol() const;
  /*!
   * \brief Allocate the space if it is delayed allocated.
   * This is an internal function used by system that normal user should not use
   */
  inline void CheckAndAlloc() const {
    CHECK_EQ(storage_type(), kDefaultStorage);
    ptr_->CheckAndAlloc();
  }

  /*!
   * \brief Allocate the space if the allocation has been delayed
   * or the requested size is bigger than the available one.
   * This function can only be called by ndarray of default
   * storage type and effectively changes the ndarray's shape_.
   * Note: This function is named as this to avoid overload conflict
   * with CheckAndAlloc(const std::vector<TShape> &aux_shapes), since
   * TShape tmp = some_shape is equivalent to TShape tmp = {some_shape}.
   */
  void ReshapeAndAlloc(const TShape& shape) {
    CHECK_EQ(storage_type(), kDefaultStorage);
    CHECK(!is_none());
    shape_ = shape;
    ptr_->CheckAndAlloc(shape.Size() * mshadow::mshadow_sizeof(dtype_));
  }

  /* !
   * \brief Alloc memory for non-default storage
   * aux_shape is only known at run time
   */
  inline void CheckAndAlloc(const std::vector<TShape> &aux_shapes) const {
    CHECK_NE(storage_type(), kDefaultStorage)
             << "CheckAndAlloc(aux_shapes) is not intended for kDefaultStorage";
    ptr_->CheckAndAlloc(shape_, aux_shapes, dtype_);
  }
  inline void CheckAndAllocData(const TShape &storage_shape) const {
    CHECK_NE(storage_type(), kDefaultStorage)
             << "CheckAndAllocData is not intended for kDefaultStorage";
    ptr_->CheckAndAllocData(storage_shape, dtype_);
  }
  inline void CheckAndAllocAuxData(size_t i, const TShape &aux_shape) const {
    CHECK_NE(storage_type(), kDefaultStorage)
             << "CheckAndAllocAuxData is not intended for kDefaultStorage";
    ptr_->CheckAndAllocAuxData(i, aux_shape);
  }

#if MXNET_USE_MKLDNN == 1
  /*
   * Create NDArray from mkldnn memory.
   * mkldnn_mem The mkldnn memory to be managed.
   */
<<<<<<< HEAD
  explicit NDArray(const mkldnn::memory *mkldnn_mem, bool static_data = true);

  /*
   * Create NDArray from mkldnn memory.
   * mkldnn_mem The mkldnn memory to be managed.
   */
=======
>>>>>>> da5242b7
  explicit NDArray(const std::shared_ptr<mkldnn::memory> &mkldnn_mem);
  /*
   * Create NDArray from mkldnn memory descriptor.
   * mem_pd The mkldnn memory descriptor to be created.
   */
  explicit NDArray(mkldnn::memory::primitive_desc mem_pd);
  /*
   * Test if the data is stored in one of special MKLDNN format.
   */
  bool IsMKLDNNData() const {
    return ptr_->IsMKLDNN();
  }
  /*
   * Test if the data is stored in one of default MXNet formats.
   */
  bool IsDefaultData() const {
    return ptr_->IsDefault();
  }
  /*
   * All functions below return a raw pointer to mkldnn memory. Actually there
   * is a shared pointer that hold the memory either in NDArray or in MKLDNN
   * stream. As long as we call these functions inside an operator, the return
   * memory is always valid.
   */

  /*
   * This function returns mkldnn::memory with the default primitive_desc.
   */
  const mkldnn::memory *GetMKLDNNData() const;
  /*
   * This function returns mkldnn::memory with the given primitive_desc
   * as long as the array size meets the required size in the given primitive_desc.
   */
  const mkldnn::memory *GetMKLDNNData(
      const mkldnn::memory::primitive_desc &desc) const;
  /*
   * This function returns mkldnn::memory with the given primitive_desc.
   * The returned mkldnn::memory will have the same physical layout as
   * the given primitive_desc.
   */
  const mkldnn::memory *GetMKLDNNDataReorder(
      const mkldnn::memory::primitive_desc &desc) const;

  /*
   * This function copies data from mkldnn memory.
   */
  void CopyFrom(const mkldnn::memory &mem);
  /*
   * This function allocates memory for array and creates mkldnn memory
   * with the specified format.
   */
  mkldnn::memory *CreateMKLDNNData(
      const mkldnn::memory::primitive_desc &desc);

  /*
   * These are the async version of the methods above.
   * It changes the layout of this NDArray, but it happens after all accesses to
   * the array are complete.
   */
  void Reorder2DefaultAsync();
  void MKLDNNDataReorderAsync(const mkldnn::memory::primitive_desc &desc);

  /*
   * This creates a new NDArray with the reordered data.
   * It doesn't affect the data of the original NDArray.
   */
  NDArray Reorder2Default() const;

  void InvalidateMKLDNNData();

  /*
   * This function is used inside operators to reshape an array.
   * It doesn't change the layout of the original array and allocate memory from
   * the temporary buffer. The returned array is only valid inside the current
   * invocation of this operator.
   * This is different from Reshape. Reshape will cause data in the array to be
   * converted to the default layout and allocate memory from malloc directly,
   * which can be expensive.
   * It's used by FullyConnected right now.
   */
  NDArray MKLDNNDataReshape(const TShape &shape) const;

   /*!
   * \ Fix mkldnn memory descriptor mismatch from NDArray.
   */
  void UpdateMKLDNNMemDesc(mkldnn::memory::format format);
#endif

  /*!
   * \brief Save list of ndarray into the Stream.x
   * \param fo The stream of output.
   * \param data the NDArrays to be saved.
   * \param names the name of the NDArray, optional, can be zero length.
   */
  static void Save(dmlc::Stream* fo,
                   const std::vector<NDArray>& data,
                   const std::vector<std::string>& names);
  /*!
   * \brief Load list of ndarray into from the stream.
   * \param fi The stream of the input file.
   * \param data the NDArrays to be loaded
   * \param keys the name of the NDArray, if saved in the file.
   */
  static void Load(dmlc::Stream* fi,
                   std::vector<NDArray>* data,
                   std::vector<std::string>* keys);

 private:
  friend class Imperative;
  /*! \brief the real data chunk that backs NDArray */
  // shandle is used to store the actual values in the NDArray
  // aux_handles store the aux data(such as indices) if it's needed by non-default storage.
  struct Chunk {
    /*! \brief storage handle from storage engine.
               for non-default storage, shandle stores the data(value) array.
     */
    Storage::Handle shandle;
    /*! \brief storage handles for aux data (e.g index)
               for row_sparse, aux_handles[0] = indices
               for csr, aux_handles[0] = indptr, aux_handles[1] = indices
    */
    std::vector<Storage::Handle> aux_handles;

#if MXNET_USE_MKLDNN == 1
    /*! This is created when data is stored in MKLDNN format.
     */
    std::shared_ptr<MKLDNNMemory> mkl_mem_;
#endif
    /*! \brief variable from engine */
    Engine::VarHandle var;
    /*!
     * \brief if this is true, this means the data do not come
     * from Storage, and do not need to be freed
     */
    /*! \brief construct from static data */
    bool static_data;
    /*! \brief whether data allocation is delayed. This doesn't indicate whether aux data
               allocation is delayed. */
    bool delay_alloc;
    // the type of the storage. The storage_type is never kUndefinedStorage once the chunk
    // is constructed.
    NDArrayStorageType storage_type = kDefaultStorage;
    /*! \brief type of aux */
    std::vector<int> aux_types;
    // context of data
    Context ctx;
    // The shape of the chunk data.
    // This might not be the same shape as the NDArray, since the storage may be sparse.
    // The default value for storage_shape is {0} when an empty non-default NDArray is created.
    TShape storage_shape;
    // The shape of aux data. The default value for the shape depends on the type of storage.
    // If aux_shapes[i].Size() is zero, aux data i is empty.
    std::vector<TShape> aux_shapes;

    /*! \brief default cosntructor */
    Chunk() : static_data(true), delay_alloc(false) {}

    /*! \brief construct a new chunk */
    Chunk(TShape shape, Context ctx_, bool delay_alloc_, int dtype)
        : static_data(false), delay_alloc(true), ctx(ctx_) {
      auto size = shape.Size();
      storage_shape = shape;
      var = Engine::Get()->NewVariable();
      shandle.size = size * mshadow::mshadow_sizeof(dtype);
      shandle.ctx = ctx_;
      if (!delay_alloc_) this->CheckAndAlloc();
    }

    Chunk(const TBlob &data, int dev_id)
        : static_data(true), delay_alloc(false) {
      CHECK(storage_type == kDefaultStorage);
      var = Engine::Get()->NewVariable();
      if (data.dev_mask() == cpu::kDevMask) {
        ctx = Context::CPU();
      } else {
        CHECK_EQ(data.dev_mask(), gpu::kDevMask);
        ctx = Context::GPU(dev_id);
      }
      // init shandle
      shandle.ctx = ctx;
      shandle.dptr = data.dptr_;
      shandle.size = data.shape_.Size() * mshadow::mshadow_sizeof(data.type_flag_);
      storage_shape = data.shape_;
    }

    Chunk(int shared_pid, int shared_id, const TShape& shape, int dtype)
        : static_data(false), delay_alloc(false) {
      var = Engine::Get()->NewVariable();
      ctx = Context::CPUShared(0);
      shandle.size = shape.Size() * mshadow::mshadow_sizeof(dtype);
      shandle.ctx = ctx;
      shandle.shared_pid = shared_pid;
      shandle.shared_id = shared_id;
      Storage::Get()->Alloc(&shandle);
      storage_shape = shape;
    }
    // Constructor for a non-default storage chunk
    Chunk(NDArrayStorageType storage_type_, const TShape &storage_shape_, Context ctx_,
          bool delay_alloc_, int dtype, const std::vector<int> &aux_types_,
          const std::vector<TShape> &aux_shapes_)
        : static_data(false), delay_alloc(delay_alloc_), storage_type(storage_type_),
          aux_types(aux_types_), ctx(ctx_), storage_shape(storage_shape_),
          aux_shapes(aux_shapes_) {
      shandle.ctx = ctx;
      var = Engine::Get()->NewVariable();
      // aux_handles always reflect the correct number of aux data
      for (size_t i = 0; i < aux_shapes.size(); i++) {
        CheckAndAllocAuxData(i, aux_shapes[i]);
        // this line is needed in case when aux_shapes[i].Size() = 0
        // aux_handles[i] will not be updated and take only default value.
        aux_handles[i].ctx = ctx;
      }
      if (!delay_alloc) {
        CheckAndAllocData(storage_shape, dtype);
      }
    }

    Chunk(const NDArrayStorageType storage_type_, const TBlob &data,
          const std::vector<TBlob> &aux_data, int dev_id)
        : static_data(true), delay_alloc(false), storage_type(storage_type_) {
      using namespace mshadow;
      CHECK_NE(storage_type, kDefaultStorage);
      // init var
      var = Engine::Get()->NewVariable();
      // init ctx
      if (data.dev_mask() == cpu::kDevMask) {
        ctx = Context::CPU();
      } else {
        CHECK_EQ(data.dev_mask(), gpu::kDevMask);
        ctx = Context::GPU(dev_id);
      }
      // init shandle
      shandle.ctx = ctx;
      shandle.dptr = data.dptr_;
      shandle.size = data.shape_.Size() * mshadow_sizeof(data.type_flag_);
      storage_shape = data.shape_;
      // init aux handles
      for (const auto &aux : aux_data) {
        Storage::Handle aux_handle;
        aux_handle.ctx = ctx;
        aux_handle.dptr = aux.dptr_;
        aux_handle.size = aux.shape_.Size() * mshadow_sizeof(aux.type_flag_);
        aux_handles.push_back(aux_handle);
        aux_types.emplace_back(aux.type_flag_);
        aux_shapes.emplace_back(aux.shape_);
      }
    }

    /*! \brief set the shape for ith aux data, and update storage shape if necessary */
    inline void set_aux_shape(const size_t i, const TShape& shape) {
      aux_shapes[i] = shape;
      if (storage_shape.ndim() > 0) {
        if (storage_type == kRowSparseStorage && i == rowsparse::kIdx) {
          storage_shape[0] = shape[0];
        } else if (storage_type == kCSRStorage && i == csr::kIdx) {
          storage_shape[0] = shape[0];
        }
      }
    }

    /*! \brief check if delay alloc is on, do alloc if not yet done */
    inline void CheckAndAlloc(void) {
      if (delay_alloc) {
        shandle = Storage::Get()->Alloc(shandle.size, shandle.ctx);
#if MXNET_USE_MKLDNN == 1
        mkl_mem_ = nullptr;
#endif
        delay_alloc = false;
      }
    }

    /*! \brief Check and alloc memory for a dense ndarray */
    // size is the number of bytes
    void CheckAndAlloc(uint64_t dbytes) {
      CHECK_EQ(kDefaultStorage, storage_type)
          << "CheckAndAlloc(dbytes) is only intended for kDefaultStorage";
      dbytes = std::max(dbytes, static_cast<uint64_t>(shandle.size));
      if (delay_alloc) {
        shandle = Storage::Get()->Alloc(dbytes, shandle.ctx);
#if MXNET_USE_MKLDNN == 1
        mkl_mem_ = nullptr;
#endif
        delay_alloc = false;
      } else if (shandle.size < dbytes) {
        // free storage if necessary and alloc again
        if (shandle.size > 0) Storage::Get()->Free(shandle);
        // init storage
        shandle = Storage::Get()->Alloc(dbytes, shandle.ctx);
#if MXNET_USE_MKLDNN == 1
        mkl_mem_ = nullptr;
#endif
      }
    }
    /*! \brief initialize the shape and dtype, assuming it is not initialized before. */
    void Init(const TShape &shape, int dtype) {
      auto size = shape.Size();
      storage_shape = shape;
      shandle.size = size * mshadow::mshadow_sizeof(dtype);
      this->CheckAndAlloc();
    }
    inline void CheckAndAlloc(const TShape &shape, const std::vector<TShape> &aux_shapes,
                              int dtype) {
      // calculate size, perform allocation
      if (kRowSparseStorage == storage_type) {
        // For row sparse, aux_shape indicates the number of rows to allocate
        auto aux_shape = aux_shapes[rowsparse::kIdx];
        CheckAndAllocAuxData(rowsparse::kIdx, aux_shape);
        TShape storage_shape(shape);
        storage_shape[0] = aux_shape[0];
        CheckAndAllocData(storage_shape, dtype);
      } else if (kCSRStorage == storage_type) {
        CheckAndAllocAuxData(csr::kIndPtr, aux_shapes[csr::kIndPtr]);
        CheckAndAllocAuxData(csr::kIdx, aux_shapes[csr::kIdx]);
        CheckAndAllocData(aux_shapes[csr::kIdx], dtype);
      } else {
        LOG(FATAL) << "Storage type " << storage_type << " not implemented for CheckAndAlloc";
      }
    }
    // create storage handle for data based on shape and dtype, assuming ctx is set
    // storage shape is also updated
    // if data is already allocated, try reuse the storage. Otherwise, free the current one
    // and allocate new storage
    void CheckAndAllocData(const TShape &shape, int dtype);

#if MXNET_USE_MKLDNN == 1
    // Have MKL memory reference to the data in the default storage
    // or create memory for MKLDNN.
    void SetMKLMem(const TShape &shape, int dtype);
    // If the data is stored in MKLDNN layout, we reorder data in mkl_mem_ and
    // save the result in shandle.
    void Reorder2Default();
    // Reroder data to a specified layout.
    void MKLDNNDataReorder(const mkldnn::memory::primitive_desc &desc);
    bool IsMKLDNN() const;
    bool IsDefault() const;
#endif

    // create storage handle for aux data based on shape
    // this function assumes ctx, aux shapes and aux types are set
    // aux shape is also updated
    // if aux data is already allocated, try reuse the storage. Otherwise, free the current one
    // and allocate new storage
    inline void CheckAndAllocAuxData(size_t i, const TShape &shape) {
      CHECK_EQ(shape.ndim(), 1) << "shape must be 1D in CheckAndAllocAuxData";
      CHECK_NE(storage_type, kUndefinedStorage)
        << "storage type cannot be kUndefinedStorage in CheckAndAllocAuxData";
      CHECK_NE(storage_type, kDefaultStorage)
        << "storage type cannot be kDefaultStorage in CheckAndAllocAuxData";
      if (aux_handles.size() <= i) {
        aux_handles.resize(i + 1);
      }
      size_t aux_bytes = shape.Size() * mshadow::mshadow_sizeof(aux_types[i]);
      if (aux_handles[i].size < aux_bytes) {
        // free storage if necessary and alloc again
        if (aux_handles[i].size > 0) Storage::Get()->Free(aux_handles[i]);
        // init aux storage
        aux_handles[i] = Storage::Get()->Alloc(aux_bytes, ctx);
      }
      // init shape
      set_aux_shape(i, shape);
    }
    /*! \brief destructor */
    ~Chunk();
  };  // struct Chunk

  void SetTBlob() const;

  /*! \brief internal data of NDArray */
  std::shared_ptr<Chunk> ptr_{nullptr};
  /*! \brief shape of current NDArray */
  TShape shape_;
  /*! \brief byte offset in chunk */
  size_t byte_offset_ = 0;
  /*! \brief type of data */
  int dtype_ = -1;
  /*! \brief whether the NDArray uses memory of another NDArray. */
  bool reuse_ = false;
  /*! \brief storage type of data */
  NDArrayStorageType storage_type_ = kUndefinedStorage;
  /*! \brief node entry for autograd */
  nnvm::NodeEntry entry_;
  /*!
   * \brief internal TBlob
   * \note When user access tblob_ by some const methods like
   *     NDArray::data(), the dptr in tblob_ still need to be updated
   *     in case that allocation happens. So we make it mutable for
   *     this situation.
   */
  mutable TBlob tblob_;
};  // class NDArray

/*!
 * \return the number of aux data used for given storage type
 */
size_t num_aux_data(NDArrayStorageType stype);

/*!
 * \brief issue an copy operation from one NDArray to another
 *  the two ndarray can sit on different devices
 *  this operation will be scheduled by the engine
 *
 * \param from the ndarray we want to copy data from
 * \param to the target ndarray
 * \param priority Priority of the action.
 * \note The function name explicitly marks the order of from and to
 *     due to different possible convention carried by copy function.
 */
void CopyFromTo(const NDArray &from, const NDArray *to, int priority = 0);

/*!
 * \brief issue an copy operation from one NDArray to another
 *  the two ndarray can sit on different devices
 *  this operation will be scheduled by the engine
 *
 * \param from the ndarray we want to copy data from
 * \param to the target ndarray
 * \param priority Priority of the action.
 * \param is_opr whether it is invoked by an operator. For example, false if invoked from
       KVStore, true if invoked from `_copyto` operator.
 * \note The function name explicitly marks the order of from and to
 *     due to different possible convention carried by copy function.
 */
void CopyFromTo(const NDArray &from, const NDArray& to, int priority = 0, bool is_opr = false);

/*!
 * \brief Perform elementwise sum over each data from source, store result into out.
 * \param source the ndarray we want to sum
 * \param out the target ndarray
 * \param priority Priority of the action.
 */
void ElementwiseSum(const std::vector<NDArray> &source, NDArray *out, int priority = 0);

/*!
 * \brief elementwise add
 * \param lhs left operand
 * \param rhs right operand
 * \return a new result ndarray
 */
NDArray operator+(const NDArray &lhs, const NDArray &rhs);
/*!
 * \brief elementwise add
 * \param lhs left operand
 * \param rhs right operand
 * \return a new result ndarray
 */
NDArray operator+(const NDArray &lhs, const real_t &rhs);
/*!
 * \brief elementwise subtraction
 * \param lhs left operand
 * \param rhs right operand
 * \return a new result ndarray
 */
NDArray operator-(const NDArray &lhs, const NDArray &rhs);
/*!
 * \brief elementwise subtraction
 * \param lhs left operand
 * \param rhs right operand
 * \return a new result ndarray
 */
NDArray operator-(const NDArray &lhs, const real_t &rhs);
/*!
 * \brief elementwise multiplication
 * \param lhs left operand
 * \param rhs right operand
 * \return a new result ndarray
 */
NDArray operator*(const NDArray &lhs, const NDArray &rhs); \
/*!
 * \brief elementwise multiplication
 * \param lhs left operand
 * \param rhs right operand
 * \return a new result ndarray
 */
NDArray operator*(const NDArray &lhs, const real_t &rhs);
/*!
 * \brief elementwise division
 * \param lhs left operand
 * \param rhs right operand
 * \return a new result ndarray
 */
NDArray operator/(const NDArray &lhs, const NDArray &rhs);
/*!
 * \brief elementwise division
 * \param lhs left operand
 * \param rhs right operand
 * \return a new result ndarray
 */
NDArray operator/(const NDArray &lhs, const real_t &rhs);

/*!
 * \brief Seed all random number generator in mxnet.
 * \param seed the seed to set to global random number generators.
 */
void RandomSeed(uint32_t seed);
/*!
 * \brief Seed the random number generator of the device.
 * \param seed the seed to set to global random number generators.
 */
void RandomSeed(Context ctx, uint32_t seed);
/*!
 * \brief Sample uniform distribution for each elements of out.
 * \param begin lower bound of distribution.
 * \param end upper bound of distribution.
 * \param out output NDArray.
 */
void SampleUniform(real_t begin, real_t end, NDArray *out);
/*!
 * \brief Sample gaussian distribution for each elements of out.
 * \param mu mean of gaussian distribution.
 * \param sigma standard deviation of gaussian distribution.
 * \param out output NDArray.
 */
void SampleGaussian(real_t mu, real_t sigma, NDArray *out);
/*!
 * \brief Sample gamma distribution for each elements of out.
 * \param alpha parameter (shape) of the gamma distribution
 * \param beta parameter (scale) of the gamma distribution
 * \param out output NDArray.
 */
void SampleGamma(real_t alpha, real_t beta, NDArray *out);
/*!
 * \brief Sample exponential distribution for each elements of out.
 * \param lambda parameter (rate) of the exponential distribution
 * \param out output NDArray.
 */
void SampleExponential(real_t lambda, NDArray *out);
/*!
 * \brief Sample Poisson distribution for each elements of out.
 * \param lambda parameter (rate) of the Poisson distribution
 * \param out output NDArray.
 */
void SamplePoisson(real_t lambda, NDArray *out);
/*!
 * \brief Sample negative binomial distribution for each elements of out.
 * \param k failure limit
 * \param p success probability
 * \param out output NDArray.
 */
void SampleNegBinomial(int32_t k, real_t p, NDArray *out);
/*!
 * \brief Sample generalized negative binomial distribution for each elements of out.
 * \param mu parameter (mean) of the distribution
 * \param alpha parameter (over dispersion) of the distribution
 * \param out output NDArray.
 */
void SampleGenNegBinomial(real_t mu, real_t alpha, NDArray *out);


//--------------------------------------------------------------
// The following part are API Registration of NDArray functions.
//--------------------------------------------------------------

/*! \brief definition of NDArray function */
typedef std::function<void (NDArray **used_vars,
                            real_t *scalars,
                            NDArray **mutate_vars,
                            int num_params,
                            char **param_keys,
                            char **param_vals)> NDArrayAPIFunction;
/*! \brief mask information on how functions can be exposed */
enum NDArrayFunctionTypeMask {
  /*! \brief all the use_vars should go before scalar */
  kNDArrayArgBeforeScalar = 1,
  /*! \brief all the scalar should go before use_vars */
  kScalarArgBeforeNDArray = 1 << 1,
  /*!
   * \brief whether this function allows the handles in the target to
   *  be empty NDArray that are not yet initialized, and will initialize
   *  them when the function is invoked.
   *
   *  most function should support this, except copy between different
   *  devices, which requires the NDArray to be pre-initialized with context
   */
  kAcceptEmptyMutateTarget = 1 << 2
};
/*! \brief Registry entry for NDArrayFunction */
struct NDArrayFunctionReg
    : public dmlc::FunctionRegEntryBase<NDArrayFunctionReg,
                                        NDArrayAPIFunction> {
  /*! \brief number of variable used by this function */
  unsigned num_use_vars;
  /*! \brief number of variable mutated by this function */
  unsigned num_mutate_vars;
  /*! \brief number of scalars used by this function */
  unsigned num_scalars;
  /*! \brief information on how function should be called from API */
  int type_mask;
  /*!
   * \brief constructor
   */
  NDArrayFunctionReg()
      : num_use_vars(0),
        num_mutate_vars(0),
        num_scalars(0),
        type_mask(0) {}
  /*!
   * \brief set the function body to a NDArray setvalue function
   *  this will also auto set the parameters correctly
   * \param fsetvalue function body to set
   * \return ref to the registered entry, used to set properties
   */
  inline NDArrayFunctionReg &set_function(void (*fsetvalue)(const real_t &rhs,
                                                            NDArray *out)) {
    body = [fsetvalue] (NDArray **used_vars, real_t *s, NDArray **mutate_vars,
                        int num_params, char **param_keys, char **param_vals) {
      (*fsetvalue)(s[0], mutate_vars[0]);
    };
    num_mutate_vars = 1; num_scalars = 1;
    this->add_argument("src", "real_t", "Source input to the function.");
    return *this;
  }
  /*!
  * \brief set the function body to a ternary NDArray function
  *  this will also auto set the parameters correctly
  * \param fternary function body to set
  * \return ref to the registered entry, used to set properties
  */
  inline NDArrayFunctionReg &set_function(void(*fternary)(const NDArray &lhs,
                                                          const NDArray &mhs,
                                                          const NDArray &rhs,
                                                                NDArray *out)) {
    body = [fternary](NDArray **used_vars,
      real_t *s, NDArray **mutate_vars,
      int num_params, char **param_keys, char **param_vals) {
      (*fternary)(*used_vars[0], *used_vars[1], *used_vars[2], mutate_vars[0]);
    };
    num_use_vars = 3; num_mutate_vars = 1;
    type_mask = kNDArrayArgBeforeScalar | kAcceptEmptyMutateTarget;
    this->add_argument("lhs", "NDArray", "Left operand to the function.");
    this->add_argument("mhs", "NDArray", "Middle operand to the function.");
    this->add_argument("rhs", "NDArray", "Right operand to the function.");
    return *this;
  }
  /*!
   * \brief set the function body to a binary NDArray function
   *  this will also auto set the parameters correctly
   * \param fbinary function body to set
   * \return ref to the registered entry, used to set properties
   */
  inline NDArrayFunctionReg &set_function(void (*fbinary)(const NDArray &lhs,
                                                          const NDArray &rhs,
                                                          NDArray *out)) {
    body = [fbinary] (NDArray **used_vars, real_t *s, NDArray **mutate_vars,
                      int num_params, char **param_keys, char **param_vals) {
      (*fbinary)(*used_vars[0], *used_vars[1], mutate_vars[0]);
    };
    num_use_vars = 2; num_mutate_vars = 1;
    type_mask = kNDArrayArgBeforeScalar | kAcceptEmptyMutateTarget;
    this->add_argument("lhs", "NDArray", "Left operand to the function.");
    this->add_argument("rhs", "NDArray", "Right operand to the function.");
    return *this;
  }
  /*!
   * \brief set the function body to a binary NDArray function
   *  this will also auto set the parameters correctly
   * \param fscalar function body to set
   * \return ref to the registered entry, used to set properties
   */
  inline NDArrayFunctionReg &set_function(void (*fscalar)(const NDArray &lhs,
                                                          const real_t &rhs,
                                                          NDArray *out)) {
    body = [fscalar] (NDArray **used_vars, real_t *s, NDArray **mutate_vars,
                      int num_params, char **param_keys, char **param_vals) {
      (*fscalar)(*used_vars[0], s[0], mutate_vars[0]);
    };
    num_use_vars = 1; num_mutate_vars = 1; num_scalars = 1;
    type_mask = kNDArrayArgBeforeScalar | kAcceptEmptyMutateTarget;
    this->add_argument("lhs", "NDArray", "Left operand to the function.");
    this->add_argument("rhs", "real_t", "Right operand to the function.");
    return *this;
  }
  /*!
   * \brief set the function body to a unary NDArray function
   *  this will also auto set the parameters correctly
   * \param funary function body to set
   * \return ref to the registered entry, used to set properties
   */
  inline NDArrayFunctionReg &set_function(void (*funary)(const NDArray &src,
                                                         NDArray *out)) {
    body = [funary] (NDArray **used_vars, real_t *s, NDArray **mutate_vars,
                     int num_params, char **param_keys, char **param_vals) {
      (*funary)(*used_vars[0], mutate_vars[0]);
    };
    num_use_vars = 1; num_mutate_vars = 1;
    type_mask = kNDArrayArgBeforeScalar | kAcceptEmptyMutateTarget;
    this->add_argument("src", "NDArray", "Source input to the function.");
    return *this;
  }
  /*!
   * \brief set the function body to a unary NDArray function
   *  this will also auto set the parameters correctly
   * \param fgeneric function body to set
   * \return ref to the registered entry, used to set properties
   */
  inline NDArrayFunctionReg &set_function(
    void (*fgeneric)(NDArray **used_vars,
                     real_t *s,
                     NDArray **mutate_vars,
                     const std::map<std::string, std::string>& param)) {
    body = [fgeneric] (NDArray **used_vars, real_t *s, NDArray **mutate_vars,
                       int num_params, char **param_keys, char **param_vals) {
      std::map<std::string, std::string> param;
      for (int i = 0; i < num_params; ++i) {
        param[param_keys[i]] = param_vals[i];
      }
      fgeneric(used_vars, s, mutate_vars, param);
    };
    return *this;
  }
  /*!
   * \brief set the number of mutate variables
   * \param n number of mutate variablesx
   * \return ref to the registered entry, used to set properties
   */
  inline NDArrayFunctionReg &set_num_use_vars(unsigned n) {
    num_use_vars = n; return *this;
  }
  /*!
   * \brief set the number of mutate variables
   * \param n number of mutate variablesx
   * \return ref to the registered entry, used to set properties
   */
  inline NDArrayFunctionReg &set_num_mutate_vars(unsigned n) {
    num_mutate_vars = n; return *this;
  }
  /*!
   * \brief set the number of scalar arguments
   * \param n number of scalar arguments
   * \return ref to the registered entry, used to set properties
   */
  inline NDArrayFunctionReg &set_num_scalars(unsigned n) {
    num_scalars = n; return *this;
  }
  /*!
   * \brief set type mask
   * \param tmask typemask
   * \return ref to the registered entry, used to set properties
   */
  inline NDArrayFunctionReg &set_type_mask(int tmask) {
    type_mask = tmask; return *this;
  }
};  // NDArrayFunctionReg

/*!
 * \brief Macro to register NDArray function
 *
 * Example: the following code is example to register a plus
 * \code
 *
 * REGISTER_NDARRAY_FUN(Plus)
 * .set_function(Plus);
 *
 * \endcode
 */
#define MXNET_REGISTER_NDARRAY_FUN(name)                                 \
  DMLC_REGISTRY_REGISTER(::mxnet::NDArrayFunctionReg, NDArrayFunctionReg, name)

}  // namespace mxnet

namespace dmlc {
/*!\brief traits */
DMLC_DECLARE_TRAITS(has_saveload, mxnet::NDArray, true);
}  // namespace dmlc
#endif  // MXNET_NDARRAY_H_<|MERGE_RESOLUTION|>--- conflicted
+++ resolved
@@ -695,15 +695,6 @@
    * Create NDArray from mkldnn memory.
    * mkldnn_mem The mkldnn memory to be managed.
    */
-<<<<<<< HEAD
-  explicit NDArray(const mkldnn::memory *mkldnn_mem, bool static_data = true);
-
-  /*
-   * Create NDArray from mkldnn memory.
-   * mkldnn_mem The mkldnn memory to be managed.
-   */
-=======
->>>>>>> da5242b7
   explicit NDArray(const std::shared_ptr<mkldnn::memory> &mkldnn_mem);
   /*
    * Create NDArray from mkldnn memory descriptor.
