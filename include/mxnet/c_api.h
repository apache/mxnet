/*
 * Licensed to the Apache Software Foundation (ASF) under one
 * or more contributor license agreements.  See the NOTICE file
 * distributed with this work for additional information
 * regarding copyright ownership.  The ASF licenses this file
 * to you under the Apache License, Version 2.0 (the
 * "License"); you may not use this file except in compliance
 * with the License.  You may obtain a copy of the License at
 *
 *   http://www.apache.org/licenses/LICENSE-2.0
 *
 * Unless required by applicable law or agreed to in writing,
 * software distributed under the License is distributed on an
 * "AS IS" BASIS, WITHOUT WARRANTIES OR CONDITIONS OF ANY
 * KIND, either express or implied.  See the License for the
 * specific language governing permissions and limitations
 * under the License.
 */

/*!
 * \file c_api.h
 * \brief C API of mxnet
 */
#ifndef MXNET_C_API_H_
#define MXNET_C_API_H_

/*! \brief Inhibit C++ name-mangling for MXNet functions. */
#ifdef __cplusplus
extern "C" {
#endif  // __cplusplus

/*! \brief Keep the default value in C++ */
#ifdef __cplusplus
#define DEFAULT(x) = x
#else
#define DEFAULT(x)
#endif  // __cplusplus

#include <stdint.h>

#include <stdint.h>
#include <stddef.h>
#include <stdbool.h>

/*! \brief MXNET_DLL prefix for windows */
#ifdef _WIN32
#ifdef MXNET_EXPORTS
#define MXNET_DLL __declspec(dllexport)
#else
#define MXNET_DLL __declspec(dllimport)
#endif
#else
#define MXNET_DLL
#endif

/*! \brief manually define unsigned int */
typedef uint32_t mx_uint;
/*! \brief manually define float */
typedef float mx_float;
/*! \brief data type to store dim size */
typedef int64_t dim_t;
// all the handles are simply void *
// will be casted internally to specific pointers types
// these typedefs are mainly used for readablity reasons
/*! \brief handle to NDArray */
typedef void *NDArrayHandle;
/*! \brief handle to a mxnet narray function that changes NDArray */
typedef const void *FunctionHandle;
/*! \brief handle to a function that takes param and creates symbol */
typedef void *AtomicSymbolCreator;
/*! \brief handle to cached operator */
typedef void *CachedOpHandle;
/*! \brief handle to a symbol that can be bind as operator */
typedef void *SymbolHandle;
/*! \brief handle to a AtomicSymbol */
typedef void *AtomicSymbolHandle;
/*! \brief handle to an Executor */
typedef void *ExecutorHandle;
/*! \brief handle a dataiter creator */
typedef void *DataIterCreator;
/*! \brief handle to a DataIterator */
typedef void *DataIterHandle;
/*! \brief handle a dataset creator */
typedef void *DatasetCreator;
/*! \brief handle to a Dataset */
typedef void *DatasetHandle;
/*! \brief handle to a BatchifyFunction creator*/
typedef void *BatchifyFunctionCreator;
/*! \brief handle to a BatchifyFunction */
typedef void *BatchifyFunctionHandle;
/*! \brief handle to KVStore */
typedef void *KVStoreHandle;
/*! \brief handle to RecordIO */
typedef void *RecordIOHandle;
/*! \brief handle to MXRtc*/
typedef void *RtcHandle;
/*! \brief handle to rtc cuda module*/
typedef void *CudaModuleHandle;
/*! \brief handle to rtc cuda kernel*/
typedef void *CudaKernelHandle;
/*! \brief handle to a Profile object (domain, duration, counter, etc.) */
typedef void *ProfileHandle;
/*! \brief handle to DLManagedTensor*/
typedef void *DLManagedTensorHandle;
/*! \brief handle to Context */
typedef const void *ContextHandle;
/*! \brief handle to Engine FnProperty */
typedef const void *EngineFnPropertyHandle;
/*! \brief handle to Engine VarHandle */
typedef void *EngineVarHandle;

/*! \brief Engine asynchronous operation */
typedef void (*EngineAsyncFunc)(void*, void*, void*, void*);
/*! \brief Engine synchronous operation */
typedef void (*EngineSyncFunc)(void*, void*);
/*! \brief Callback to free the param for EngineAsyncFunc/EngineSyncFunc */
typedef void (*EngineFuncParamDeleter)(void*);
/*! \brief Monitor callback called at operator level for cached op */
typedef void (*CachedOpMonitorCallback)(const char*,
                                        const char*,
                                        NDArrayHandle);


struct NativeOpInfo {
  void (*forward)(int, float**, int*, unsigned**, int*, void*);
  void (*backward)(int, float**, int*, unsigned**, int*, void*);
  void (*infer_shape)(int, int*, unsigned**, void*);
  void (*list_outputs)(char***, void*);
  void (*list_arguments)(char***, void*);
  // all functions also pass a payload void* pointer
  void* p_forward;
  void* p_backward;
  void* p_infer_shape;
  void* p_list_outputs;
  void* p_list_arguments;
};

struct NDArrayOpInfo {
  bool (*forward)(int, void**, int*, void*);
  bool (*backward)(int, void**, int*, void*);
  bool (*infer_shape)(int, int*, unsigned**, void*);
  bool (*list_outputs)(char***, void*);
  bool (*list_arguments)(char***, void*);
  bool (*declare_backward_dependency)(const int*, const int*, const int*,
                                      int*, int**, void*);
  // all functions also pass a payload void* pointer
  void* p_forward;
  void* p_backward;
  void* p_infer_shape;
  void* p_list_outputs;
  void* p_list_arguments;
  void* p_declare_backward_dependency;
};

typedef int (*MXGenericCallback)(void);

struct MXCallbackList {
  int num_callbacks;
  int (**callbacks)(void);
  void **contexts;
};

struct LibFeature {
  const char* name;
  bool enabled;
};

enum CustomOpCallbacks {
  kCustomOpDelete,
  kCustomOpForward,
  kCustomOpBackward
};

enum CustomOpPropCallbacks {
  kCustomOpPropDelete,
  kCustomOpPropListArguments,
  kCustomOpPropListOutputs,
  kCustomOpPropListAuxiliaryStates,
  kCustomOpPropInferShape,
  kCustomOpPropDeclareBackwardDependency,
  kCustomOpPropCreateOperator,
  kCustomOpPropInferType,
  kCustomOpPropInferStorageType,
  kCustomOpPropBackwardInferStorageType
};


typedef int (*CustomOpFBFunc)(int /*size*/, void** /*ptrs*/, int* /*tags*/,
                              const int* /*reqs*/, const int /*is_train*/,
                              void* /*state*/);
typedef int (*CustomOpDelFunc)(void* /*state*/);
typedef int (*CustomOpListFunc)(char*** /*args*/, void* /*state*/);
typedef int (*CustomOpInferShapeFunc)(int /*num_input*/, int* /*ndims*/,
                                      int** /*shapes*/, void* /*state*/);
typedef int (*CustomOpInferStorageTypeFunc)(int /*num_input*/, int* /*stypes*/, void* /*state*/);
typedef int (*CustomOpBackwardInferStorageTypeFunc)(int /*num_input*/,
                                                    int * /*stypes*/,
                                                    int * /*tags*/,
                                                    void * /*state*/);
typedef int (*CustomOpInferTypeFunc)(int /*num_input*/, int* /*types*/, void* /*state*/);
typedef int (*CustomOpBwdDepFunc)(const int* /*out_grad*/, const int* /*in_data*/,
                                  const int* /*out_data*/, int* /*num_deps*/,
                                  int** /*rdeps*/, void* /*state*/);
typedef int (*CustomOpCreateFunc)(const char* /*ctx*/, int /*num_inputs*/,
                                  unsigned** /*shapes*/, const int* /*ndims*/,
                                  const int* /*dtypes*/, struct MXCallbackList* /*ret*/,
                                  void* /*state*/);
typedef int (*CustomOpPropCreator)(const char* /*op_type*/, const int /*num_kwargs*/,
                                   const char** /*keys*/, const char** /*values*/,
                                   struct MXCallbackList* /*ret*/);


enum CustomFunctionCallbacks {
  kCustomFunctionBackward,
  kCustomFunctionDelete
};

typedef int (*CustomFunctionBwdFunc)(int /*num_ograds*/, int /*num_igrads*/, void** /*ptrs*/,
                                     const int* /*reqs*/, const int /*is_train*/,
                                     void* /*state*/);
typedef int (*CustomFunctionDelFunc)(void* /*state*/);

/*!
 * \brief return str message of the last error
 *  all function in this file will return 0 when success
 *  and -1 when an error occured,
 *  MXGetLastError can be called to retrieve the error
 *
 *  this function is threadsafe and can be called by different thread
 *  \return error info
 */
MXNET_DLL const char *MXGetLastError();

//-------------------------------------
// Part 0: Global State setups
//-------------------------------------

/*!
 * \brief Load library dynamically
 * \param path to the library .so file
 * \param 0 for quiet, 1 for verbose
 * \return 0 when success, -1 when failure happens.
 */
MXNET_DLL int MXLoadLib(const char *path, unsigned verbose, void** lib);

/*!
 * \brief Get list of features supported on the runtime
 * \param libFeature pointer to array of LibFeature
 * \param size of the array
 * \return 0 when success, -1 when failure happens.
 */
MXNET_DLL int MXLibInfoFeatures(const struct LibFeature **libFeature, size_t *size);

/*!
 * \brief return whether the mxnet library is compiled with cxx11 abi
 * \return whether mxnet is built with cxx11 abi
 */
MXNET_DLL int MXLibInfoCompiledWithCXX11ABI(int* result);

/*!
 * \brief Seed all global random number generators in mxnet.
 * \param seed the random number seed.
 * \return 0 when success, -1 when failure happens.
 */
MXNET_DLL int MXRandomSeed(int seed);

/*!
 * \brief Seed the global random number generator of the given device.
 * \param seed the random number seed.
 * \return 0 when success, -1 when failure happens.
 */
MXNET_DLL int MXRandomSeedContext(int seed, int dev_type, int dev_id);

/*!
 * \brief Change floating-point calculations when dealing with denormalized values.
 * Currently this option is only supported in CPU backend.
 * Flushing denormalized values to zero is enabled by default.
 *
 * \param value state of flush-to-zero and denormals-are-zero to set.
 * \param prev_state state of flush-to-zero and denormals-are-zero before setting new state.
 * \return 0 when success, -1 when failure happens.
 */
MXNET_DLL int MXSetFlushDenorms(bool value, bool* prev_state);

/*!
 * \brief Notify the engine about a shutdown,
 *  This can help engine to print less messages into display.
 *
 *  User do not have to call this function.
 * \return 0 when success, -1 when failure happens.
 */
MXNET_DLL int MXNotifyShutdown();

/*!
 * \brief Set up configuration of profiler for the process passed as profile_process in keys
 * \param num_params Number of parameters
 * \param keys array of parameter keys
 * \param vals array of parameter values
 * \param kvstoreHandle handle to kvstore
 * \return 0 when success, -1 when failure happens.
 */
MXNET_DLL int MXSetProcessProfilerConfig(int num_params, const char* const* keys,
                                         const char* const* vals,
                                         KVStoreHandle kvstoreHandle);

/*!
 * \brief Set up configuration of profiler for worker/current process
 * \param num_params Number of parameters
 * \param keys array of parameter keys
 * \param vals array of parameter values
 * \return 0 when success, -1 when failure happens.
 */
MXNET_DLL int MXSetProfilerConfig(int num_params, const char* const* keys, const char* const* vals);

/*!
 * \brief Set up state of profiler for either worker or server process
 * \param state indicate the working state of profiler,
 *  profiler not running when state == 0,
 *  profiler running when state == 1
 * \param profile_process an int,
 * when 0 command is for worker/current process,
 * when 1 command is for server process
 * \param kvstoreHandle handle to kvstore, needed for server process profiling
 * \return 0 when success, -1 when failure happens.
 */
MXNET_DLL int MXSetProcessProfilerState(int state, int profile_process,
                                        KVStoreHandle kvStoreHandle);

/*!
 * \brief Set up state of profiler for current process
 * \param state indicate the working state of profiler,
 *  profiler not running when state == 0,
 *  profiler running when state == 1
 * \return 0 when success, -1 when failure happens.
 */
MXNET_DLL int MXSetProfilerState(int state);

/*!
 * \brief Set the scope of profiler for current process
 * \param scope indicate the working scope of profiler
 * \return 0 when success, -1 when failure happens.
 */
MXNET_DLL int MXSetProfilerScope(const char* scope);

/*!
 * \brief Save profile and stop profiler
 * \param finished true if stat output should stop after this point
 * \param profile_process an int,
 * when 0 command is for worker/current process,
 * when 1 command is for server process
 * \param kvstoreHandle handle to kvstore
 * \return 0 when success, -1 when failure happens.
 */
MXNET_DLL int MXDumpProcessProfile(int finished, int profile_process, KVStoreHandle kvStoreHandle);


/*!
 * \brief Save profile and stop profiler for worker/current process
 * \param finished true if stat output should stop after this point
 * \return 0 when success, -1 when failure happens.
 */
MXNET_DLL int MXDumpProfile(int finished);

/*!
 * \brief Print sorted aggregate stats to the a string
 *        How aggregate stats are stored will not change
 * \param out_str will receive a pointer to the output string
 * \param reset clear the aggregate stats after printing
 * \param format whether to return in tabular or json format
 * \param sort_by sort by total, avg, min, max, or count
 * \param ascending whether to sort ascendingly
 * \return 0 when success, -1 when failure happens.
 * \note
 */
MXNET_DLL int MXAggregateProfileStatsPrint(const char **out_str, int reset, int format,
                                           int sort_by, int ascending);

/*!
 * \brief Pause profiler tuning collection
 * \param paused If nonzero, profiling pauses. Otherwise, profiling resumes/continues
 * \param profile_process integer which denotes whether to process worker or server process
 * \param kvstoreHandle handle to kvstore
 * \return 0 when success, -1 when failure happens.
 * \note pausing and resuming is global and not recursive
 */
MXNET_DLL int MXProcessProfilePause(int paused, int profile_process, KVStoreHandle kvStoreHandle);

/*!
 * \brief Pause profiler tuning collection for worker/current process
 * \param paused If nonzero, profiling pauses. Otherwise, profiling resumes/continues
 * \return 0 when success, -1 when failure happens.
 * \note pausing and resuming is global and not recursive
 */
MXNET_DLL int MXProfilePause(int paused);

/*!
 * \brief Create profiling domain
 * \param domain String representing the domain name to create
 * \param out Return domain object
 * \return 0 when success, -1 when failure happens.
 */
MXNET_DLL int MXProfileCreateDomain(const char *domain, ProfileHandle *out);

/*!
 * \brief Create profile task
 * \param name Name of the task
 * \param domain Domain of the task
 * \param out Output handle
 * \return 0 when success, -1 when failure happens.
 */
MXNET_DLL int MXProfileCreateTask(ProfileHandle domain,
                                  const char *task_name,
                                  ProfileHandle *out);

/*!
 * \brief Create profile frame
 * \param name Name of the frame
 * \param domain Domain of the frame
 * \param out Output handle
 * \return 0 when success, -1 when failure happens.
 */
MXNET_DLL int MXProfileCreateFrame(ProfileHandle domain,
                                   const char *frame_name,
                                   ProfileHandle *out);

/*!
 * \brief Create profile event
 * \param name Name of the event
 * \param out Output handle
 * \return 0 when success, -1 when failure happens.
 */
MXNET_DLL int MXProfileCreateEvent(const char *event_name, ProfileHandle *out);

/*!
 * \brief Create profile counter
 * \param name Name of the counter
 * \param domain Domain of the counter
 * \param out Output handle
 * \return 0 when success, -1 when failure happens.
 */
MXNET_DLL int MXProfileCreateCounter(ProfileHandle domain,
                                     const char *counter_name,
                                     ProfileHandle *out);

/*!
 * \brief Destroy a frame
 * \param frame_handle Handle to frame to destroy
 * \return 0 when success, -1 when failure happens.
 */
MXNET_DLL int MXProfileDestroyHandle(ProfileHandle frame_handle);

/*!
 * \brief Start timing the duration of a profile duration object such as an event, task or frame
 * \param duration_handle handle to the duration object
 * \return 0 when success, -1 when failure happens.
 */
MXNET_DLL int MXProfileDurationStart(ProfileHandle duration_handle);

/*!
 * \brief Stop timing the duration of a profile duration object such as an event, task or frame
 * \param duration_handle handle to the duration object
 * \return 0 when success, -1 when failure happens.
 */
MXNET_DLL int MXProfileDurationStop(ProfileHandle duration_handle);

/*!
 * \brief Set a counter, given its handle
 * \param counter_handle Handle to counter to set
 * \param value Value to set the counter to (64-bit unsigned integer)
 * \return 0 when success, -1 when failure happens.
 */
MXNET_DLL int MXProfileSetCounter(ProfileHandle counter_handle, uint64_t value);

/*!
 * \brief Adjust a counter by the given amount, given its handle
 * \param counter_handle Handle to counter to adjust
 * \param value Value to adjust the counter by (64-bit signed integer)
 * \return 0 when success, -1 when failure happens.
 */
MXNET_DLL int MXProfileAdjustCounter(ProfileHandle counter_handle, int64_t value);

/*!
 * \brief Mark a single instant in time
 * \param domain Domain of the marker
 * \param instant_marker_name Name of the marker
 * \param scope Scope of marker ('global', 'process', 'thread', 'task', 'marker')
 * \return 0 when success, -1 when failure happens.
 */
MXNET_DLL int MXProfileSetMarker(ProfileHandle domain,
                                 const char *instant_marker_name,
                                 const char *scope);

/*!
 * \brief Set the number of OMP threads to use
 * \param thread_num Number of OMP threads desired
 * \return 0 when success, -1 when failure happens.
 */
MXNET_DLL int MXSetNumOMPThreads(int thread_num);

/*!
 * \brief set bulk execution limit
 * \param bulk_size new bulk_size
 * \param prev_bulk_size previous bulk_size
 */
MXNET_DLL int MXEngineSetBulkSize(int bulk_size, int* prev_bulk_size);

/*!
 * \brief Get the number of GPUs.
 * \param pointer to int that will hold the number of GPUs available.
 * \return 0 when success, -1 when failure happens.
 */
MXNET_DLL int MXGetGPUCount(int* out);

/*!
 * \brief get the free and total available memory on a GPU
 *  Note: Deprecated, use MXGetGPUMemoryInformation64 instead.
 * \param dev the GPU number to query
 * \param free_mem pointer to the integer holding free GPU memory
 * \param total_mem pointer to the integer holding total GPU memory
 * \return 0 when success, -1 when failure happens
 */
MXNET_DLL int MXGetGPUMemoryInformation(int dev, int *free_mem, int *total_mem);

/*!
 * \brief get the free and total available memory on a GPU
 * \param dev the GPU number to query
 * \param free_mem pointer to the uint64_t holding free GPU memory
 * \param total_mem pointer to the uint64_t holding total GPU memory
 * \return 0 when success, -1 when failure happens
 */
MXNET_DLL int MXGetGPUMemoryInformation64(int dev, uint64_t *free_mem, uint64_t *total_mem);

/*!
 * \brief get the MXNet library version as an integer
 * \param pointer to the integer holding the version number
 * \return 0 when success, -1 when failure happens
 */
MXNET_DLL int MXGetVersion(int *out);

/*!
 * \brief Load TVM operator from the binary library
 * \param libpath TVM operators lib file
 * \return 0 when success, -1 when failure happens
 */
#if MXNET_USE_TVM_OP
MXNET_DLL int MXLoadTVMOp(const char *libpath);

struct OtherOptionEntity {
  int val;
};

struct OtherOptionSpace {
  OtherOptionEntity* entities;
  int entities_size;
};

struct ConfigSpace {
  int entity_map_size;
  char** entity_map_key;
  OtherOptionEntity* entity_map_val;
  int space_map_size;
  char** space_map_key;
  OtherOptionSpace* space_map_val;
};

typedef struct ConfigSpaces {
  int spaces_size;
  char** spaces_key;
  ConfigSpace* spaces_val;
} ConfigSpaces;

MXNET_DLL int MXLoadTVMConfig(ConfigSpaces config);
#endif  // MXNET_USE_TVM_OP


//-------------------------------------
// Part 1: NDArray creation and deletion
//-------------------------------------
/*!
 * \brief create a NDArray handle that is not initialized
 *  can be used to pass in as mutate variables
 *  to hold the result of NDArray
 * \param out the returning handle
 * \return 0 when success, -1 when failure happens
 */
MXNET_DLL int MXNDArrayCreateNone(NDArrayHandle *out);

/*!
 * \brief create a NDArray with specified shape and data type
 *  This api is available when MXNet is built with flag
 *  USE_INT64_TENSOR_SIZE=0 (by default)
 * \param shape the pointer to the shape
 * \param ndim the dimension of the shape
 * \param dev_type device type, specify device we want to take
 * \param dev_id the device id of the specific device
 * \param delay_alloc whether to delay allocation until
 *    the narray is first mutated
 * \param dtype data type of created array
 * \param out the returning handle
 * \return 0 when success, -1 when failure happens
 */
MXNET_DLL int MXNDArrayCreate(const uint32_t *shape,
                              uint32_t ndim,
                              int dev_type,
                              int dev_id,
                              int delay_alloc,
                              int dtype,
                              NDArrayHandle *out);
#define MXNDArrayCreateEx MXNDArrayCreate  // backward compatibility for external deps

/*!
 * \brief create a NDArray with specified shape and data type
 *  This api is available when MXNet is built with flag
 *  USE_INT64_TENSOR_SIZE=1 (not default) i.e. Large Tensor Support
 * \param shape the pointer to int64_t shape
 * \param ndim the dimension of the shape
 * \param dev_type device type, specify device we want to take
 * \param dev_id the device id of the specific device
 * \param delay_alloc whether to delay allocation until
 *    the narray is first mutated
 * \param dtype data type of created array
 * \param out the returning handle
 * \return 0 when success, -1 when failure happens
 */
MXNET_DLL int MXNDArrayCreate64(const int64_t *shape,
                                int ndim,
                                int dev_type,
                                int dev_id,
                                int delay_alloc,
                                int dtype,
                                NDArrayHandle *out);

/*!
 * \brief create an empty sparse NDArray with specified shape and data type
 *  This api is available when MXNet is built with flag
 *  USE_INT64_TENSOR_SIZE=0 (by default)
 * \param storage_type the storage type of the ndarray
 * \param shape the pointer to the shape
 * \param ndim the dimension of the shape
 * \param dev_type device type, specify device we want to take
 * \param dev_id the device id of the specific device
 * \param delay_alloc whether to delay allocation until
 *        the narray is first mutated
 * \param dtype data type of created array
 * \param num_aux the number of aux data to support this ndarray
 * \param aux_type data type of the aux data for the created array
 * \param aux_ndims the dimension of the shapes of aux data
 * \param aux_shape the shapes of aux data
 * \param out the returning handle
 * \return 0 when success, -1 when failure happens
 */
MXNET_DLL int MXNDArrayCreateSparseEx(int storage_type,
                                      const uint32_t *shape,
                                      uint32_t ndim,
                                      int dev_type,
                                      int dev_id,
                                      int delay_alloc,
                                      int dtype,
                                      uint32_t num_aux,
                                      int *aux_type,
                                      uint32_t *aux_ndims,
                                      const uint32_t *aux_shape,
                                      NDArrayHandle *out);

/*!
 * \brief create an empty sparse NDArray with specified shape and data type
 *  This api is available when MXNet is built with flag
 *  USE_INT64_TENSOR_SIZE=1 (not default) i.e. Large Tensor Support
 * \param storage_type the storage type of the ndarray
 * \param shape the pointer to the shape
 * \param ndim the dimension of the shape
 * \param dev_type device type, specify device we want to take
 * \param dev_id the device id of the specific device
 * \param delay_alloc whether to delay allocation until
 *        the narray is first mutated
 * \param dtype data type of created array
 * \param num_aux the number of aux data to support this ndarray
 * \param aux_type data type of the aux data for the created array
 * \param aux_ndims the dimension of the shapes of aux data
 * \param aux_shape the shapes of aux data
 * \param out the returning handle
 * \return 0 when success, -1 when failure happens
 */
MXNET_DLL int MXNDArrayCreateSparseEx64(int storage_type,
                                        const int64_t *shape,
                                        int ndim,
                                        int dev_type,
                                        int dev_id,
                                        int delay_alloc,
                                        int dtype,
                                        uint32_t num_aux,
                                        int *aux_type,
                                        int *aux_ndims,
                                        const int64_t *aux_shape,
                                        NDArrayHandle *out);

/*!
 * \brief create a NDArray handle that is loaded from raw bytes.
 * \param buf the head of the raw bytes
 * \param size size of the raw bytes
 * \param out the returning handle
 * \return 0 when success, -1 when failure happens
 */
MXNET_DLL int MXNDArrayLoadFromRawBytes(const void *buf,
                                        size_t size,
                                        NDArrayHandle *out);
/*!
 * \brief save the NDArray into raw bytes.
 * \param handle the NDArray handle
 * \param out_size size of the raw bytes
 * \param out_buf the head of returning memory bytes.
 * \return 0 when success, -1 when failure happens
 */
MXNET_DLL int MXNDArraySaveRawBytes(NDArrayHandle handle,
                                    size_t *out_size,
                                    const char **out_buf);
/*!
 * \brief Save list of narray into the file.
 * \param fname name of the file.
 * \param num_args number of arguments to save.
 * \param args the array of NDArrayHandles to be saved.
 * \param keys the name of the NDArray, optional, can be NULL
 * \return 0 when success, -1 when failure happens
 */
MXNET_DLL int MXNDArrayLegacySave(const char* fname,
                                  uint32_t num_args,
                                  NDArrayHandle* args,
                                  const char** keys);
/*!
 * \brief Save list of narray into the file.
 * \param fname name of the file.
 * \param num_args number of arguments to save.
 * \param args the array of NDArrayHandles to be saved.
 * \param keys the name of the NDArray, optional, can be NULL
 * \return 0 when success, -1 when failure happens
 */
MXNET_DLL int MXNDArraySave(const char* fname,
                            uint32_t num_args,
                            NDArrayHandle* args,
                            const char** keys);
/*!
 * \brief Load list of narray from the file.
 * \param fname name of the file.
 * \param out_size number of narray loaded.
 * \param out_arr head of the returning narray handles.
 * \param out_name_size size of output name arrray.
 * \param out_names the names of returning NDArrays, can be NULL
 * \return 0 when success, -1 when failure happens
 */
MXNET_DLL int MXNDArrayLoad(const char* fname,
                            uint32_t *out_size,
                            NDArrayHandle** out_arr,
                            uint32_t *out_name_size,
                            const char*** out_names);

/*!
 * \brief Load list / dictionary of narrays from file content loaded into memory.
 * This will load a list of ndarrays in a similar
 * manner to MXNDArrayLoad, however, it loads from
 * buffer containing the contents of a file, rather than
 * from a specified file.
 * \param ndarray_buffer pointer to the start of the ndarray file content
 * \param size size of the file
 * \param out_size number of narray loaded.
 * \param out_arr head of the returning narray handles.
 * \param out_name_size size of output name arrray.
 * \param out_names the names of returning NDArrays, can be NULL
 * \return 0 when success, -1 when failure happens
 */
MXNET_DLL int MXNDArrayLoadFromBuffer(const void *ndarray_buffer,
                                      size_t size,
                                      uint32_t *out_size,
                                      NDArrayHandle** out_arr,
                                      uint32_t *out_name_size,
                                      const char*** out_names);

/*!
 * \brief Perform a synchronize copy from a contiguous CPU memory region.
 *
 *  This function will call WaitToWrite before the copy is performed.
 *  This is useful to copy data from existing memory region that are
 *  not wrapped by NDArray(thus dependency not being tracked).
 *
 * \param handle the NDArray handle
 * \param data the data source to copy from.
 * \param size the memory size we want to copy from.
 */
MXNET_DLL int MXNDArraySyncCopyFromCPU(NDArrayHandle handle,
                                       const void *data,
                                       size_t size);
/*!
 * \brief Perform a synchronize copyto a contiguous CPU memory region.
 *
 *  This function will call WaitToRead before the copy is performed.
 *  This is useful to copy data from existing memory region that are
 *  not wrapped by NDArray(thus dependency not being tracked).
 *
 * \param handle the NDArray handle
 * \param data the data source to copy into.
 * \param size the memory size we want to copy into.
 */
MXNET_DLL int MXNDArraySyncCopyToCPU(NDArrayHandle handle,
                                     void *data,
                                     size_t size);

/*!
 * \brief Copy src.data() to dst.data() if i = -1, else dst.aux_data(i) if i >= 0
 * This function blocks. Do not use it in performance critical code.
 * \param handle_dst handle of a dst ndarray whose data/aux_data has been allocated
 * \param handle_src handle of a src ndarray which has default storage type
 * \param i dst data blob indicator
 */
MXNET_DLL int MXNDArraySyncCopyFromNDArray(NDArrayHandle handle_dst,
                                           const NDArrayHandle handle_src,
                                           const int i);

/*!
 * \brief check whether the NDArray format is valid
 * \param full_check if `True`, rigorous check, O(N) operations
 *    Otherwise basic check, O(1) operations
 */
MXNET_DLL int MXNDArraySyncCheckFormat(NDArrayHandle handle, const bool full_check);

/*!
 * \brief Wait until all the pending writes with respect NDArray are finished.
 *  Always call this before read data out synchronizely.
 * \param handle the NDArray handle
 * \return 0 when success, -1 when failure happens
 */
MXNET_DLL int MXNDArrayWaitToRead(NDArrayHandle handle);

/*!
 * \brief Wait until all the pending read/write with respect NDArray are finished.
 *  Always call this before write data into NDArray synchronizely.
 * \param handle the NDArray handle
 * \return 0 when success, -1 when failure happens
 */
MXNET_DLL int MXNDArrayWaitToWrite(NDArrayHandle handle);

/*!
 * \brief wait until all delayed operations in
 *   the system is completed
 * \return 0 when success, -1 when failure happens
 */
MXNET_DLL int MXNDArrayWaitAll();

/*!
 * \brief free the narray handle
 * \param handle the handle to be freed
 * \return 0 when success, -1 when failure happens
 */
MXNET_DLL int MXNDArrayFree(NDArrayHandle handle);

/*!
 * \brief Slice the NDArray along axis 0.
 *  This api is available when MXNet is built with flag
 *  USE_INT64_TENSOR_SIZE=0 (by default)
 * \param handle the handle to the NDArray
 * \param slice_begin The beginning index of slice
 * \param slice_end The ending index of slice
 * \param out The NDArrayHandle of sliced NDArray
 * \return 0 when success, -1 when failure happens
 */
MXNET_DLL int MXNDArraySlice(NDArrayHandle handle,
                             uint32_t slice_begin,
                             uint32_t slice_end,
                             NDArrayHandle *out);

/*!
 * \brief Slice the NDArray along axis 0.
 *  This api is available when MXNet is built with flag
 *  USE_INT64_TENSOR_SIZE=1 (not default) i.e. Large Tensor Support
 * \param handle the handle to the NDArray
 * \param slice_begin The beginning index of slice
 * \param slice_end The ending index of slice
 * \param out The NDArrayHandle of sliced NDArray
 * \return 0 when success, -1 when failure happens
 */
MXNET_DLL int MXNDArraySlice64(NDArrayHandle handle,
                               int64_t slice_begin,
                               int64_t slice_end,
                               NDArrayHandle *out);

/*!
 * \brief Index the NDArray along axis 0.
 *  This api is available when MXNet is built with flag
 *  USE_INT64_TENSOR_SIZE=0 (by default)
 * \param handle the handle to the NDArray
 * \param idx the index
 * \param out The NDArrayHandle of output NDArray
 * \return 0 when success, -1 when failure happens
 */
MXNET_DLL int MXNDArrayAt(NDArrayHandle handle,
                          uint32_t idx,
                          NDArrayHandle *out);

/*!
 * \brief Index the NDArray along axis 0.
 *  This api is available when MXNet is built with flag
 *  USE_INT64_TENSOR_SIZE=1 (not default) i.e. Large Tensor Support
 * \param handle the handle to the NDArray
 * \param idx the index
 * \param out The NDArrayHandle of output NDArray
 * \return 0 when success, -1 when failure happens
 */
MXNET_DLL int MXNDArrayAt64(NDArrayHandle handle,
                            int64_t idx,
                            NDArrayHandle *out);

/*!
 * \brief get the storage type of the array
 */
MXNET_DLL int MXNDArrayGetStorageType(NDArrayHandle handle,
                                      int *out_storage_type);

/*!
 * \brief Reshape the NDArray.
 * \param handle the handle to the narray
 * \param ndim number of dimensions of new shape
 * \param dims new shape
 * \param out the NDArrayHandle of reshaped NDArray
 * \return 0 when success, -1 when failure happens
 */
MXNET_DLL int MXNDArrayReshape(NDArrayHandle handle,
                               int ndim,
                               int *dims,
                               NDArrayHandle *out);

/*!
 * \brief Reshape the NDArray.
 * \param handle the handle to the narray
 * \param ndim number of dimensions of new shape
 * \param dims new shape
 * \param out the NDArrayHandle of reshaped NDArray
 * \return 0 when success, -1 when failure happens
 */
MXNET_DLL int MXNDArrayReshape64(NDArrayHandle handle,
                                 int ndim,
                                 dim_t *dims,
                                 bool reverse,
                                 NDArrayHandle *out);

/*!
 * \brief get the shape of the array
 *  This api is available when MXNet is built with flag
 *  USE_INT64_TENSOR_SIZE=0 (by default)
 * \param handle the handle to the narray
 * \param out_dim the output dimension
 * \param out_pdata pointer holder to get data pointer of the shape
 * \return 0 when success, -1 when failure happens
 */
MXNET_DLL int MXNDArrayGetShape(NDArrayHandle handle,
                                int *out_dim,
                                const int **out_pdata);

/*!
 * \brief get the shape of the array
 *  This api is available when MXNet is built with flag
 *  USE_INT64_TENSOR_SIZE=1 (not default) i.e. Large Tensor Support
 * \param handle the handle to the narray
 * \param out_dim the output dimension
 * \param out_pdata pointer holder to get data pointer of the shape
 * \return 0 when success, -1 when failure happens
 */
MXNET_DLL int MXNDArrayGetShape64(NDArrayHandle handle,
                                  int *out_dim,
                                  const int64_t **out_pdata);

/*!
 * \brief get the content of the data in NDArray
 * \param handle the handle to the ndarray
 * \param out_pdata pointer holder to get pointer of data
 * \return 0 when success, -1 when failure happens
 */
MXNET_DLL int MXNDArrayGetData(NDArrayHandle handle,
                               void **out_pdata);
/*!
* \brief Create a reference view of NDArray that
*  represents as DLManagedTensor
*  Notice: MXNet uses asynchronous execution. Please call MXNDArrayWaitToRead or
*          MXNDArrayWaitToWrite before calling MXNDArrayToDLPack.
* \param handle the handle to the ndarray
* \param out_dlpack pointer holder to get pointer of DLManagedTensor
* \return 0 when success, -1 when failure happens
*/
MXNET_DLL int MXNDArrayToDLPack(NDArrayHandle handle,
                                       DLManagedTensorHandle *out_dlpack);

/*!
* \brief Create a NDArray backed by a dlpack tensor.
*
* This allows us to create a NDArray using the memory
* allocated by an external deep learning framework
* that is DLPack compatible.
*
* The memory is retained until the NDArray went out of scope.
*
* \param dlpack the pointer of the input DLManagedTensor
* \param transient_handle whether the handle will be destructed before calling the deleter
* \param out_handle pointer holder to get pointer of NDArray
* \return 0 when success, -1 when failure happens
*/
MXNET_DLL int MXNDArrayFromDLPack(DLManagedTensorHandle dlpack,
                                  const bool transient_handle,
                                  NDArrayHandle *out_handle);

/*!
 * \brief Delete a dlpack tensor
 * \param dlpack the pointer of the input DLManagedTensor
 * \return 0 when success, -1 when failure happens
 */
MXNET_DLL int MXNDArrayCallDLPackDeleter(DLManagedTensorHandle dlpack);

/*!
 * \brief get the type of the data in NDArray
 * \param handle the handle to the narray
 * \param out_dtype pointer holder to get type of data
 * \return 0 when success, -1 when failure happens
 */
MXNET_DLL int MXNDArrayGetDType(NDArrayHandle handle,
                               int *out_dtype);

/*!
 * \brief get the type of the ith aux data in NDArray
 *  This api is available when MXNet is built with flag
 *  USE_INT64_TENSOR_SIZE=0 (by default)
 * \param handle the handle to the narray
 * \param i the index of the aux data
 * \param out_type pointer holder to get type of aux data
 * \return 0 when success, -1 when failure happens
 */
MXNET_DLL int MXNDArrayGetAuxType(NDArrayHandle handle,
                                  uint32_t i,
                                  int *out_type);

/*!
 * \brief get the type of the ith aux data in NDArray
 *  This api is available when MXNet is built with flag
 *  USE_INT64_TENSOR_SIZE=1 (not default) i.e. Large Tensor Support
 * \param handle the handle to the narray
 * \param i the index of the aux data
 * \param out_type pointer holder to get type of aux data
 * \return 0 when success, -1 when failure happens
 */
MXNET_DLL int MXNDArrayGetAuxType64(NDArrayHandle handle,
                                    int64_t i,
                                    int *out_type);

/*!
 * \brief Get a deep copy of the ith aux data blob
 *  This api is available when MXNet is built with flag
 *  USE_INT64_TENSOR_SIZE=0 (by default)
 * in the form of an NDArray of default storage type.
 * This function blocks. Do not use it in performance critical code.
 */
MXNET_DLL int MXNDArrayGetAuxNDArray(NDArrayHandle handle,
                                     uint32_t i,
                                     NDArrayHandle *out);

/*!
 * \brief Get a deep copy of the ith aux data blob
 *  This api is available when MXNet is built with flag
 *  USE_INT64_TENSOR_SIZE=1 (not default) i.e. Large Tensor Support
 * in the form of an NDArray of default storage type.
 * This function blocks. Do not use it in performance critical code.
 */
MXNET_DLL int MXNDArrayGetAuxNDArray64(NDArrayHandle handle,
                                       int64_t i,
                                       NDArrayHandle *out);

/*!
 * \brief Get a deep copy of the data blob
 * in the form of an NDArray of default storage type.
 * This function blocks. Do not use it in performance critical code.
 */
MXNET_DLL int MXNDArrayGetDataNDArray(NDArrayHandle handle,
                                      NDArrayHandle *out);
/*!
 * \brief get the context of the NDArray
 * \param handle the handle to the narray
 * \param out_dev_type the output device type
 * \param out_dev_id the output device id
 * \return 0 when success, -1 when failure happens
 */
MXNET_DLL int MXNDArrayGetContext(NDArrayHandle handle,
                                  int *out_dev_type,
                                  int *out_dev_id);
/*!
 * \brief return gradient buffer attached to this NDArray
 * \param handle NDArray handle
 * \return 0 when success, -1 when failure happens
 */
MXNET_DLL int MXNDArrayGetGrad(NDArrayHandle handle, NDArrayHandle *out);
/*!
 * \brief detach and ndarray from computation graph by clearing entry_
 * \param handle NDArray handle
 * \return 0 when success, -1 when failure happens
 */
MXNET_DLL int MXNDArrayDetach(NDArrayHandle handle, NDArrayHandle *out);
/*!
 * \brief set the flag for gradient array state.
 * \param handle NDArray handle
 * \param state the new state.
 * \return 0 when success, -1 when failure happens
 */
MXNET_DLL int MXNDArraySetGradState(NDArrayHandle handle, int state);
/*!
 * \brief set the flag for gradient array state.
 * \param handle NDArray handle
 * \param state the new state.
 * \return 0 when success, -1 when failure happens
 */
MXNET_DLL int MXNDArrayGetGradState(NDArrayHandle handle, int *out);
//--------------------------------
// Part 2: functions on NDArray
//--------------------------------
/*!
 * \brief list all the available functions handles
 *   most user can use it to list all the needed functions
 * \param out_size the size of returned array
 * \param out_array the output function array
 * \return 0 when success, -1 when failure happens
 */
MXNET_DLL int MXListFunctions(uint32_t *out_size,
                              FunctionHandle **out_array);

/*!
 * \brief get the function handle by name
 * \param name the name of the function
 * \param out the corresponding function handle
 * \return 0 when success, -1 when failure happens
 */
MXNET_DLL int MXGetFunction(const char *name,
                            FunctionHandle *out);
/*!
 * \brief Get the information of the function handle.
 * \param fun The function handle.
 * \param name The returned name of the function.
 * \param description The returned description of the function.
 * \param num_args Number of arguments.
 * \param arg_names Name of the arguments.
 * \param arg_type_infos Type information about the arguments.
 * \param arg_descriptions Description information about the arguments.
 * \param return_type Return type of the function.
 * \return 0 when success, -1 when failure happens
 */
MXNET_DLL int MXFuncGetInfo(FunctionHandle fun,
                            const char **name,
                            const char **description,
                            uint32_t *num_args,
                            const char ***arg_names,
                            const char ***arg_type_infos,
                            const char ***arg_descriptions,
                            const char **return_type DEFAULT(NULL));
/*!
 * \brief get the argument requirements of the function
 * \param fun input function handle
 * \param num_use_vars how many NDArrays to be passed in as used_vars
 * \param num_scalars scalar variable is needed
 * \param num_mutate_vars how many NDArrays to be passed in as mutate_vars
 * \param type_mask the type mask of this function
 * \return 0 when success, -1 when failure happens
 * \sa MXFuncInvoke
 */
MXNET_DLL int MXFuncDescribe(FunctionHandle fun,
                             uint32_t *num_use_vars,
                             uint32_t *num_scalars,
                             uint32_t *num_mutate_vars,
                             int *type_mask);
/*!
 * \brief invoke a function, the array size of passed in arguments
 *   must match the values in the
 * \param fun the function
 * \param use_vars the normal arguments passed to function
 * \param scalar_args the scalar qarguments
 * \param mutate_vars the mutate arguments
 * \param num_params number of keyword parameters
 * \param param_keys keys for keyword parameters
 * \param param_vals values for keyword parameters
 * \return 0 when success, -1 when failure happens
 * \sa MXFuncDescribeArgs
 */
MXNET_DLL int MXFuncInvoke(FunctionHandle fun,
                           NDArrayHandle *use_vars,
                           float *scalar_args,
                           NDArrayHandle *mutate_vars,
                           int num_params,
                           char **param_keys,
                           char **param_vals);
/*!
 * \brief invoke a nnvm op and imperative function
 * \param creator the op
 * \param num_inputs number of input NDArrays
 * \param inputs input NDArrays
 * \param num_outputs number of output NDArrays
 * \param outputs output NDArrays
 * \param num_params number of keyword parameters
 * \param param_keys keys for keyword parameters
 * \param param_vals values for keyword parameters
 * \param out_stypes output ndarrays' stypes
 * \return 0 when success, -1 when failure happens
 */
MXNET_DLL int MXImperativeInvoke(AtomicSymbolCreator creator,
                                 int num_inputs,
                                 NDArrayHandle *inputs,
                                 int *num_outputs,
                                 NDArrayHandle **outputs,
                                 int num_params,
                                 const char **param_keys,
                                 const char **param_vals,
                                 const int **out_stypes);
/*!
 * \brief set whether to record operator for autograd
 * \param is_recording 1 when recording, 0 when not recording.
 * \param prev returns the previous status before this set.
 * \return 0 when success, -1 when failure happens
 */
MXNET_DLL int MXAutogradSetIsRecording(int is_recording, int* prev);
/*!
 * \brief set whether to record operator for autograd
 * \param is_training 1 when training, 0 when testing
 * \param prev returns the previous status before this set.
 * \return 0 when success, -1 when failure happens
 */
MXNET_DLL int MXAutogradSetIsTraining(int is_training, int* prev);
/*!
 * \brief get whether autograd recording is on
 * \param curr returns the current status.
 * \return 0 when success, -1 when failure happens
 */
MXNET_DLL int MXAutogradIsRecording(bool* curr);
/*!
 * \brief get whether training mode is on
 * \param curr returns the current status.
 * \return 0 when success, -1 when failure happens
 */
MXNET_DLL int MXAutogradIsTraining(bool* curr);
/*!
 * \brief get whether numpy compatibility is on
 * \param curr returns the current status
 * \return 0 when success, -1 when failure happens
 */
MXNET_DLL int MXIsNumpyShape(int* curr);
/*!
 * \brief set numpy compatibility switch
 * \param is_np_shape 1 when numpy shape semantics is thread local on,
 *        2 when numpy shape semantics is global on and 0 when off
 * \param prev returns the previous status before this set
 * \return 0 when success, -1 when failure happens
 */
MXNET_DLL int MXSetIsNumpyShape(int is_np_shape, int* prev);
/*!
 * \brief get numpy default data type
 * \param curr returns the current status
 * \return 0 when success, -1 when failure happens
 */
MXNET_DLL int MXIsNumpyDefaultDtype(bool* curr);
/*!
 * \brief set numpy default data type
 * \param dtype_flag false when default dtype is flaot32,
 *                   true when default dtype is flaot64.
 * \param prev returns the previous status before this set
 * \return 0 when success, -1 when failure happens
 */
MXNET_DLL int MXSetIsNumpyDefaultDtype(bool dtype_flag, bool* prev);
/*!
 * \brief mark NDArrays as variables to compute gradient for autograd
 * \param num_var number of variable NDArrays
 * \param var_handles variable NDArrays
 * \return 0 when success, -1 when failure happens
 */
MXNET_DLL int MXAutogradMarkVariables(uint32_t num_var,
                                      NDArrayHandle *var_handles,
                                      uint32_t *reqs_array,
                                      NDArrayHandle *grad_handles);
/*!
 * \brief unmark nonleaf NDArrays to free the memory
 * \param num_var number of variable NDArrays
 * \param var_handles variable NDArrays
 * \return 0 when success, -1 when failure happens
 */
MXNET_DLL int MXAutogradDropGrads(uint32_t num_var,
                                  NDArrayHandle *var_handles);
/*!
 * \brief compute the gradient of outputs w.r.t variabels
 * \param num_output number of output NDArray
 * \param output_handles output NDArrays
 * \return 0 when success, -1 when failure happens
 */
MXNET_DLL int MXAutogradComputeGradient(uint32_t num_output,
                                        NDArrayHandle* output_handles);
/*!
 * \brief compute the gradient of outputs w.r.t variabels
 * \param num_output number of output NDArray
 * \param output_handles output NDArrays
 * \param ograd_handles head gradient for NDArrays
 * \param retain_graph whether to keep the graph after backward
 * \return 0 when success, -1 when failure happens
 */
MXNET_DLL int MXAutogradBackward(uint32_t num_output,
                                 NDArrayHandle* output_handles,
                                 NDArrayHandle* ograd_handles,
                                 int retain_graph);
/*!
 * \brief compute the gradient of outputs w.r.t variabels
 * \param num_output number of output NDArray
 * \param output_handles output NDArrays
 * \param ograd_handles head gradient for NDArrays
 * \param num_variables number of variables
 * \param
 * \param retain_graph whether to keep the graph after backward
 * \param is_train whether to do backward for training or inference
 * \return 0 when success, -1 when failure happens
 */
MXNET_DLL int MXAutogradBackwardEx(uint32_t num_output,
                                   NDArrayHandle *output_handles,
                                   NDArrayHandle *ograd_handles,
                                   uint32_t num_variables,
                                   NDArrayHandle *var_handles,
                                   int retain_graph,
                                   int create_graph,
                                   int is_train,
                                   NDArrayHandle **grad_handles,
                                   int **grad_stypes);
/*
 * \brief get the graph constructed by autograd.
 * \param handle ndarray handle
 * \param out output symbol handle
 */
MXNET_DLL int MXAutogradGetSymbol(NDArrayHandle handle, SymbolHandle *out);

/*!
 * \brief create cached operator, allows to choose thread_safe version
 * of cachedop
 */
MXNET_DLL int MXCreateCachedOp(SymbolHandle handle,
                               int num_flags,
                               const char** keys,
                               const char** vals,
                               CachedOpHandle *out,
                               bool thread_safe DEFAULT(false));

/*!
 * \brief free cached operator
 */
MXNET_DLL int MXFreeCachedOp(CachedOpHandle handle);

/*!
 * \brief get optimized graph from the cached op
 */
MXNET_DLL int MXCachedOpGetOptimizedSymbol(CachedOpHandle handle,
                                           SymbolHandle *out);

/*!
 * \brief invoke a cached op
 * \param handle the handle to the cached op
 * \param num_inputs number of input NDArrays
 * \param inputs input NDArrays
 * \param num_outputs number of output NDArrays
 * \param default_dev_type the default context type
 * \param default_dev_id the default context device id
 * \param outputs output NDArrays
 * \param out_stypes output ndarrays' stypes
 * \return 0 when success, -1 when failure happens
 */
MXNET_DLL int MXInvokeCachedOp(CachedOpHandle handle,
                               int num_inputs,
                               NDArrayHandle *inputs,
                               int default_dev_type,
                               int default_dev_id,
                               int *num_outputs,
                               NDArrayHandle **outputs,
                               const int** out_stypes);

/*!
 * \brief cached op set monitor callback
 */
MXNET_DLL int MXCachedOpRegisterOpHook(CachedOpHandle handle,
                                       CachedOpMonitorCallback callback,
                                       bool monitor_all);

/*!
 * \brief Get current status of deferred compute mode
 * \param curr returns the current status.
 * \return 0 when success, -1 when failure happens
 */
MXNET_DLL int MXNDArrayIsDeferredCompute(int *curr);

/*!
 * \brief set whether to enable deferred compute mode
 * \param deferred_compute_enabled 1 to enable, 0 to disable.
 * \param prev returns the previous status before this set.
 * \return 0 when success, -1 when failure happens
 */
MXNET_DLL int MXNDArraySetIsDeferredCompute(int deferred_compute_enabled, int *prev);

/*!
 * \brief Associate variables with deferred compute arrays
 * \param arrays ndarray handles to be matched with variables
 * \param variables symbol handles of variables to be matched with ndarrays
 * \param num number of arrays and variables respectively
 * \return 0 when success, -1 when failure happens
 */
MXNET_DLL int MXNDArraySetDeferredComputeVariable(NDArrayHandle *arrays,
                                                  SymbolHandle *variables,
                                                  int num);

/*!
 * \brief Convert the graph constructed during deferred computation mode to a Symbol.
 * \param output_handles ndarray handles of outputs
 * \param out grouped output symbol handle
 *
 * Construct a Symbol for the deferred computation graph. output_handles
 * specifies the outputs of interest which the returned symbol will compute.
 */
MXNET_DLL int MXNDArrayGetDeferredComputeSymbol(NDArrayHandle *output_handles,
                                                int num_outputs,
                                                SymbolHandle *out);

/*!
 * \brief Clear the deferred compute info associated with the ndarrays.
 * \param arrays ndarray handles of deferred compute outputs
 * \param num number of ndarrays
 * \return 0 when success, -1 otherwise
 */
MXNET_DLL int MXNDArrayClearDeferredCompute(NDArrayHandle *arrays, int num);

//--------------------------------------------
// Part 3: symbolic configuration generation
//--------------------------------------------
/*!
 * \brief list all the available operator names, include entries.
 * \param out_size the size of returned array
 * \param out_array the output operator name array.
 * \return 0 when success, -1 when failure happens
 */
MXNET_DLL int MXListAllOpNames(uint32_t *out_size,
                               const char ***out_array);

/*!
 * \brief list all the available AtomicSymbolEntry
 * \param out_size the size of returned array
 * \param out_array the output AtomicSymbolCreator array
 * \return 0 when success, -1 when failure happens
 */
MXNET_DLL int MXSymbolListAtomicSymbolCreators(uint32_t *out_size,
                                               AtomicSymbolCreator **out_array);

/*!
 * \brief Get the name of an atomic symbol.
 * \param creator the AtomicSymbolCreator.
 * \param name The returned name of the creator.
 */
MXNET_DLL int MXSymbolGetAtomicSymbolName(AtomicSymbolCreator creator,
                                          const char **name);

/*!
 * \brief Get the input symbols of the graph.
 * \param sym The graph.
 * \param inputs The input symbols of the graph.
 * \param input_size the number of input symbols returned.
 */
MXNET_DLL int MXSymbolGetInputSymbols(SymbolHandle sym, SymbolHandle **inputs,
                                      int *input_size);

/*!
 * \brief Cut a subgraph whose nodes are marked with a subgraph attribute.
 * The input graph will be modified. A variable node will be created for each
 * edge that connects to nodes outside the subgraph. The outside nodes that
 * connect to the subgraph will be returned.
 * \param sym The graph.
 * \param inputs The nodes that connect to the subgraph.
 * \param input_size The number of such nodes.
 */
MXNET_DLL int MXSymbolCutSubgraph(SymbolHandle sym, SymbolHandle **inputs,
                                  int *input_size);

/*!
 * \brief Get the detailed information about atomic symbol.
 * \param creator the AtomicSymbolCreator.
 * \param name The returned name of the creator.
 * \param description The returned description of the symbol.
 * \param num_args Number of arguments.
 * \param arg_names Name of the arguments.
 * \param arg_type_infos Type informations about the arguments.
 * \param arg_descriptions Description information about the arguments.
 * \param key_var_num_args The keyword argument for specifying variable number of arguments.
 *            When this parameter has non-zero length, the function allows variable number
 *            of positional arguments, and will need the caller to pass it in in
 *            MXSymbolCreateAtomicSymbol,
 *            With key = key_var_num_args, and value = number of positional arguments.
 * \param return_type Return type of the function, can be Symbol or Symbol[]
 * \return 0 when success, -1 when failure happens
 */
MXNET_DLL int MXSymbolGetAtomicSymbolInfo(AtomicSymbolCreator creator,
                                          const char **name,
                                          const char **description,
                                          uint32_t *num_args,
                                          const char ***arg_names,
                                          const char ***arg_type_infos,
                                          const char ***arg_descriptions,
                                          const char **key_var_num_args,
                                          const char **return_type DEFAULT(NULL));
/*!
 * \brief Create an AtomicSymbol.
 *
 * A Symbol is said to be atomic if it is not composed of other Symbols. Atomic
 * Symbols can be composed.
 *
 * \param creator the AtomicSymbolCreator
 * \param num_param the number of parameters
 * \param keys the keys to the params
 * \param vals the vals of the params
 * \param out pointer to the created symbol handle
 * \return 0 when success, -1 when failure happens
 */
MXNET_DLL int MXSymbolCreateAtomicSymbol(AtomicSymbolCreator creator,
                                         uint32_t num_param,
                                         const char **keys,
                                         const char **vals,
                                         SymbolHandle *out);
/*!
 * \brief Create a Variable Symbol.
 * \param name name of the variable
 * \param out pointer to the created symbol handle
 * \return 0 when success, -1 when failure happens
 */
MXNET_DLL int MXSymbolCreateVariable(const char *name, SymbolHandle *out);
/*!
 * \brief Create a Symbol by grouping list of symbols together
 * \param num_symbols number of symbols to be grouped
 * \param symbols array of symbol handles
 * \param out pointer to the created symbol handle
 * \return 0 when success, -1 when failure happens
 */
MXNET_DLL int MXSymbolCreateGroup(uint32_t num_symbols,
                                  SymbolHandle *symbols,
                                  SymbolHandle *out);
/*!
 * \brief Load a symbol from a json file.
 * \param fname the file name.
 * \param out the output symbol.
 * \return 0 when success, -1 when failure happens
 */
MXNET_DLL int MXSymbolCreateFromFile(const char *fname, SymbolHandle *out);
/*!
 * \brief Load a symbol from a json string.
 * \param json the json string.
 * \param out the output symbol.
 * \return 0 when success, -1 when failure happens
 */
MXNET_DLL int MXSymbolCreateFromJSON(const char *json, SymbolHandle *out);
/*!
 * \brief Remove the operators amp_cast and amp_multicast
 * \param sym_handle the input symbol.
 * \param ret_sym_handle the output symbol.
 * \return 0 when success, -1 when failure happens
 */
MXNET_DLL int MXSymbolRemoveAmpCast(SymbolHandle sym_handle, SymbolHandle* ret_sym_handle);
/*!
 * \brief Save a symbol into a json file.
 * \param symbol the input symbol.
 * \param fname the file name.
 * \return 0 when success, -1 when failure happens
 */
MXNET_DLL int MXSymbolSaveToFile(SymbolHandle symbol, const char *fname);
/*!
 * \brief Save a symbol into a json string
 * \param symbol the input symbol.
 * \param out_json output json string.
 * \return 0 when success, -1 when failure happens
 */
MXNET_DLL int MXSymbolSaveToJSON(SymbolHandle symbol, const char **out_json);
/*!
 * \brief Free the symbol handle.
 * \param symbol the symbol
 * \return 0 when success, -1 when failure happens
 */
MXNET_DLL int MXSymbolFree(SymbolHandle symbol);
/*!
 * \brief Copy the symbol to another handle
 * \param symbol the source symbol
 * \param out used to hold the result of copy
 * \return 0 when success, -1 when failure happens
 */
MXNET_DLL int MXSymbolCopy(SymbolHandle symbol, SymbolHandle *out);
/*!
 * \brief Print the content of symbol, used for debug.
 * \param symbol the symbol
 * \param out_str pointer to hold the output string of the printing.
 * \return 0 when success, -1 when failure happens
 */
MXNET_DLL int MXSymbolPrint(SymbolHandle symbol, const char **out_str);
/*!
 * \brief Get string name from symbol
 * \param symbol the source symbol
 * \param out The result name.
 * \param success Whether the result is contained in out.
 * \return 0 when success, -1 when failure happens
 */
MXNET_DLL int MXSymbolGetName(SymbolHandle symbol,
                              const char** out,
                              int *success);
/*!
 * \brief Get string attribute from symbol
 * \param symbol the source symbol
 * \param key The key of the symbol.
 * \param out The result attribute, can be NULL if the attribute do not exist.
 * \param success Whether the result is contained in out.
 * \return 0 when success, -1 when failure happens
 */
MXNET_DLL int MXSymbolGetAttr(SymbolHandle symbol,
                              const char* key,
                              const char** out,
                              int *success);
/*!
 * \brief Set string attribute from symbol.
 *  NOTE: Setting attribute to a symbol can affect the semantics(mutable/immutable) of symbolic graph.
 *
 *  Safe recommendaton: use  immutable graph
 *  - Only allow set attributes during creation of new symbol as optional parameter
 *
 *  Mutable graph (be careful about the semantics):
 *  - Allow set attr at any point.
 *  - Mutating an attribute of some common node of two graphs can cause confusion from user.
 *
 * \param symbol the source symbol
 * \param key The key of the symbol.
 * \param value The value to be saved.
 * \return 0 when success, -1 when failure happens
 */
MXNET_DLL int MXSymbolSetAttr(SymbolHandle symbol,
                              const char* key,
                              const char* value);
/*!
 * \brief Get all attributes from symbol, including all descendents.
 * \param symbol the source symbol
 * \param out_size The number of output attributes
 * \param out 2*out_size strings representing key value pairs.
 * \return 0 when success, -1 when failure happens
 */
MXNET_DLL int MXSymbolListAttr(SymbolHandle symbol,
                               uint32_t *out_size,
                               const char*** out);
/*!
 * \brief Get all attributes from symbol, excluding descendents.
 * \param symbol the source symbol
 * \param out_size The number of output attributes
 * \param out 2*out_size strings representing key value pairs.
 * \return 0 when success, -1 when failure happens
 */
MXNET_DLL int MXSymbolListAttrShallow(SymbolHandle symbol,
                                      uint32_t *out_size,
                                      const char*** out);
/*!
 * \brief List arguments in the symbol.
 * \param symbol the symbol
 * \param out_size output size
 * \param out_str_array pointer to hold the output string array
 * \return 0 when success, -1 when failure happens
 */
MXNET_DLL int MXSymbolListArguments(SymbolHandle symbol,
                                    uint32_t *out_size,
                                    const char ***out_str_array);

/*!
 * \brief List returns in the symbol.
 * \param symbol the symbol
 * \param out_size output size
 * \param out_str_array pointer to hold the output string array
 * \return 0 when success, -1 when failure happens
 */
MXNET_DLL int MXSymbolListOutputs(SymbolHandle symbol,
                                  uint32_t *out_size,
                                  const char ***out_str_array);

/*!
 * \brief Get number of outputs of the symbol.
 * \param symbol The symbol
 * \param out_size number of outputs
 * \return 0 when success, -1 when failure happens
 */
MXNET_DLL int MXSymbolGetNumOutputs(SymbolHandle symbol,
                                    uint32_t *output_count);

/*!
 * \brief Get a symbol that contains all the internals.
 * \param symbol The symbol
 * \param out The output symbol whose outputs are all the internals.
 * \return 0 when success, -1 when failure happens
 */
MXNET_DLL int MXSymbolGetInternals(SymbolHandle symbol,
                                   SymbolHandle *out);
/*!
 * \brief Get a symbol that contains all the inputs.
 * \param symbol The symbol
 * \param out The output symbol whose outputs are all the internals.
 * \return 0 when success, -1 when failure happens
 */
MXNET_DLL int MXSymbolGetInputs(SymbolHandle symbol,
                                SymbolHandle *out);
/*!
 * \brief Get a symbol that contains only direct children.
 * \param symbol The symbol
 * \param out The output symbol whose outputs are the direct children.
 * \return 0 when success, -1 when failure happens
 */
MXNET_DLL int MXSymbolGetChildren(SymbolHandle symbol,
                                  SymbolHandle *out);
/*!
 * \brief Get index-th outputs of the symbol.
 * \param symbol The symbol
 * \param index the Index of the output.
 * \param out The output symbol whose outputs are the index-th symbol.
 * \return 0 when success, -1 when failure happens
 */
MXNET_DLL int MXSymbolGetOutput(SymbolHandle symbol,
                                uint32_t index,
                                SymbolHandle *out);

/*!
 * \brief List auxiliary states in the symbol.
 * \param symbol the symbol
 * \param out_size output size
 * \param out_str_array pointer to hold the output string array
 * \return 0 when success, -1 when failure happens
 */
MXNET_DLL int MXSymbolListAuxiliaryStates(SymbolHandle symbol,
                                          uint32_t *out_size,
                                          const char ***out_str_array);

/*!
 * \brief Compose the symbol on other symbols.
 *
 *  This function will change the sym hanlde.
 *  To achieve function apply behavior, copy the symbol first
 *  before apply.
 *
 * \param sym the symbol to apply
 * \param name the name of symbol
 * \param num_args number of arguments
 * \param keys the key of keyword args (optional)
 * \param args arguments to sym
 * \return 0 when success, -1 when failure happens
 */
MXNET_DLL int MXSymbolCompose(SymbolHandle sym,
                              const char *name,
                              uint32_t num_args,
                              const char** keys,
                              SymbolHandle* args);
/*!
 * \brief Get the gradient graph of the symbol
 *
 * \param sym the symbol to get gradient
 * \param num_wrt number of arguments to get gradient
 * \param wrt the name of the arguments to get gradient
 * \param out the returned symbol that has gradient
 * \return 0 when success, -1 when failure happens
 */
MXNET_DLL int MXSymbolGrad(SymbolHandle sym,
                           uint32_t num_wrt,
                           const char** wrt,
                           SymbolHandle* out);

/*!
 * \brief infer shape of unknown input shapes given the known one.
 *  The shapes are packed into a CSR matrix represented by arg_ind_ptr and arg_shape_data
 *  The call will be treated as a kwargs call if key != NULL or num_args==0, otherwise it is positional.
 *  This api is available when MXNet is built with flag
 *  USE_INT64_TENSOR_SIZE=0 (by default)
 * \param sym symbol handle
 * \param num_args number of input arguments.
 * \param keys the key of keyword args (optional)
 * \param arg_ind_ptr the head pointer of the rows in CSR
 * \param arg_shape_data the content of the CSR
 * \param in_shape_size sizeof the returning array of in_shapes
 * \param in_shape_ndim returning array of shape dimensions of eachs input shape.
 * \param in_shape_data returning array of pointers to head of the input shape.
 * \param out_shape_size sizeof the returning array of out_shapes
 * \param out_shape_ndim returning array of shape dimensions of each output shape.
 * \param out_shape_data returning array of pointers to head of the output shape.
 * \param aux_shape_size sizeof the returning array of aux_shapes
 * \param aux_shape_ndim returning array of shape dimensions of each auxiliary shape.
 * \param aux_shape_data returning array of pointers to head of the auxiliary shape.
 * \param complete whether infer shape completes or more information is needed.
 * \return 0 when success, -1 when failure happens
 */
MXNET_DLL int MXSymbolInferShape(SymbolHandle sym,
                                 uint32_t num_args,
                                 const char** keys,
                                 const uint32_t *arg_ind_ptr,
                                 const int *arg_shape_data,
                                 uint32_t *in_shape_size,
                                 const int **in_shape_ndim,
                                 const int ***in_shape_data,
                                 uint32_t *out_shape_size,
                                 const int **out_shape_ndim,
                                 const int ***out_shape_data,
                                 uint32_t *aux_shape_size,
                                 const int **aux_shape_ndim,
                                 const int ***aux_shape_data,
                                 int *complete);

/*!
 * \brief infer shape of unknown input shapes given the known one.
 *  The shapes are packed into a CSR matrix represented by arg_ind_ptr and arg_shape_data
 *  The call will be treated as a kwargs call if key != NULL or num_args==0, otherwise it is positional.
 *  This api is available when MXNet is built with flag
 *  USE_INT64_TENSOR_SIZE=1 (not default) i.e. Large Tensor Support
 * \param sym symbol handle
 * \param num_args number of input arguments.
 * \param keys the key of keyword args (optional)
 * \param arg_ind_ptr the head pointer of the rows in CSR
 * \param arg_shape_data the content of the CSR
 * \param in_shape_size sizeof the returning array of in_shapes
 * \param in_shape_ndim returning array of shape dimensions of each input shape.
 * \param in_shape_data returning array of pointers to head of the input shape.
 * \param out_shape_size sizeof the returning array of out_shapes
 * \param out_shape_ndim returning array of shape dimensions of each output shape.
 * \param out_shape_data returning array of pointers to head of the output shape.
 * \param aux_shape_size sizeof the returning array of aux_shapes
 * \param aux_shape_ndim returning array of shape dimensions of each auxiliary shape.
 * \param aux_shape_data returning array of pointers to head of the auxiliary shape.
 * \param complete whether infer shape completes or more information is needed.
 * \return 0 when success, -1 when failure happens
 */
MXNET_DLL int MXSymbolInferShape64(SymbolHandle sym,
                                   uint32_t num_args,
                                   const char** keys,
                                   const int64_t *arg_ind_ptr,
                                   const int64_t *arg_shape_data,
                                   size_t *in_shape_size,
                                   const int **in_shape_ndim,
                                   const int64_t ***in_shape_data,
                                   size_t *out_shape_size,
                                   const int **out_shape_ndim,
                                   const int64_t ***out_shape_data,
                                   size_t *aux_shape_size,
                                   const int **aux_shape_ndim,
                                   const int64_t ***aux_shape_data,
                                   int *complete);

/*!
 * \brief partially infer shape of unknown input shapes given the known one.
 *
 *  Return partially inferred results if not all shapes could be inferred.
 *  The shapes are packed into a CSR matrix represented by arg_ind_ptr and arg_shape_data
 *  The call will be treated as a kwargs call if key != NULL or num_args==0, otherwise it is positional.
 *  This api is available when MXNet is built with flag
 *  USE_INT64_TENSOR_SIZE=0 (by default)
 *
 * \param sym symbol handle
 * \param num_args number of input arguments.
 * \param keys the key of keyword args (optional)
 * \param arg_ind_ptr the head pointer of the rows in CSR
 * \param arg_shape_data the content of the CSR
 * \param in_shape_size sizeof the returning array of in_shapes
 * \param in_shape_ndim returning array of shape dimensions of each input shape.
 * \param in_shape_data returning array of pointers to head of the input shape.
 * \param out_shape_size sizeof the returning array of out_shapes
 * \param out_shape_ndim returning array of shape dimensions of each output shape.
 * \param out_shape_data returning array of pointers to head of the output shape.
 * \param aux_shape_size sizeof the returning array of aux_shapes
 * \param aux_shape_ndim returning array of shape dimensions of each auxiliary shape.
 * \param aux_shape_data returning array of pointers to head of the auxiliary shape.
 * \param complete whether infer shape completes or more information is needed.
 * \return 0 when success, -1 when failure happens
 */
MXNET_DLL int MXSymbolInferShapePartial(SymbolHandle sym,
                                        uint32_t num_args,
                                        const char** keys,
                                        const uint32_t *arg_ind_ptr,
                                        const int *arg_shape_data,
                                        uint32_t *in_shape_size,
                                        const int **in_shape_ndim,
                                        const int ***in_shape_data,
                                        uint32_t *out_shape_size,
                                        const int **out_shape_ndim,
                                        const int ***out_shape_data,
                                        uint32_t *aux_shape_size,
                                        const int **aux_shape_ndim,
                                        const int ***aux_shape_data,
                                        int *complete);

/*!
 * \brief partially infer shape of unknown input shapes given the known one.
 *
 *  Return partially inferred results if not all shapes could be inferred.
 *  The shapes are packed into a CSR matrix represented by arg_ind_ptr and arg_shape_data
 *  The call will be treated as a kwargs call if key != NULL or num_args==0, otherwise it is positional.
 *  This api is available when MXNet is built with flag
 *  USE_INT64_TENSOR_SIZE=1 (not default) i.e. Large Tensor Support
 *
 * \param sym symbol handle
 * \param num_args number of input arguments.
 * \param keys the key of keyword args (optional)
 * \param arg_ind_ptr the head pointer of the rows in CSR
 * \param arg_shape_data the content of the CSR
 * \param in_shape_size sizeof the returning array of in_shapes
 * \param in_shape_ndim returning array of shape dimensions of each input shape.
 * \param in_shape_data returning array of pointers to head of the input shape.
 * \param out_shape_size sizeof the returning array of out_shapes
 * \param out_shape_ndim returning array of shape dimensions of each output shape.
 * \param out_shape_data returning array of pointers to head of the output shape.
 * \param aux_shape_size sizeof the returning array of aux_shapes
 * \param aux_shape_ndim returning array of shape dimensions of each auxiliary shape.
 * \param aux_shape_data returning array of pointers to head of the auxiliary shape.
 * \param complete whether infer shape completes or more information is needed.
 * \return 0 when success, -1 when failure happens
 */
MXNET_DLL int MXSymbolInferShapePartial64(SymbolHandle sym,
                                          uint32_t num_args,
                                          const char** keys,
                                          const int64_t *arg_ind_ptr,
                                          const int64_t *arg_shape_data,
                                          size_t *in_shape_size,
                                          const int **in_shape_ndim,
                                          const int64_t ***in_shape_data,
                                          size_t *out_shape_size,
                                          const int **out_shape_ndim,
                                          const int64_t ***out_shape_data,
                                          size_t *aux_shape_size,
                                          const int **aux_shape_ndim,
                                          const int64_t ***aux_shape_data,
                                          int *complete);

/*!
 * \brief infer type of unknown input types given the known one.
 *  The types are packed into a CSR matrix represented by arg_ind_ptr and arg_type_data
 *  The call will be treated as a kwargs call if key != NULL or num_args==0, otherwise it is positional.
 *
 * \param sym symbol handle
 * \param num_args numbe of input arguments.
 * \param keys the key of keyword args (optional)
 * \param arg_type_data the content of the CSR
 * \param in_type_size sizeof the returning array of in_types
 * \param in_type_data returning array of pointers to head of the input type.
 * \param out_type_size sizeof the returning array of out_types
 * \param out_type_data returning array of pointers to head of the output type.
 * \param aux_type_size sizeof the returning array of aux_types
 * \param aux_type_data returning array of pointers to head of the auxiliary type.
 * \param complete whether infer type completes or more information is needed.
 * \return 0 when success, -1 when failure happens
 */
MXNET_DLL int MXSymbolInferType(SymbolHandle sym,
                                uint32_t num_args,
                                const char** keys,
                                const int *arg_type_data,
                                uint32_t *in_type_size,
                                const int **in_type_data,
                                uint32_t *out_type_size,
                                const int **out_type_data,
                                uint32_t *aux_type_size,
                                const int **aux_type_data,
                                int *complete);

/*!
 * \brief partially infer type of unknown input types given the known one.
 *
 *  Return partially inferred results if not all types could be inferred.
 *  The types are packed into a CSR matrix represented by arg_ind_ptr and arg_type_data
 *  The call will be treated as a kwargs call if key != NULL or num_args==0, otherwise it is positional.
 *
 * \param sym symbol handle
 * \param num_args numbe of input arguments.
 * \param keys the key of keyword args (optional)
 * \param arg_type_data the content of the CSR
 * \param in_type_size sizeof the returning array of in_types
 * \param in_type_data returning array of pointers to head of the input type.
 * \param out_type_size sizeof the returning array of out_types
 * \param out_type_data returning array of pointers to head of the output type.
 * \param aux_type_size sizeof the returning array of aux_types
 * \param aux_type_data returning array of pointers to head of the auxiliary type.
 * \param complete whether infer type completes or more information is needed.
 * \return 0 when success, -1 when failure happens
 */
MXNET_DLL int MXSymbolInferTypePartial(SymbolHandle sym,
                                       uint32_t num_args,
                                       const char** keys,
                                       const int *arg_type_data,
                                       uint32_t *in_type_size,
                                       const int **in_type_data,
                                       uint32_t *out_type_size,
                                       const int **out_type_data,
                                       uint32_t *aux_type_size,
                                       const int **aux_type_data,
                                       int *complete);

/*!
 * \brief Convert a symbol into a quantized symbol where FP32 operators are replaced with INT8
 * \param sym_handle symbol to be converted
 * \param ret_sym_handle quantized symbol result
 * \param dev_type device type
 * \param num_excluded_sym_names number of layers excluded from being quantized in the input symbol
 * \param excluded_sym_names node names to be excluded from being quantized
 * \param num_excluded_op_names number of operators excluded from being quantized in the input symbol
 * \param excluded_op_names operator names to be excluded from being quantized
 * \param num_offline number of parameters that are quantized offline
 * \param offline_params array of c strings representing the names of params quantized offline
 * \param quantized_dtype the quantized destination type for input data
 * \param calib_quantize **Deprecated**. quantize op will always be calibrated if could
 * \param quantize_mode quantize mode to be used in quantize pass
 * \param quantize_granularity quantize granularity, tensor-wise or channel-wise
 * \param out_num_calib_names return the number of nodes to be calibrated
 * \param out_calib_names return the node names to be calibrated
 */
MXNET_DLL int MXQuantizeSymbol(SymbolHandle sym_handle,
                               SymbolHandle *ret_sym_handle,
                               const int* dev_type,
                               const uint32_t num_excluded_sym_names,
                               const char **excluded_sym_names,
                               const uint32_t num_excluded_op_names,
                               const char **excluded_op_names,
                               const uint32_t num_offline, const char **offline_params,
                               const char *quantized_dtype, const bool calib_quantize,
                               const char *quantize_mode, const char *quantize_granularity,
                               uint32_t* out_num_calib_names, const char ***out_calib_names);

/*!
 * \brief Convert a symbol into a mixed precision symbol with cast operators for target dtype casting
 * \param sym_handle symbol to be converted
 * \param ret_sym_handle mixed precision symbol result
 * \param num_args number of arguments for known dtypes
 * \param arg_type_data arg types of the arguments
 * \param target_dtype target_dtype for mixed precision symbol
 * \param cast_optional_params whether to cast optional params to target_dtype
 * \param num_target_dtype_op_names number of ops to be casted to target_dtype
 * \param num_fp32_op_names number of ops to be casted to FP32
 * \param num_widest_dtype_op_names number of ops to be casted to widest dtype
 * \param num_conditional_fp32_op_names number of ops to be casted to FP32 based on a condition
 * \param num_excluded_symbols number of symbols to be excluded from casting
 * \param num_model_params number of model parameters
 * \param num_widest_dtype_op_names number of ops to be casted to the widest dtype
 * \param num_conditional_fp32_op_names number of ops to be cast to fp32 based on precision
 * \param target_dtype_op_names op names to be casted to target_dtype
 * \param fp32_op_names op names to be casted to fp32
 * \param widest_dtype_op_names names to be casted to widest dtype
 * \param conditional_fp32_op_names names to be casted to FP32 conditionally
 * \param excluded_symbols symbol names to be excluded from casting
 * \param param_names param names for conditional FP32 casting
 * \param param_values param values for conditional FP32 casting
 * \param arg_names argument names for which type information is provided
 * \param model_param_names names for model parameters
 */
MXNET_DLL int MXReducePrecisionSymbol(SymbolHandle sym_handle,
                                      SymbolHandle *ret_sym_handle,
                                      uint32_t num_args,
                                      const int* arg_type_data,
                                      uint32_t num_ind_ptr,
                                      const int* ind_ptr,
                                      const int* target_dtype,
                                      const int cast_optional_params,
                                      const uint32_t num_target_dtype_op_names,
                                      const uint32_t num_fp32_op_names,
                                      const uint32_t num_widest_dtype_op_names,
                                      const uint32_t num_conditional_fp32_op_names,
                                      const uint32_t num_excluded_symbols,
                                      const uint32_t num_model_params,
                                      const char **target_dtype_op_names,
                                      const char **fp32_op_names,
                                      const char **widest_dtype_op_names,
                                      const char **conditional_fp32_op_names,
                                      const char **excluded_symbols,
                                      const char **conditional_param_names,
                                      const char **conditional_param_vals,
                                      const char **model_param_names,
                                      const char **arg_names);
/*!
 * \brief Set calibration table to node attributes in the sym
 * \param sym_handle symbol whose node attributes are to be set by calibration table
 * \param num_layers number of layers in the calibration table
 * \param layer names stored as keys in the calibration table
 * \param low_quantiles low quantiles of layers stored in the calibration table
 * \param high_quantiles high quantiles of layers stored in the calibration table
 * \param ret_sym_handle returned symbol
 */
MXNET_DLL int MXSetCalibTableToQuantizedSymbol(SymbolHandle qsym_handle,
                                               const uint32_t num_layers,
                                               const char** layer_names,
                                               const float* low_quantiles,
                                               const float* high_quantiles,
                                               SymbolHandle* ret_sym_handle);

/*!
 * \brief Run subgraph pass based on the backend provided
 * \param sym_handle symbol to be converted
 * \param backend backend names for subgraph pass
 * \param ret_sym_handle returned symbol
 */
MXNET_DLL int MXGenBackendSubgraph(SymbolHandle sym_handle, const char *backend,
                                   SymbolHandle *ret_sym_handle);

/*!
 * \brief Generate atomic symbol (able to be composed) from a source symbol
 * \param sym_handle source symbol
 * \param ret_sym_handle returned atomic symbol
 */
MXNET_DLL int MXGenAtomicSymbolFromSymbol(SymbolHandle sym_handle, SymbolHandle *ret_sym_handle);
/*!
 * \brief Partitions symbol for given backend, potentially creating subgraphs
 * \param sym_handle symbol to be partitioned
 * \param dev_type context device type
 * \param backend_name backend name
 * \param ret_sym_handle partitioned symbol returned
 * \param len number of args
 * \param in_args_handle args array
 * \param num_options number of key value pairs
 * \param keys keys for options
 * \param vals values corresponding to keys
 * \param num_input_shapes number of input shapes
 * \param input_shape_names names of the input shapes
 * \param input_shape_data pointer to the contiguous data shapes
 * \param input_shape_idx array of per shape starting idx, the shape length for the i-th input shape
 * is calculate as input_shape_idx[i+1] - input_shape_idx[i]
 * \param num_input_dtypes number of input data types
 * \param input_dtype_names array of names of the input data types
 * \param input_dtypes array of values of the input data types
 * \param num_input_stypesnumber of input storage types
 * \param input_stype_names array of names of the input storage types
 * \param input_stypes array of values of input storage types
 * \param skip_infer if the optimization should skip the attribute inferences
 * (to use if the backend does not require shape inference)
 * \param new_args_cnt pointer a number to store the number of new args
 * \param new_args_handle pointer on array to store the new args handles
 * \param new_arg_names_handle pointer on array to store the new args names
 * \param new_aux_cnt pointer a number to store the number of new aux
 * \param new_aux_handle pointer on array to store the new aux handles
 * \param new_aux_names_handle pointer on array to store the new aux names
 */
MXNET_DLL int MXOptimizeForBackend(SymbolHandle sym_handle,
                                   const char* backend_name,
                                   const int dev_type,
                                   SymbolHandle* ret_sym_handle,
                                   const mx_uint args_len,
                                   NDArrayHandle* in_args_handle,
                                   const mx_uint aux_len,
                                   NDArrayHandle* in_aux_handle,
                                   const mx_uint num_options,
                                   const char** keys,
                                   const char** vals,
                                   const uint32_t num_input_shapes,
                                   const char** input_shape_names,
                                   const int64_t* input_shape_data,
                                   const uint32_t* input_shape_idx,
                                   const uint32_t num_input_dtypes,
                                   const char** input_dtype_names,
                                   const int* input_dtypes,
                                   const uint32_t num_input_stypes,
                                   const char** input_stype_names,
                                   const int* input_stypes,
                                   bool skip_infer,
                                   int* new_args_cnt,
                                   NDArrayHandle** new_args_handle,
                                   char*** new_arg_names_handle,
                                   int* new_aux_cnt,
                                   NDArrayHandle** new_aux_handle,
                                   char*** new_aux_names_handle);


//--------------------------------------------
// Part 5: IO Interface
//--------------------------------------------
/*!
 * \brief List all the available iterator entries
 * \param out_size the size of returned iterators
 * \param out_array the output iteratos entries
 * \return 0 when success, -1 when failure happens
 */
MXNET_DLL int MXListDataIters(uint32_t *out_size,
                              DataIterCreator **out_array);
/*!
 * \brief Init an iterator, init with parameters
 * the array size of passed in arguments
 * \param handle of the iterator creator
 * \param num_param number of parameter
 * \param keys parameter keys
 * \param vals parameter values
 * \param out resulting iterator
 * \return 0 when success, -1 when failure happens
 */
MXNET_DLL int MXDataIterCreateIter(DataIterCreator handle,
                                   uint32_t num_param,
                                   const char **keys,
                                   const char **vals,
                                   DataIterHandle *out);
/*!
 * \brief Get the detailed information about data iterator.
 * \param creator the DataIterCreator.
 * \param name The returned name of the creator.
 * \param description The returned description of the symbol.
 * \param num_args Number of arguments.
 * \param arg_names Name of the arguments.
 * \param arg_type_infos Type informations about the arguments.
 * \param arg_descriptions Description information about the arguments.
 * \return 0 when success, -1 when failure happens
 */
MXNET_DLL int MXDataIterGetIterInfo(DataIterCreator creator,
                                    const char **name,
                                    const char **description,
                                    uint32_t *num_args,
                                    const char ***arg_names,
                                    const char ***arg_type_infos,
                                    const char ***arg_descriptions);
/*!
 * \brief Free the handle to the IO module
 * \param handle the handle pointer to the data iterator
 * \return 0 when success, -1 when failure happens
 */
MXNET_DLL int MXDataIterFree(DataIterHandle handle);
/*!
 * \brief Move iterator to next position
 * \param handle the handle to iterator
 * \param out return value of next
 * \return 0 when success, -1 when failure happens
 */
MXNET_DLL int MXDataIterNext(DataIterHandle handle,
                             int *out);
/*!
 * \brief Call iterator.Reset
 * \param handle the handle to iterator
 * \return 0 when success, -1 when failure happens
 */
MXNET_DLL int MXDataIterBeforeFirst(DataIterHandle handle);

/*!
 * \brief Call iterator.GetLenHint. Note that some iterators don't provide length.
 * \param handle the handle to iterator
 * \return 0 when success, -1 when failure happens
 */
MXNET_DLL int MXDataIterGetLenHint(DataIterHandle handle,
                                   int64_t *len);
/*!
 * \brief Get the handle to the NDArray of underlying data
 * \param handle the handle pointer to the data iterator
 * \param out handle to underlying data NDArray
 * \return 0 when success, -1 when failure happens
 */
MXNET_DLL int MXDataIterGetData(DataIterHandle handle,
                                NDArrayHandle *out);
/*!
 * \brief Get the image index by array.
 * \param handle the handle pointer to the data iterator
 * \param out_index output index of the array.
 * \param out_size output size of the array.
 * \return 0 when success, -1 when failure happens
 */
MXNET_DLL int MXDataIterGetIndex(DataIterHandle handle,
                                 uint64_t **out_index,
                                 uint64_t *out_size);
/*!
 * \brief Get the padding number in current data batch
 * \param handle the handle pointer to the data iterator
 * \param pad pad number ptr
 * \return 0 when success, -1 when failure happens
 */
MXNET_DLL int MXDataIterGetPadNum(DataIterHandle handle,
                                  int *pad);

/*!
 * \brief Get the handle to the NDArray of underlying label
 * \param handle the handle pointer to the data iterator
 * \param out the handle to underlying label NDArray
 * \return 0 when success, -1 when failure happens
 */
MXNET_DLL int MXDataIterGetLabel(DataIterHandle handle,
                                 NDArrayHandle *out);
/*!
 * \brief Get the handles to specified underlying ndarrays of index
 * \param handle the handle pointer to the data iterator
 * \param num_outputs the length of outputs
 * \param out the handle to an array of NDArrays that stores pointers to handles
 * \return 0 when success, -1 when failure happens
 */
MXNET_DLL int MXDataIterGetItems(DataIterHandle handle,
                                int* num_outputs,
                                NDArrayHandle **outputs);

/*!
 * \brief List all the available dataset entries
 * \param out_size the size of returned datasets
 * \param out_array the output dataset entries
 * \return 0 when success, -1 when failure happens
 */
MXNET_DLL int MXListDatasets(uint32_t *out_size,
                             DatasetCreator **out_array);
/*!
 * \brief Init an dataset, init with parameters
 * the array size of passed in arguments
 * \param handle of the dataset creator
 * \param num_param number of parameter
 * \param keys parameter keys
 * \param vals parameter values
 * \param out resulting dataset
 * \return 0 when success, -1 when failure happens
 */
MXNET_DLL int MXDatasetCreateDataset(DatasetCreator handle,
                                     uint32_t num_param,
                                     const char **keys,
                                     const char **vals,
                                     DatasetHandle *out);
/*!
 * \brief Get the detailed information about dataset.
 * \param creator the DatasetCreator.
 * \param name The returned name of the creator.
 * \param description The returned description of the symbol.
 * \param num_args Number of arguments.
 * \param arg_names Name of the arguments.
 * \param arg_type_infos Type informations about the arguments.
 * \param arg_descriptions Description information about the arguments.
 * \return 0 when success, -1 when failure happens
 */
MXNET_DLL int MXDatasetGetDatasetInfo(DatasetCreator creator,
                                      const char **name,
                                      const char **description,
                                      uint32_t *num_args,
                                      const char ***arg_names,
                                      const char ***arg_type_infos,
                                      const char ***arg_descriptions);
/*!
 * \brief Free the handle to the IO module
 * \param handle the handle pointer to the dataset
 * \return 0 when success, -1 when failure happens
 */
MXNET_DLL int MXDatasetFree(DatasetHandle handle);
/*!
 * \brief Get dataset overal length(size)
 * \param handle the handle to dataset
 * \param out return value of GetLen
 * \return 0 when success, -1 when failure happens
 */
MXNET_DLL int MXDatasetGetLen(DatasetHandle handle,
                              uint64_t *out);
/*!
 * \brief Get Output NDArray given specified indices
 * \param handle the handle to dataset
 * \param index the index of the dataset item to be retrieved
 * \param num_outputs the number of output ndarrays
 * \param outputs the pointers to handles of ndarrays
 * \param is_scalar if not zeros then output should be casted to scalars
 * \return 0 when success, -1 when failure happens
 */
MXNET_DLL int MXDatasetGetItems(DatasetHandle handle,
                                uint64_t index,
                                int* num_outputs,
                                NDArrayHandle **outputs);

/*!
 * \brief List all the available batchify function entries
 * \param out_size the size of returned batchify functions
 * \param out_array the output batchify function entries
 * \return 0 when success, -1 when failure happens
 */
MXNET_DLL int MXListBatchifyFunctions(uint32_t *out_size,
                                      BatchifyFunctionCreator **out_array);
/*!
 * \brief Init an batchify function, init with parameters
 * the array size of passed in arguments
 * \param handle of the batchify function creator
 * \param num_param number of parameter
 * \param keys parameter keys
 * \param vals parameter values
 * \param out resulting batchify function
 * \return 0 when success, -1 when failure happens
 */
MXNET_DLL int MXBatchifyFunctionCreateFunction(BatchifyFunctionCreator handle,
                                     uint32_t num_param,
                                     const char **keys,
                                     const char **vals,
                                     BatchifyFunctionHandle *out);
/*!
 * \brief Get the detailed information about batchify function.
 * \param creator the batchifyFunctionCreator.
 * \param name The returned name of the creator.
 * \param description The returned description of the symbol.
 * \param num_args Number of arguments.
 * \param arg_names Name of the arguments.
 * \param arg_type_infos Type informations about the arguments.
 * \param arg_descriptions Description information about the arguments.
 * \return 0 when success, -1 when failure happens
 */
MXNET_DLL int MXBatchifyFunctionGetFunctionInfo(BatchifyFunctionCreator creator,
                                      const char **name,
                                      const char **description,
                                      uint32_t *num_args,
                                      const char ***arg_names,
                                      const char ***arg_type_infos,
                                      const char ***arg_descriptions);
/*!
 * \brief Invoke the Batchify Function
 * \param handle the handle pointer to the batchify function
 * \param batch_size the batch size
 * \param num_output the number of ndarrays for output
 * \param inputs the pointers to input ndarrays
 * \param ouptuts the pointers to output ndarrays
 * \return 0 when success, -1 when failure happens
 */                                      
MXNET_DLL int MXBatchifyFunctionInvoke(BatchifyFunctionHandle handle,
                                       int batch_size,
                                       int num_output,
                                       NDArrayHandle *inputs,
                                       NDArrayHandle **outputs);
/*!
 * \brief Free the handle to the IO module
 * \param handle the handle pointer to the batchify function
 * \return 0 when success, -1 when failure happens
 */
MXNET_DLL int MXBatchifyFunctionFree(BatchifyFunctionHandle handle);
//--------------------------------------------
// Part 6: basic KVStore interface
//--------------------------------------------
/*!
 * \brief Initialized ps-lite environment variables
 * \param num_vars number of variables to initialize
 * \param keys environment keys
 * \param vals environment values
 */
MXNET_DLL int MXInitPSEnv(uint32_t num_vars,
                          const char **keys,
                          const char **vals);


/*!
 * \brief Create a kvstore
 * \param type the type of KVStore
 * \param out The output type of KVStore
 * \return 0 when success, -1 when failure happens
 */
MXNET_DLL int MXKVStoreCreate(const char *type,
                              KVStoreHandle *out);

/*!
 * \brief Set parameters to use low-bit compressed gradients
 * \param handle handle to the kvstore
 * \param keys keys for compression parameters
 * \param vals values for compression parameters
 * \return 0 when success, -1 when failure happens
 */
MXNET_DLL int MXKVStoreSetGradientCompression(KVStoreHandle handle,
                                              uint32_t num_params,
                                              const char** keys,
                                              const char** vals);

/*!
 * \brief Delete a KVStore handle.
 * \param handle handle to the kvstore
 * \return 0 when success, -1 when failure happens
 */
MXNET_DLL int MXKVStoreFree(KVStoreHandle handle);
/*!
 * \brief Init a list of (key,value) pairs in kvstore
 * \param handle handle to the kvstore
 * \param num the number of key-value pairs
 * \param keys the list of keys
 * \param vals the list of values
 * \return 0 when success, -1 when failure happens
 */
MXNET_DLL int MXKVStoreInit(KVStoreHandle handle,
                            uint32_t num,
                            const int* keys,
                            NDArrayHandle* vals);

/*!
 * \brief Init a list of (key,value) pairs in kvstore, where each key is a string
 * \param handle handle to the kvstore
 * \param num the number of key-value pairs
 * \param keys the list of keys
 * \param vals the list of values
 * \return 0 when success, -1 when failure happens
 */
MXNET_DLL int MXKVStoreInitEx(KVStoreHandle handle,
                              uint32_t num,
                              const char** keys,
                              NDArrayHandle* vals);

/*!
 * \brief Push a list of (key,value) pairs to kvstore
 * \param handle handle to the kvstore
 * \param num the number of key-value pairs
 * \param keys the list of keys
 * \param vals the list of values
 * \param priority the priority of the action
 * \return 0 when success, -1 when failure happens
 */
MXNET_DLL int MXKVStorePush(KVStoreHandle handle,
                            uint32_t num,
                            const int* keys,
                            NDArrayHandle* vals,
                            int priority);
/*!
 * \brief Push a list of (key,value) pairs to kvstore, where each key is a string
 * \param handle handle to the kvstore
 * \param num the number of key-value pairs
 * \param keys the list of keys
 * \param vals the list of values
 * \param priority the priority of the action
 * \return 0 when success, -1 when failure happens
 */
MXNET_DLL int MXKVStorePushEx(KVStoreHandle handle,
                              uint32_t num,
                              const char** keys,
                              NDArrayHandle* vals,
                              int priority);
/*!
 * \brief pull a list of (key, value) pairs from the kvstore
 * \param handle handle to the kvstore
 * \param num the number of key-value pairs
 * \param keys the list of keys
 * \param vals the list of values
 * \param priority the priority of the action
 * \param ignore_sparse whether to ignore sparse arrays in the request
 * \return 0 when success, -1 when failure happens
 */
MXNET_DLL int MXKVStorePullWithSparse(KVStoreHandle handle,
                                      uint32_t num,
                                      const int* keys,
                                      NDArrayHandle* vals,
                                      int priority,
                                      bool ignore_sparse);
/*!
 * \brief pull a list of (key, value) pairs from the kvstore, where each key is a string
 * \param handle handle to the kvstore
 * \param num the number of key-value pairs
 * \param keys the list of keys
 * \param vals the list of values
 * \param priority the priority of the action
 * \param ignore_sparse whether to ignore sparse arrays in the request
 * \return 0 when success, -1 when failure happens
 */
MXNET_DLL int MXKVStorePullWithSparseEx(KVStoreHandle handle,
                                        uint32_t num,
                                        const char** keys,
                                        NDArrayHandle* vals,
                                        int priority,
                                        bool ignore_sparse);
/*!
 * \brief pull a list of (key, value) pairs from the kvstore
 * \param handle handle to the kvstore
 * \param num the number of key-value pairs
 * \param keys the list of keys
 * \param vals the list of values
 * \param priority the priority of the action
 * \return 0 when success, -1 when failure happens
 */
MXNET_DLL int MXKVStorePull(KVStoreHandle handle,
                            uint32_t num,
                            const int* keys,
                            NDArrayHandle* vals,
                            int priority);
/*!
 * \brief pull a list of (key, value) pairs from the kvstore, where each key is a string
 * \param handle handle to the kvstore
 * \param num the number of key-value pairs
 * \param keys the list of keys
 * \param vals the list of values
 * \param priority the priority of the action
 * \return 0 when success, -1 when failure happens
 */
MXNET_DLL int MXKVStorePullEx(KVStoreHandle handle,
                              uint32_t num,
                              const char** keys,
                              NDArrayHandle* vals,
                              int priority);

/*!
 * \brief pull a list of (key, value) pairs from the kvstore, where each key is an integer.
 *        The NDArray pulled back will be in row_sparse storage with only the specified
 *        row_ids present based row_ids (others rows are zeros).
 * \param handle handle to the kvstore
 * \param num the number of key-value pairs
 * \param keys the list of keys
 * \param vals the list of values
 * \param row_ids the list of row_id NDArrays
 * \param priority the priority of the action
 * \return 0 when success, -1 when failure happens
 */
MXNET_DLL int MXKVStorePullRowSparse(KVStoreHandle handle,
                                     uint32_t num,
                                     const int* keys,
                                     NDArrayHandle* vals,
                                     const NDArrayHandle* row_ids,
                                     int priority);
/*!
 * \brief pull a list of (key, value) pairs from the kvstore, where each key is a string.
 *        The NDArray pulled back will be in row_sparse storage with only the specified
 *        row_ids present based row_ids (others rows are zeros).
 * \param handle handle to the kvstore
 * \param num the number of key-value pairs
 * \param keys the list of keys
 * \param vals the list of values
 * \param row_ids the list of row_id NDArrays
 * \param priority the priority of the action
 * \return 0 when success, -1 when failure happens
 */
MXNET_DLL int MXKVStorePullRowSparseEx(KVStoreHandle handle,
                                       uint32_t num,
                                       const char** keys,
                                       NDArrayHandle* vals,
                                       const NDArrayHandle* row_ids,
                                       int priority);

/*!
 * \brief broadcast a list of (key, value) pairs from the kvstore
 * \param handle handle to the kvstore
 * \param vnum the number of key-value pairs corresponding to vkeys
 * \param vkeys the list of keys for the values to be pushed
 * \param onum the number of key-value pairs corresponding to okeys
 * \param okeys the list of keys for the values to be pulled
 * \param vals the list of values
 * \param outs the list of outputs
 * \param priority the priority of the action
 * \return 0 when success, -1 when failure happens
 */
MXNET_DLL int MXKVStoreBroadcast(KVStoreHandle handle,
                                 mx_uint vnum,
                                 const int* vkeys,
                                 mx_uint onum,
                                 const int* okeys,
                                 NDArrayHandle* vals,
                                 NDArrayHandle* outs,
                                 int priority);
/*!
 * \brief broadcast a list of (key, value) pairs from the kvstore,
 * where each key is a string
 * \param handle handle to the kvstore
 * \param vnum the number of key-value pairs corresponding to vkeys
 * \param vkeys the list of keys for the values to be pushed
 * \param onum the number of key-value pairs corresponding to okeys
 * \param okeys the list of keys for the values to be pulled
 * \param vals the list of values
 * \param outs the list of outputs
 * \param priority the priority of the action
 * \return 0 when success, -1 when failure happens
 */
MXNET_DLL int MXKVStoreBroadcastEx(KVStoreHandle handle,
                                   mx_uint vnum,
                                   const char** vkeys,
                                   mx_uint onum,
                                   const char** okeys,
                                   NDArrayHandle* vals,
                                   NDArrayHandle* outs,
                                   int priority);

/*!
 * \brief push and pull a list of (key, value) pairs from the kvstore
 * \param handle handle to the kvstore
 * \param vnum the number of key-value pairs corresponding to vkeys
 * \param vkeys the list of keys for the values to be pushed
 * \param onum the number of key-value pairs corresponding to okeys
 * \param okeys the list of keys for the values to be pulled
 * \param vals the list of values
 * \param outs the list of outputs
 * \param priority the priority of the action
 * \return 0 when success, -1 when failure happens
 */
MXNET_DLL int MXKVStorePushPull(KVStoreHandle handle,
                                mx_uint vnum,
                                const int* vkeys,
                                mx_uint onum,
                                const int* okeys,
                                NDArrayHandle* vals,
                                NDArrayHandle* outs,
                                int priority);
/*!
 * \brief push and pull a list of (key, value) pairs from the kvstore,
 * where each key is a string
 * \param handle handle to the kvstore
 * \param vnum the number of key-value pairs corresponding to vkeys
 * \param vkeys the list of keys for the values to be pushed
 * \param onum the number of key-value pairs corresponding to okeys
 * \param okeys the list of keys for the values to be pulled
 * \param vals the list of values
 * \param outs the list of outputs
 * \param priority the priority of the action
 * \return 0 when success, -1 when failure happens
 */
MXNET_DLL int MXKVStorePushPullEx(KVStoreHandle handle,
                                  mx_uint vnum,
                                  const char** vkeys,
                                  mx_uint onum,
                                  const char** okeys,
                                  NDArrayHandle* vals,
                                  NDArrayHandle* outs,
                                  int priority);

/*!
 * \brief user-defined updater for the kvstore
 * It's this updater's responsibility to delete \a recv and \a local
 * \param the key
 * \param recv the pushed value on this key
 * \param local the value stored on local on this key
 * \param handle The additional handle to the updater
 */
typedef void (MXKVStoreUpdater)(int key,
                                NDArrayHandle recv,
                                NDArrayHandle local,
                                void *handle);
/*!
 * \brief user-defined updater for the kvstore with string keys
 * It's this updater's responsibility to delete \a recv and \a local
 * \param the key
 * \param recv the pushed value on this key
 * \param local the value stored on local on this key
 * \param handle The additional handle to the updater
 */
typedef void (MXKVStoreStrUpdater)(const char* key,
                                   NDArrayHandle recv,
                                   NDArrayHandle local,
                                   void *handle);
/*!
 * \brief register a push updater
 * \param handle handle to the KVStore
 * \param updater udpater function
 * \param updater_handle The additional handle used to invoke the updater
 * \return 0 when success, -1 when failure happens
 */
MXNET_DLL int MXKVStoreSetUpdater(KVStoreHandle handle,
                                  MXKVStoreUpdater updater,
                                  void *updater_handle);
/*!
 * \brief register a push updater with int keys and one with string keys
 * \param handle handle to the KVStore
 * \param updater updater function with int keys
 * \param str_updater updater function with string keys
 * \param updater_handle The additional handle used to invoke the updater
 * \return 0 when success, -1 when failure happens
 */
MXNET_DLL int MXKVStoreSetUpdaterEx(KVStoreHandle handle,
                                    MXKVStoreUpdater updater,
                                    MXKVStoreStrUpdater str_updater,
                                    void *updater_handle);
/*!
 * \brief get the type of the kvstore
 * \param handle handle to the KVStore
 * \param type a string type
 * \return 0 when success, -1 when failure happens
 */
MXNET_DLL int MXKVStoreGetType(KVStoreHandle handle,
                               const char** type);
//--------------------------------------------
// Part 6: advanced KVStore for multi-machines
//--------------------------------------------

/**
 * \brief return The rank of this node in its group, which is in [0, GroupSize).
 *
 * \param handle handle to the KVStore
 * \param ret the node rank
 * \return 0 when success, -1 when failure happens
 */
MXNET_DLL int MXKVStoreGetRank(KVStoreHandle handle,
                               int *ret);

/**
 * \brief return The number of nodes in this group, which is
 * - number of workers if if `IsWorkerNode() == true`,
 * - number of servers if if `IsServerNode() == true`,
 * - 1 if `IsSchedulerNode() == true`,
 * \param handle handle to the KVStore
 * \param ret the group size
 * \return 0 when success, -1 when failure happens
 */
MXNET_DLL int MXKVStoreGetGroupSize(KVStoreHandle handle,
                                    int *ret);

/**
 * \brief return whether or not this process is a worker node.
 * \param ret 1 for yes, 0 for no
 * \return 0 when success, -1 when failure happens
 */
MXNET_DLL int MXKVStoreIsWorkerNode(int *ret);


/**
 * \brief return whether or not this process is a server node.
 * \param ret 1 for yes, 0 for no
 * \return 0 when success, -1 when failure happens
 */
MXNET_DLL int MXKVStoreIsServerNode(int *ret);


/**
 * \brief return whether or not this process is a scheduler node.
 * \param ret 1 for yes, 0 for no
 * \return 0 when success, -1 when failure happens
 */
MXNET_DLL int MXKVStoreIsSchedulerNode(int *ret);

/**
 * \brief global barrier among all worker machines
 *
 * \param handle handle to the KVStore
 * \return 0 when success, -1 when failure happens
 */
MXNET_DLL int MXKVStoreBarrier(KVStoreHandle handle);

/**
 * \brief whether to do barrier when finalize
 *
 * \param handle handle to the KVStore
 * \param barrier_before_exit whether to do barrier when kvstore finalize
 * \return 0 when success, -1 when failure happens
 */
MXNET_DLL int MXKVStoreSetBarrierBeforeExit(KVStoreHandle handle,
                                            const int barrier_before_exit);

/**
 * \brief the prototype of a server controller
 * \param head the head of the command
 * \param body the body of the command
 * \param controller_handle helper handle for implementing controller
 */
typedef void (MXKVStoreServerController)(int head,
                                         const char *body,
                                         void *controller_handle);

/**
 * \brief Run as server (or scheduler)
 * \param handle handle to the KVStore
 * \param controller the user-defined server controller
 * \param controller_handle helper handle for implementing controller
 * \return 0 when success, -1 when failure happens
 */
MXNET_DLL int MXKVStoreRunServer(KVStoreHandle handle,
                                 MXKVStoreServerController controller,
                                 void *controller_handle);

/**
 * \brief Send a command to all server nodes
 * \param handle handle to the KVStore
 * \param cmd_id the head of the command
 * \param cmd_body the body of the command
 * \return 0 when success, -1 when failure happens
 */
MXNET_DLL int MXKVStoreSendCommmandToServers(KVStoreHandle handle,
                                             int cmd_id,
                                             const char* cmd_body);

/**
 * \brief Get the number of ps dead node(s) specified by {node_id}
 *
 * \param handle handle to the KVStore
 * \param node_id Can be a node group or a single node.
 *                kScheduler = 1, kServerGroup = 2, kWorkerGroup = 4
 * \param number Ouptut number of dead nodes
 * \param timeout_sec A node fails to send heartbeart in {timeout_sec} seconds
 *                    will be presumed as 'dead'
 */
MXNET_DLL int MXKVStoreGetNumDeadNode(KVStoreHandle handle,
                                      const int node_id,
                                      int *number,
                                      const int timeout_sec DEFAULT(60));

/**
 * \brief Create a RecordIO writer object
 * \param uri path to file
 * \param out handle pointer to the created object
 * \return 0 when success, -1 when failure happens
*/
MXNET_DLL int MXRecordIOWriterCreate(const char *uri, RecordIOHandle *out);

/**
 * \brief Delete a RecordIO writer object
 * \param handle handle to RecordIO object
 * \return 0 when success, -1 when failure happens
*/
MXNET_DLL int MXRecordIOWriterFree(RecordIOHandle handle);

/**
 * \brief Write a record to a RecordIO object
 * \param handle handle to RecordIO object
 * \param buf buffer to write
 * \param size size of buffer
 * \return 0 when success, -1 when failure happens
*/
MXNET_DLL int MXRecordIOWriterWriteRecord(RecordIOHandle handle,
                                          const char *buf, size_t size);

/**
 * \brief Get the current writer pointer position
 * \param handle handle to RecordIO object
 * \param pos handle to output position
 * \return 0 when success, -1 when failure happens
*/
MXNET_DLL int MXRecordIOWriterTell(RecordIOHandle handle, size_t *pos);

/**
 * \brief Create a RecordIO reader object
 * \param uri path to file
 * \param out handle pointer to the created object
 * \return 0 when success, -1 when failure happens
*/
MXNET_DLL int MXRecordIOReaderCreate(const char *uri, RecordIOHandle *out);

/**
 * \brief Delete a RecordIO reader object
 * \param handle handle to RecordIO object
 * \return 0 when success, -1 when failure happens
*/
MXNET_DLL int MXRecordIOReaderFree(RecordIOHandle handle);

/**
 * \brief Write a record to a RecordIO object
 * \param handle handle to RecordIO object
 * \param buf pointer to return buffer
 * \param size point to size of buffer
 * \return 0 when success, -1 when failure happens
*/
MXNET_DLL int MXRecordIOReaderReadRecord(RecordIOHandle handle,
                                        char const **buf, size_t *size);

/**
 * \brief Set the current reader pointer position
 * \param handle handle to RecordIO object
 * \param pos target position
 * \return 0 when success, -1 when failure happens
*/
MXNET_DLL int MXRecordIOReaderSeek(RecordIOHandle handle, size_t pos);

/**
 * \brief Get the current writer pointer position
 * \param handle handle to RecordIO object
 * \param pos handle to output position
 * \return 0 when success, -1 when failure happens
*/
MXNET_DLL int MXRecordIOReaderTell(RecordIOHandle handle, size_t *pos);

/**
 * \brief Create a MXRtc object
*/
MXNET_DLL int MXRtcCreate(char* name, uint32_t num_input, uint32_t num_output,
                          char** input_names, char** output_names,
                          NDArrayHandle* inputs, NDArrayHandle* outputs,
                          char* kernel, RtcHandle *out);

/**
 * \brief Run cuda kernel
*/
MXNET_DLL int MXRtcPush(RtcHandle handle, uint32_t num_input, uint32_t num_output,
                        NDArrayHandle* inputs, NDArrayHandle* outputs,
                        uint32_t gridDimX,
                        uint32_t gridDimY,
                        uint32_t gridDimZ,
                        uint32_t blockDimX,
                        uint32_t blockDimY,
                        uint32_t blockDimZ);

/**
 * \brief Delete a MXRtc object
*/
MXNET_DLL int MXRtcFree(RtcHandle handle);
/*
 * \brief register custom operators from frontend.
 * \param op_type name of custom op
 * \param creator
 */
MXNET_DLL int MXCustomOpRegister(const char* op_type, CustomOpPropCreator creator);
/*
 * \brief record custom function for backward later.
 * \param num_inputs number of input NDArrays.
 * \param inputs handle to input NDArrays.
 * \param num_outputs number of output NDArrays.
 * \param outputs handle to output NDArrays.
 * \param callbacks callbacks for backward function.
 */
MXNET_DLL int MXCustomFunctionRecord(int num_inputs, NDArrayHandle *inputs,
                                     int num_outputs, NDArrayHandle *outputs,
                                     struct MXCallbackList *callbacks);
/*
 * \brief create cuda rtc module
 * \param source cuda source code
 * \param num_options number of compiler flags
 * \param options compiler flags
 * \param num_exports number of exported function names
 * \param exported function names
 * \param out handle to created module
 */
MXNET_DLL int MXRtcCudaModuleCreate(const char* source, int num_options,
                                    const char** options, int num_exports,
                                    const char** exports, CudaModuleHandle *out);
/*
 * \brief delete cuda rtc module
 * \param handle handle to cuda module
 */
MXNET_DLL int MXRtcCudaModuleFree(CudaModuleHandle handle);
/*
 * \brief get kernel from module
 * \param handle handle to cuda module
 * \param name name of kernel function
 * \param num_args number of arguments
 * \param is_ndarray whether argument is ndarray
 * \param is_const whether argument is constant
 * \param arg_types data type of arguments
 * \param out created kernel
 */
MXNET_DLL int MXRtcCudaKernelCreate(CudaModuleHandle handle, const char* name,
                                    int num_args, int* is_ndarray, int* is_const,
                                    int* arg_types, CudaKernelHandle *out);
/*
 * \brief delete kernel
 * \param handle handle to previously created kernel
 */
MXNET_DLL int MXRtcCudaKernelFree(CudaKernelHandle handle);
/*
 * \brief launch cuda kernel
 * \param handle handle to kernel
 * \param dev_id (GPU) device id
 * \param args pointer to arguments
 * \param grid_dim_x grid dimension x
 * \param grid_dim_y grid dimension y
 * \param grid_dim_z grid dimension z
 * \param block_dim_x block dimension x
 * \param block_dim_y block dimension y
 * \param block_dim_z block dimension z
 * \param shared_mem size of dynamically allocated shared memory
 */
MXNET_DLL int MXRtcCudaKernelCall(CudaKernelHandle handle, int dev_id, void** args,
                                  uint32_t grid_dim_x, uint32_t grid_dim_y,
                                  uint32_t grid_dim_z, uint32_t block_dim_x,
                                  uint32_t block_dim_y, uint32_t block_dim_z,
                                  uint32_t shared_mem);
/*!
 * \brief Get shared memory handle from NDArray
 * \param handle NDArray handle.
 * \param shared_pid output PID
 * \param shared_id output shared memory id.
 */
MXNET_DLL int MXNDArrayGetSharedMemHandle(NDArrayHandle handle, int* shared_pid,
                                          int* shared_id);

/*!
 * \brief Release all unreferenced memory from the devices storage managers memory pool
 * \param dev_type device type, specify device we want to take
 * \param dev_id the device id of the specific device
 */
MXNET_DLL int MXStorageEmptyCache(int dev_type, int dev_id);

/*!
 * \brief Reconstruct NDArray from shared memory handle
 * \param shared_pid shared PID
 * \param shared_id shared memory id
 * \param shape pointer to NDArray dimensions
 * \param ndim number of NDArray dimensions
 * \param dtype data type of NDArray
 * \param out constructed NDArray
 */
MXNET_DLL int MXNDArrayCreateFromSharedMem(int shared_pid, int shared_id, const int *shape,
                                           int ndim, int dtype, NDArrayHandle *out);

/*!
  * \brief Push an asynchronous operation to the engine.
  * \param async_func Execution function whici takes a parameter on_complete
  *                   that must be called when the execution ompletes.
  * \param func_param The parameter set on calling async_func, can be NULL.
  * \param deleter The callback to free func_param, can be NULL.
  * \param ctx_handle Execution context.
  * \param const_vars_handle The variables that current operation will use
  *                          but not mutate.
  * \param num_const_vars The number of const_vars_handle.
  * \param mutable_vars_handle The variables that current operation will mutate.
  * \param num_mutable_vars The number of mutable_vars_handle.
  * \param prop_handle Property of the function.
  * \param priority Priority of the action, as hint to the engine.
  * \param opr_name The operation name.
  * \param wait Whether this is a WaitForVar operation.
  */
MXNET_DLL int MXEnginePushAsync(EngineAsyncFunc async_func, void* func_param,
                                EngineFuncParamDeleter deleter, ContextHandle ctx_handle,
                                EngineVarHandle const_vars_handle, int num_const_vars,
                                EngineVarHandle mutable_vars_handle, int num_mutable_vars,
                                EngineFnPropertyHandle prop_handle DEFAULT(NULL),
                                int priority DEFAULT(0), const char* opr_name DEFAULT(NULL),
                                bool wait DEFAULT(false));

/*!
  * \brief Push a synchronous operation to the engine.
  * \param sync_func Execution function that executes the operation.
  * \param func_param The parameter set on calling sync_func, can be NULL.
  * \param deleter The callback to free func_param, can be NULL.
  * \param ctx_handle Execution context.
  * \param const_vars_handle The variables that current operation will use
  *                          but not mutate.
  * \param num_const_vars The number of const_vars_handle.
  * \param mutable_vars_handle The variables that current operation will mutate.
  * \param num_mutable_vars The number of mutable_vars_handle.
  * \param prop_handle Property of the function.
  * \param priority Priority of the action, as hint to the engine.
  * \param opr_name The operation name.
  */
MXNET_DLL int MXEnginePushSync(EngineSyncFunc sync_func, void* func_param,
                               EngineFuncParamDeleter deleter, ContextHandle ctx_handle,
                               EngineVarHandle const_vars_handle, int num_const_vars,
                               EngineVarHandle mutable_vars_handle, int num_mutable_vars,
                               EngineFnPropertyHandle prop_handle DEFAULT(NULL),
                               int priority DEFAULT(0), const char* opr_name DEFAULT(NULL));
/*!
 * \brief Create an NDArray from source sharing the same data chunk.
 * \param src source NDArray
 * \param out new NDArray sharing the same data chunck with src
 */
MXNET_DLL int MXShallowCopyNDArray(NDArrayHandle src, NDArrayHandle* out);
/*!
 * \brief Create an Symbol from source sharing the same graph structure.
 * \param src source Symbol
 * \param out new Symbol sharing the same graph structure with src
 */
MXNET_DLL int MXShallowCopySymbol(SymbolHandle src, SymbolHandle * out);

/*!
  * \brief Push an asynchronous operation to the engine.
  * \param async_func Execution function whici takes a parameter on_complete
  *                   that must be called when the execution ompletes.
  * \param func_param The parameter set on calling async_func, can be NULL.
  * \param deleter The callback to free func_param, can be NULL.
  * \param ctx_handle Execution context.
  * \param const_nds_handle The NDArrays that current operation will use
  *                          but not mutate.
  * \param num_const_nds The number of const_nds_handle.
  * \param mutable_nds_handle The NDArrays that current operation will mutate.
  * \param num_mutable_nds The number of mutable_nds_handle.
  * \param prop_handle Property of the function.
  * \param priority Priority of the action, as hint to the engine.
  * \param opr_name The operation name.
  * \param wait Whether this is a WaitForVar operation.
  */
MXNET_DLL int MXEnginePushAsyncND(EngineAsyncFunc async_func, void* func_param,
                                  EngineFuncParamDeleter deleter, ContextHandle ctx_handle,
                                  NDArrayHandle* const_nds_handle, int num_const_nds,
                                  NDArrayHandle* mutable_nds_handle, int num_mutable_nds,
                                  EngineFnPropertyHandle prop_handle DEFAULT(NULL),
                                  int priority DEFAULT(0), const char* opr_name DEFAULT(NULL),
                                  bool wait DEFAULT(false));

/*!
  * \brief Push a synchronous operation to the engine.
  * \param sync_func Execution function that executes the operation.
  * \param func_param The parameter set on calling sync_func, can be NULL.
  * \param deleter The callback to free func_param, can be NULL.
  * \param ctx_handle Execution context.
  * \param const_nds_handle The NDArrays that current operation will use
  *                          but not mutate.
  * \param num_const_nds The number of const_nds_handle.
  * \param mutable_nds_handle The NDArrays that current operation will mutate.
  * \param num_mutable_nds The number of mutable_nds_handle.
  * \param prop_handle Property of the function.
  * \param priority Priority of the action, as hint to the engine.
  * \param opr_name The operation name.
  */
MXNET_DLL int MXEnginePushSyncND(EngineSyncFunc sync_func, void* func_param,
                                 EngineFuncParamDeleter deleter, ContextHandle ctx_handle,
                                 NDArrayHandle* const_nds_handle, int num_const_nds,
                                 NDArrayHandle* mutable_nds_handle, int num_mutable_nds,
                                 EngineFnPropertyHandle prop_handle DEFAULT(NULL),
                                 int priority DEFAULT(0), const char* opr_name DEFAULT(NULL));

/*!
 * \brief This function checks if any dynamic shape op is present in the symbol.
 * \param sym_handle handler of the input symbol.
 * \param has_dynamic_shape Flag to indicate if the symbol contains dynamic shape op.
 */
MXNET_DLL int MXCheckDynamicShapeOp(SymbolHandle sym_handle,
                                    bool* has_dynamic_shape);

/*!
<<<<<<< HEAD
 * \brief Synchronize the consumer stream with the producer stream where the NDArray lives.
 * \param handle NDArray handle of producer.
 * \param stream A pointer to a stream from consumer.
 */
MXNET_DLL int MXPushStreamDep(NDArrayHandle handle, int stream);

/*!
 * \brief Get current stream pointer based on current device type and id
 * \param device_id Current device id.
 * \param stream A pointer pointing to current stream. 
 */
MXNET_DLL int MXGetCurrentStream(int device_id, int* stream);
=======
  * \brief Push a new NVTX range. Requires building with CUDA and NVTX.
  * \param name Name of the range.
  * \param color Color used to display the range in the visual profiling tools.
  *              Encoded as 256*256*R + 256*G + B.
  */
MXNET_DLL int MXNVTXRangePush(const char * name, mx_uint color);

/*!
  * \brief End the NVTX range. Requires building with CUDA and NVTX.
  */
MXNET_DLL int MXNVTXRangePop();

/*!
  * \brief Start CUDA profiling session. Requires building with CUDA and NVTX.
  */
MXNET_DLL int MXCUDAProfilerStart();

/*!
  * \brief End CUDA profiling session. Requires building with CUDA and NVTX.
  */
MXNET_DLL int MXCUDAProfilerStop();
>>>>>>> 3dffdc1e

#ifdef __cplusplus
}
#endif  // __cplusplus

#endif  // MXNET_C_API_H_<|MERGE_RESOLUTION|>--- conflicted
+++ resolved
@@ -3161,7 +3161,6 @@
                                     bool* has_dynamic_shape);
 
 /*!
-<<<<<<< HEAD
  * \brief Synchronize the consumer stream with the producer stream where the NDArray lives.
  * \param handle NDArray handle of producer.
  * \param stream A pointer to a stream from consumer.
@@ -3174,7 +3173,8 @@
  * \param stream A pointer pointing to current stream. 
  */
 MXNET_DLL int MXGetCurrentStream(int device_id, int* stream);
-=======
+
+/*!
   * \brief Push a new NVTX range. Requires building with CUDA and NVTX.
   * \param name Name of the range.
   * \param color Color used to display the range in the visual profiling tools.
@@ -3196,7 +3196,6 @@
   * \brief End CUDA profiling session. Requires building with CUDA and NVTX.
   */
 MXNET_DLL int MXCUDAProfilerStop();
->>>>>>> 3dffdc1e
 
 #ifdef __cplusplus
 }
