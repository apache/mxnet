--- conflicted
+++ resolved
@@ -1367,7 +1367,20 @@
                             NDArrayHandle* vals,
                             int priority);
 /*!
-<<<<<<< HEAD
+ * \brief pull a list of (key, value) pairs from the kvstore, where each key is a string
+ * \param handle handle to the kvstore
+ * \param num the number of key-value pairs
+ * \param keys the list of keys
+ * \param vals the list of values
+ * \param priority the priority of the action
+ * \return 0 when success, -1 when failure happens
+ */
+MXNET_DLL int MXKVStorePullEx(KVStoreHandle handle,
+                              mx_uint num,
+                              const char** keys,
+                              NDArrayHandle* vals,
+                              int priority);
+/*!
  * \brief allreduce a list of (key, inputs) pairs from the kvstore and store them in outputs
  * \param handle handle to the kvstore
  * \param num the number of key-value pairs
@@ -1383,21 +1396,22 @@
                                  NDArrayHandle* inputs,
                                  NDArrayHandle* outputs,
                                  int priority);
-=======
- * \brief pull a list of (key, value) pairs from the kvstore, where each key is a string
+/*!
+ * \brief allreduce a list of (key, inputs) pairs from the kvstore and store them in outputs
  * \param handle handle to the kvstore
  * \param num the number of key-value pairs
- * \param keys the list of keys
- * \param vals the list of values
+ * \param keys the list of keys, each key is a string
+ * \param inputs the list of inputs
+ * \param outputs the list of outputs
  * \param priority the priority of the action
  * \return 0 when success, -1 when failure happens
  */
-MXNET_DLL int MXKVStorePullEx(KVStoreHandle handle,
-                              mx_uint num,
-                              const char** keys,
-                              NDArrayHandle* vals,
-                              int priority);
->>>>>>> 906c3585
+MXNET_DLL int MXKVStoreAllreduceEx(KVStoreHandle handle,
+                                   mx_uint num,
+                                   const char ** keys,
+                                   NDArrayHandle* inputs,
+                                   NDArrayHandle* outputs,
+                                   int priority);
 /*!
  * \brief user-defined updater for the kvstore
  * It's this updater's responsibility to delete \a recv and \a local
