/*
 * Licensed to the Apache Software Foundation (ASF) under one
 * or more contributor license agreements.  See the NOTICE file
 * distributed with this work for additional information
 * regarding copyright ownership.  The ASF licenses this file
 * to you under the Apache License, Version 2.0 (the
 * "License"); you may not use this file except in compliance
 * with the License.  You may obtain a copy of the License at
 *
 *   http://www.apache.org/licenses/LICENSE-2.0
 *
 * Unless required by applicable law or agreed to in writing,
 * software distributed under the License is distributed on an
 * "AS IS" BASIS, WITHOUT WARRANTIES OR CONDITIONS OF ANY
 * KIND, either express or implied.  See the License for the
 * specific language governing permissions and limitations
 * under the License.
 */

/*!
 * \file c_api.h
 * \brief C API of mxnet
 */
#ifndef MXNET_C_API_H_
#define MXNET_C_API_H_

/*! \brief Inhibit C++ name-mangling for MXNet functions. */
#ifdef __cplusplus
extern "C" {
#endif  // __cplusplus

/*! \brief Keep the default value in C++ */
#ifdef __cplusplus
#define DEFAULT(x) = x
#else
#define DEFAULT(x)
#endif  // __cplusplus

#include <stdint.h>

#include <stdint.h>
#include <stddef.h>
#include <stdbool.h>

/*! \brief MXNET_DLL prefix for windows */
#ifdef _WIN32
#ifdef MXNET_EXPORTS
#define MXNET_DLL __declspec(dllexport)
#else
#define MXNET_DLL __declspec(dllimport)
#endif
#else
#define MXNET_DLL
#endif

/*! \brief manually define unsigned int */
typedef uint32_t mx_uint;
/*! \brief manually define float */
typedef float mx_float;
/*! \brief data type to store dim size */
typedef int64_t dim_t;
// all the handles are simply void *
// will be casted internally to specific pointers types
// these typedefs are mainly used for readablity reasons
/*! \brief handle to NDArray */
typedef void* NDArrayHandle;
/*! \brief handle to a mxnet narray function that changes NDArray */
typedef const void* FunctionHandle;
/*! \brief handle to a function that takes param and creates symbol */
typedef void* AtomicSymbolCreator;
/*! \brief handle to cached operator */
typedef void* CachedOpHandle;
/*! \brief handle to a symbol that can be bind as operator */
typedef void* SymbolHandle;
/*! \brief handle to a AtomicSymbol */
typedef void* AtomicSymbolHandle;
/*! \brief handle to an Executor */
typedef void* ExecutorHandle;
/*! \brief handle a dataiter creator */
typedef void* DataIterCreator;
/*! \brief handle to a DataIterator */
typedef void* DataIterHandle;
/*! \brief handle a dataset creator */
typedef void* DatasetCreator;
/*! \brief handle to a Dataset */
typedef void* DatasetHandle;
/*! \brief handle to a BatchifyFunction creator*/
typedef void* BatchifyFunctionCreator;
/*! \brief handle to a BatchifyFunction */
typedef void* BatchifyFunctionHandle;
/*! \brief handle to KVStore */
typedef void* KVStoreHandle;
/*! \brief handle to RecordIO */
typedef void* RecordIOHandle;
/*! \brief handle to MXRtc*/
typedef void* RtcHandle;
/*! \brief handle to rtc cuda module*/
typedef void* CudaModuleHandle;
/*! \brief handle to rtc cuda kernel*/
typedef void* CudaKernelHandle;
/*! \brief handle to a Profile object (domain, duration, counter, etc.) */
typedef void* ProfileHandle;
/*! \brief handle to DLManagedTensor*/
typedef void* DLManagedTensorHandle;
/*! \brief handle to Context */
typedef const void* ContextHandle;
/*! \brief handle to Engine FnProperty */
typedef const void* EngineFnPropertyHandle;
/*! \brief handle to Engine VarHandle */
typedef void* EngineVarHandle;

/*! \brief Engine asynchronous operation */
typedef void (*EngineAsyncFunc)(void*, void*, void*, void*);
/*! \brief Engine synchronous operation */
typedef void (*EngineSyncFunc)(void*, void*);
/*! \brief Callback to free the param for EngineAsyncFunc/EngineSyncFunc */
typedef void (*EngineFuncParamDeleter)(void*);
/*! \brief Monitor callback called at operator level for cached op */
typedef void (*CachedOpMonitorCallback)(const char*, const char*, NDArrayHandle);

struct NativeOpInfo {
  void (*forward)(int, float**, int*, unsigned**, int*, void*);
  void (*backward)(int, float**, int*, unsigned**, int*, void*);
  void (*infer_shape)(int, int*, unsigned**, void*);
  void (*list_outputs)(char***, void*);
  void (*list_arguments)(char***, void*);
  // all functions also pass a payload void* pointer
  void* p_forward;
  void* p_backward;
  void* p_infer_shape;
  void* p_list_outputs;
  void* p_list_arguments;
};

struct NDArrayOpInfo {
  bool (*forward)(int, void**, int*, void*);
  bool (*backward)(int, void**, int*, void*);
  bool (*infer_shape)(int, int*, unsigned**, void*);
  bool (*list_outputs)(char***, void*);
  bool (*list_arguments)(char***, void*);
  bool (*declare_backward_dependency)(const int*, const int*, const int*, int*, int**, void*);
  // all functions also pass a payload void* pointer
  void* p_forward;
  void* p_backward;
  void* p_infer_shape;
  void* p_list_outputs;
  void* p_list_arguments;
  void* p_declare_backward_dependency;
};

typedef int (*MXGenericCallback)(void);

struct MXCallbackList {
  int num_callbacks;
  int (**callbacks)(void);
  void** contexts;
};

struct LibFeature {
  const char* name;
  bool enabled;
};

enum CustomOpCallbacks { kCustomOpDelete, kCustomOpForward, kCustomOpBackward };

enum CustomOpPropCallbacks {
  kCustomOpPropDelete,
  kCustomOpPropListArguments,
  kCustomOpPropListOutputs,
  kCustomOpPropListAuxiliaryStates,
  kCustomOpPropInferShape,
  kCustomOpPropDeclareBackwardDependency,
  kCustomOpPropCreateOperator,
  kCustomOpPropInferType,
  kCustomOpPropInferStorageType,
  kCustomOpPropBackwardInferStorageType
};

typedef int (*CustomOpFBFunc)(int /*size*/,
                              void** /*ptrs*/,
                              int* /*tags*/,
                              const int* /*reqs*/,
                              const int /*is_train*/,
                              void* /*state*/);
typedef int (*CustomOpDelFunc)(void* /*state*/);
typedef int (*CustomOpListFunc)(char*** /*args*/, void* /*state*/);
typedef int (*CustomOpInferShapeFunc)(int /*num_input*/,
                                      int* /*ndims*/,
                                      int** /*shapes*/,
                                      void* /*state*/);
typedef int (*CustomOpInferStorageTypeFunc)(int /*num_input*/, int* /*stypes*/, void* /*state*/);
typedef int (*CustomOpBackwardInferStorageTypeFunc)(int /*num_input*/,
                                                    int* /*stypes*/,
                                                    int* /*tags*/,
                                                    void* /*state*/);
typedef int (*CustomOpInferTypeFunc)(int /*num_input*/, int* /*types*/, void* /*state*/);
typedef int (*CustomOpBwdDepFunc)(const int* /*out_grad*/,
                                  const int* /*in_data*/,
                                  const int* /*out_data*/,
                                  int* /*num_deps*/,
                                  int** /*rdeps*/,
                                  void* /*state*/);
typedef int (*CustomOpCreateFunc)(const char* /*ctx*/,
                                  int /*num_inputs*/,
                                  unsigned** /*shapes*/,
                                  const int* /*ndims*/,
                                  const int* /*dtypes*/,
                                  struct MXCallbackList* /*ret*/,
                                  void* /*state*/);
typedef int (*CustomOpPropCreator)(const char* /*op_type*/,
                                   const int /*num_kwargs*/,
                                   const char** /*keys*/,
                                   const char** /*values*/,
                                   struct MXCallbackList* /*ret*/);

enum CustomFunctionCallbacks { kCustomFunctionBackward, kCustomFunctionDelete };

typedef int (*CustomFunctionBwdFunc)(int /*num_ograds*/,
                                     int /*num_igrads*/,
                                     void** /*ptrs*/,
                                     const int* /*reqs*/,
                                     const int /*is_train*/,
                                     void* /*state*/);
typedef int (*CustomFunctionDelFunc)(void* /*state*/);

/*!
 * \brief return str message of the last error
 *  all function in this file will return 0 when success
 *  and -1 when an error occured,
 *  MXGetLastError can be called to retrieve the error
 *
 *  this function is threadsafe and can be called by different thread
 *  \return error info
 */
MXNET_DLL const char* MXGetLastError();

//-------------------------------------
// Part 0: Global State setups
//-------------------------------------

/*!
 * \brief Load library dynamically
 * \param path to the library .so file
 * \param 0 for quiet, 1 for verbose
 * \return 0 when success, -1 when failure happens.
 */
MXNET_DLL int MXLoadLib(const char* path, unsigned verbose, void** lib);

/*!
 * \brief Get list of features supported on the runtime
 * \param libFeature pointer to array of LibFeature
 * \param size of the array
 * \return 0 when success, -1 when failure happens.
 */
MXNET_DLL int MXLibInfoFeatures(const struct LibFeature** libFeature, size_t* size);

/*!
 * \brief return whether the mxnet library is compiled with cxx11 abi
 * \return whether mxnet is built with cxx11 abi
 */
MXNET_DLL int MXLibInfoCompiledWithCXX11ABI(int* result);

/*!
 * \brief Seed all global random number generators in mxnet.
 * \param seed the random number seed.
 * \return 0 when success, -1 when failure happens.
 */
MXNET_DLL int MXRandomSeed(int seed);

/*!
 * \brief Seed the global random number generator of the given device.
 * \param seed the random number seed.
 * \return 0 when success, -1 when failure happens.
 */
MXNET_DLL int MXRandomSeedContext(int seed, int dev_type, int dev_id);

/*!
 * \brief Change floating-point calculations when dealing with denormalized values.
 * Currently this option is only supported in CPU backend.
 * Flushing denormalized values to zero is enabled by default.
 *
 * \param value state of flush-to-zero and denormals-are-zero to set.
 * \param prev_state state of flush-to-zero and denormals-are-zero before setting new state.
 * \return 0 when success, -1 when failure happens.
 */
MXNET_DLL int MXSetFlushDenorms(bool value, bool* prev_state);

/*!
 * \brief Notify the engine about a shutdown,
 *  This can help engine to print less messages into display.
 *
 *  User do not have to call this function.
 * \return 0 when success, -1 when failure happens.
 */
MXNET_DLL int MXNotifyShutdown();

/*!
 * \brief Set up configuration of profiler for the process passed as profile_process in keys
 * \param num_params Number of parameters
 * \param keys array of parameter keys
 * \param vals array of parameter values
 * \param kvstoreHandle handle to kvstore
 * \return 0 when success, -1 when failure happens.
 */
MXNET_DLL int MXSetProcessProfilerConfig(int num_params,
                                         const char* const* keys,
                                         const char* const* vals,
                                         KVStoreHandle kvstoreHandle);

/*!
 * \brief Set up configuration of profiler for worker/current process
 * \param num_params Number of parameters
 * \param keys array of parameter keys
 * \param vals array of parameter values
 * \return 0 when success, -1 when failure happens.
 */
MXNET_DLL int MXSetProfilerConfig(int num_params, const char* const* keys, const char* const* vals);

/*!
 * \brief Set up state of profiler for either worker or server process
 * \param state indicate the working state of profiler,
 *  profiler not running when state == 0,
 *  profiler running when state == 1
 * \param profile_process an int,
 * when 0 command is for worker/current process,
 * when 1 command is for server process
 * \param kvstoreHandle handle to kvstore, needed for server process profiling
 * \return 0 when success, -1 when failure happens.
 */
MXNET_DLL int MXSetProcessProfilerState(int state,
                                        int profile_process,
                                        KVStoreHandle kvStoreHandle);

/*!
 * \brief Set up state of profiler for current process
 * \param state indicate the working state of profiler,
 *  profiler not running when state == 0,
 *  profiler running when state == 1
 * \return 0 when success, -1 when failure happens.
 */
MXNET_DLL int MXSetProfilerState(int state);

/*!
 * \brief Set the scope of profiler for current process
 * \param scope indicate the working scope of profiler
 * \return 0 when success, -1 when failure happens.
 */
MXNET_DLL int MXSetProfilerScope(const char* scope);

/*!
 * \brief Save profile and stop profiler
 * \param finished true if stat output should stop after this point
 * \param profile_process an int,
 * when 0 command is for worker/current process,
 * when 1 command is for server process
 * \param kvstoreHandle handle to kvstore
 * \return 0 when success, -1 when failure happens.
 */
MXNET_DLL int MXDumpProcessProfile(int finished, int profile_process, KVStoreHandle kvStoreHandle);

/*!
 * \brief Save profile and stop profiler for worker/current process
 * \param finished true if stat output should stop after this point
 * \return 0 when success, -1 when failure happens.
 */
MXNET_DLL int MXDumpProfile(int finished);

/*!
 * \brief Print sorted aggregate stats to the a string
 *        How aggregate stats are stored will not change
 * \param out_str will receive a pointer to the output string
 * \param reset clear the aggregate stats after printing
 * \param format whether to return in tabular or json format
 * \param sort_by sort by total, avg, min, max, or count
 * \param ascending whether to sort ascendingly
 * \return 0 when success, -1 when failure happens.
 * \note
 */
MXNET_DLL int MXAggregateProfileStatsPrint(const char** out_str,
                                           int reset,
                                           int format,
                                           int sort_by,
                                           int ascending);

/*!
 * \brief Pause profiler tuning collection
 * \param paused If nonzero, profiling pauses. Otherwise, profiling resumes/continues
 * \param profile_process integer which denotes whether to process worker or server process
 * \param kvstoreHandle handle to kvstore
 * \return 0 when success, -1 when failure happens.
 * \note pausing and resuming is global and not recursive
 */
MXNET_DLL int MXProcessProfilePause(int paused, int profile_process, KVStoreHandle kvStoreHandle);

/*!
 * \brief Pause profiler tuning collection for worker/current process
 * \param paused If nonzero, profiling pauses. Otherwise, profiling resumes/continues
 * \return 0 when success, -1 when failure happens.
 * \note pausing and resuming is global and not recursive
 */
MXNET_DLL int MXProfilePause(int paused);

/*!
 * \brief Create profiling domain
 * \param domain String representing the domain name to create
 * \param out Return domain object
 * \return 0 when success, -1 when failure happens.
 */
MXNET_DLL int MXProfileCreateDomain(const char* domain, ProfileHandle* out);

/*!
 * \brief Create profile task
 * \param name Name of the task
 * \param domain Domain of the task
 * \param out Output handle
 * \return 0 when success, -1 when failure happens.
 */
MXNET_DLL int MXProfileCreateTask(ProfileHandle domain, const char* task_name, ProfileHandle* out);

/*!
 * \brief Create profile frame
 * \param name Name of the frame
 * \param domain Domain of the frame
 * \param out Output handle
 * \return 0 when success, -1 when failure happens.
 */
MXNET_DLL int MXProfileCreateFrame(ProfileHandle domain,
                                   const char* frame_name,
                                   ProfileHandle* out);

/*!
 * \brief Create profile event
 * \param name Name of the event
 * \param out Output handle
 * \return 0 when success, -1 when failure happens.
 */
MXNET_DLL int MXProfileCreateEvent(const char* event_name, ProfileHandle* out);

/*!
 * \brief Create profile counter
 * \param name Name of the counter
 * \param domain Domain of the counter
 * \param out Output handle
 * \return 0 when success, -1 when failure happens.
 */
MXNET_DLL int MXProfileCreateCounter(ProfileHandle domain,
                                     const char* counter_name,
                                     ProfileHandle* out);

/*!
 * \brief Destroy a frame
 * \param frame_handle Handle to frame to destroy
 * \return 0 when success, -1 when failure happens.
 */
MXNET_DLL int MXProfileDestroyHandle(ProfileHandle frame_handle);

/*!
 * \brief Start timing the duration of a profile duration object such as an event, task or frame
 * \param duration_handle handle to the duration object
 * \return 0 when success, -1 when failure happens.
 */
MXNET_DLL int MXProfileDurationStart(ProfileHandle duration_handle);

/*!
 * \brief Stop timing the duration of a profile duration object such as an event, task or frame
 * \param duration_handle handle to the duration object
 * \return 0 when success, -1 when failure happens.
 */
MXNET_DLL int MXProfileDurationStop(ProfileHandle duration_handle);

/*!
 * \brief Set a counter, given its handle
 * \param counter_handle Handle to counter to set
 * \param value Value to set the counter to (64-bit unsigned integer)
 * \return 0 when success, -1 when failure happens.
 */
MXNET_DLL int MXProfileSetCounter(ProfileHandle counter_handle, uint64_t value);

/*!
 * \brief Adjust a counter by the given amount, given its handle
 * \param counter_handle Handle to counter to adjust
 * \param value Value to adjust the counter by (64-bit signed integer)
 * \return 0 when success, -1 when failure happens.
 */
MXNET_DLL int MXProfileAdjustCounter(ProfileHandle counter_handle, int64_t value);

/*!
 * \brief Mark a single instant in time
 * \param domain Domain of the marker
 * \param instant_marker_name Name of the marker
 * \param scope Scope of marker ('global', 'process', 'thread', 'task', 'marker')
 * \return 0 when success, -1 when failure happens.
 */
MXNET_DLL int MXProfileSetMarker(ProfileHandle domain,
                                 const char* instant_marker_name,
                                 const char* scope);

/*!
 * \brief Set the number of OMP threads to use
 * \param thread_num Number of OMP threads desired
 * \return 0 when success, -1 when failure happens.
 */
MXNET_DLL int MXSetNumOMPThreads(int thread_num);

/*!
 * \brief set bulk execution limit
 * \param bulk_size new bulk_size
 * \param prev_bulk_size previous bulk_size
 */
MXNET_DLL int MXEngineSetBulkSize(int bulk_size, int* prev_bulk_size);

/*!
 * \brief Get the number of GPUs.
 * \param pointer to int that will hold the number of GPUs available.
 * \return 0 when success, -1 when failure happens.
 */
MXNET_DLL int MXGetGPUCount(int* out);

/*!
 * \brief get the free and total available memory on a GPU
 *  Note: Deprecated, use MXGetGPUMemoryInformation64 instead.
 * \param dev the GPU number to query
 * \param free_mem pointer to the integer holding free GPU memory
 * \param total_mem pointer to the integer holding total GPU memory
 * \return 0 when success, -1 when failure happens
 */
MXNET_DLL int MXGetGPUMemoryInformation(int dev, int* free_mem, int* total_mem);

/*!
 * \brief get the free and total available memory on a GPU
 * \param dev the GPU number to query
 * \param free_mem pointer to the uint64_t holding free GPU memory
 * \param total_mem pointer to the uint64_t holding total GPU memory
 * \return 0 when success, -1 when failure happens
 */
MXNET_DLL int MXGetGPUMemoryInformation64(int dev, uint64_t* free_mem, uint64_t* total_mem);

/*!
 * \brief get the MXNet library version as an integer
 * \param pointer to the integer holding the version number
 * \return 0 when success, -1 when failure happens
 */
MXNET_DLL int MXGetVersion(int* out);

/*!
 * \brief Load TVM operator from the binary library
 * \param libpath TVM operators lib file
 * \return 0 when success, -1 when failure happens
 */
#if MXNET_USE_TVM_OP
MXNET_DLL int MXLoadTVMOp(const char* libpath);

struct OtherOptionEntity {
  int val;
};

struct OtherOptionSpace {
  OtherOptionEntity* entities;
  int entities_size;
};

struct ConfigSpace {
  int entity_map_size;
  char** entity_map_key;
  OtherOptionEntity* entity_map_val;
  int space_map_size;
  char** space_map_key;
  OtherOptionSpace* space_map_val;
};

typedef struct ConfigSpaces {
  int spaces_size;
  char** spaces_key;
  ConfigSpace* spaces_val;
} ConfigSpaces;

MXNET_DLL int MXLoadTVMConfig(ConfigSpaces config);
#endif  // MXNET_USE_TVM_OP

//-------------------------------------
// Part 1: NDArray creation and deletion
//-------------------------------------
/*!
 * \brief create a NDArray handle that is not initialized
 *  can be used to pass in as mutate variables
 *  to hold the result of NDArray
 * \param out the returning handle
 * \return 0 when success, -1 when failure happens
 */
MXNET_DLL int MXNDArrayCreateNone(NDArrayHandle* out);

/*!
 * \brief create a NDArray with specified shape and data type
 *  This api is available when MXNet is built with flag
 *  USE_INT64_TENSOR_SIZE=0 (by default)
 * \param shape the pointer to the shape
 * \param ndim the dimension of the shape
 * \param dev_type device type, specify device we want to take
 * \param dev_id the device id of the specific device
 * \param delay_alloc whether to delay allocation until
 *    the narray is first mutated
 * \param dtype data type of created array
 * \param out the returning handle
 * \return 0 when success, -1 when failure happens
 */
MXNET_DLL int MXNDArrayCreate(const uint32_t* shape,
                              uint32_t ndim,
                              int dev_type,
                              int dev_id,
                              int delay_alloc,
                              int dtype,
                              NDArrayHandle* out);
#define MXNDArrayCreateEx MXNDArrayCreate  // backward compatibility for external deps

/*!
 * \brief create a NDArray with specified shape and data type
 *  This api is available when MXNet is built with flag
 *  USE_INT64_TENSOR_SIZE=1 (not default) i.e. Large Tensor Support
 * \param shape the pointer to int64_t shape
 * \param ndim the dimension of the shape
 * \param dev_type device type, specify device we want to take
 * \param dev_id the device id of the specific device
 * \param delay_alloc whether to delay allocation until
 *    the narray is first mutated
 * \param dtype data type of created array
 * \param out the returning handle
 * \return 0 when success, -1 when failure happens
 */
MXNET_DLL int MXNDArrayCreate64(const int64_t* shape,
                                int ndim,
                                int dev_type,
                                int dev_id,
                                int delay_alloc,
                                int dtype,
                                NDArrayHandle* out);

/*!
 * \brief create an empty sparse NDArray with specified shape and data type
 *  This api is available when MXNet is built with flag
 *  USE_INT64_TENSOR_SIZE=0 (by default)
 * \param storage_type the storage type of the ndarray
 * \param shape the pointer to the shape
 * \param ndim the dimension of the shape
 * \param dev_type device type, specify device we want to take
 * \param dev_id the device id of the specific device
 * \param delay_alloc whether to delay allocation until
 *        the narray is first mutated
 * \param dtype data type of created array
 * \param num_aux the number of aux data to support this ndarray
 * \param aux_type data type of the aux data for the created array
 * \param aux_ndims the dimension of the shapes of aux data
 * \param aux_shape the shapes of aux data
 * \param out the returning handle
 * \return 0 when success, -1 when failure happens
 */
MXNET_DLL int MXNDArrayCreateSparseEx(int storage_type,
                                      const uint32_t* shape,
                                      uint32_t ndim,
                                      int dev_type,
                                      int dev_id,
                                      int delay_alloc,
                                      int dtype,
                                      uint32_t num_aux,
                                      int* aux_type,
                                      uint32_t* aux_ndims,
                                      const uint32_t* aux_shape,
                                      NDArrayHandle* out);

/*!
 * \brief create an empty sparse NDArray with specified shape and data type
 *  This api is available when MXNet is built with flag
 *  USE_INT64_TENSOR_SIZE=1 (not default) i.e. Large Tensor Support
 * \param storage_type the storage type of the ndarray
 * \param shape the pointer to the shape
 * \param ndim the dimension of the shape
 * \param dev_type device type, specify device we want to take
 * \param dev_id the device id of the specific device
 * \param delay_alloc whether to delay allocation until
 *        the narray is first mutated
 * \param dtype data type of created array
 * \param num_aux the number of aux data to support this ndarray
 * \param aux_type data type of the aux data for the created array
 * \param aux_ndims the dimension of the shapes of aux data
 * \param aux_shape the shapes of aux data
 * \param out the returning handle
 * \return 0 when success, -1 when failure happens
 */
MXNET_DLL int MXNDArrayCreateSparseEx64(int storage_type,
                                        const int64_t* shape,
                                        int ndim,
                                        int dev_type,
                                        int dev_id,
                                        int delay_alloc,
                                        int dtype,
                                        uint32_t num_aux,
                                        int* aux_type,
                                        int* aux_ndims,
                                        const int64_t* aux_shape,
                                        NDArrayHandle* out);

/*!
 * \brief create a NDArray handle that is loaded from raw bytes.
 * \param buf the head of the raw bytes
 * \param size size of the raw bytes
 * \param out the returning handle
 * \return 0 when success, -1 when failure happens
 */
MXNET_DLL int MXNDArrayLoadFromRawBytes(const void* buf, size_t size, NDArrayHandle* out);
/*!
 * \brief save the NDArray into raw bytes.
 * \param handle the NDArray handle
 * \param out_size size of the raw bytes
 * \param out_buf the head of returning memory bytes.
 * \return 0 when success, -1 when failure happens
 */
MXNET_DLL int MXNDArraySaveRawBytes(NDArrayHandle handle, size_t* out_size, const char** out_buf);
/*!
 * \brief Save list of narray into the file.
 * \param fname name of the file.
 * \param num_args number of arguments to save.
 * \param args the array of NDArrayHandles to be saved.
 * \param keys the name of the NDArray, optional, can be NULL
 * \return 0 when success, -1 when failure happens
 */
MXNET_DLL int MXNDArrayLegacySave(const char* fname,
                                  uint32_t num_args,
                                  NDArrayHandle* args,
                                  const char** keys);
/*!
 * \brief Save list of narray into the file.
 * \param fname name of the file.
 * \param num_args number of arguments to save.
 * \param args the array of NDArrayHandles to be saved.
 * \param keys the name of the NDArray, optional, can be NULL
 * \return 0 when success, -1 when failure happens
 */
MXNET_DLL int MXNDArraySave(const char* fname,
                            uint32_t num_args,
                            NDArrayHandle* args,
                            const char** keys);
/*!
 * \brief Load list of narray from the file.
 * \param fname name of the file.
 * \param out_size number of narray loaded.
 * \param out_arr head of the returning narray handles.
 * \param out_name_size size of output name arrray.
 * \param out_names the names of returning NDArrays, can be NULL
 * \return 0 when success, -1 when failure happens
 */
MXNET_DLL int MXNDArrayLoad(const char* fname,
                            uint32_t* out_size,
                            NDArrayHandle** out_arr,
                            uint32_t* out_name_size,
                            const char*** out_names);

/*!
 * \brief Load list / dictionary of narrays from file content loaded into memory.
 * This will load a list of ndarrays in a similar
 * manner to MXNDArrayLoad, however, it loads from
 * buffer containing the contents of a file, rather than
 * from a specified file.
 * \param ndarray_buffer pointer to the start of the ndarray file content
 * \param size size of the file
 * \param out_size number of narray loaded.
 * \param out_arr head of the returning narray handles.
 * \param out_name_size size of output name arrray.
 * \param out_names the names of returning NDArrays, can be NULL
 * \return 0 when success, -1 when failure happens
 */
MXNET_DLL int MXNDArrayLoadFromBuffer(const void* ndarray_buffer,
                                      size_t size,
                                      uint32_t* out_size,
                                      NDArrayHandle** out_arr,
                                      uint32_t* out_name_size,
                                      const char*** out_names);

/*!
 * \brief Perform a synchronize copy from a contiguous CPU memory region.
 *
 *  This function will call WaitToWrite before the copy is performed.
 *  This is useful to copy data from existing memory region that are
 *  not wrapped by NDArray(thus dependency not being tracked).
 *
 * \param handle the NDArray handle
 * \param data the data source to copy from.
 * \param size the memory size we want to copy from.
 */
MXNET_DLL int MXNDArraySyncCopyFromCPU(NDArrayHandle handle, const void* data, size_t size);
/*!
 * \brief Perform a synchronize copyto a contiguous CPU memory region.
 *
 *  This function will call WaitToRead before the copy is performed.
 *  This is useful to copy data from existing memory region that are
 *  not wrapped by NDArray(thus dependency not being tracked).
 *
 * \param handle the NDArray handle
 * \param data the data source to copy into.
 * \param size the memory size we want to copy into.
 */
MXNET_DLL int MXNDArraySyncCopyToCPU(NDArrayHandle handle, void* data, size_t size);

/*!
 * \brief Copy src.data() to dst.data() if i = -1, else dst.aux_data(i) if i >= 0
 * This function blocks. Do not use it in performance critical code.
 * \param handle_dst handle of a dst ndarray whose data/aux_data has been allocated
 * \param handle_src handle of a src ndarray which has default storage type
 * \param i dst data blob indicator
 */
MXNET_DLL int MXNDArraySyncCopyFromNDArray(NDArrayHandle handle_dst,
                                           const NDArrayHandle handle_src,
                                           const int i);

/*!
 * \brief check whether the NDArray format is valid
 * \param full_check if `True`, rigorous check, O(N) operations
 *    Otherwise basic check, O(1) operations
 */
MXNET_DLL int MXNDArraySyncCheckFormat(NDArrayHandle handle, const bool full_check);

/*!
 * \brief Wait until all the pending writes with respect NDArray are finished.
 *  Always call this before read data out synchronizely.
 * \param handle the NDArray handle
 * \return 0 when success, -1 when failure happens
 */
MXNET_DLL int MXNDArrayWaitToRead(NDArrayHandle handle);

/*!
 * \brief Wait until all the pending read/write with respect NDArray are finished.
 *  Always call this before write data into NDArray synchronizely.
 * \param handle the NDArray handle
 * \return 0 when success, -1 when failure happens
 */
MXNET_DLL int MXNDArrayWaitToWrite(NDArrayHandle handle);

/*!
 * \brief wait until all delayed operations in
 *   the system is completed
 * \return 0 when success, -1 when failure happens
 */
MXNET_DLL int MXNDArrayWaitAll();

/*!
 * \brief free the narray handle
 * \param handle the handle to be freed
 * \return 0 when success, -1 when failure happens
 */
MXNET_DLL int MXNDArrayFree(NDArrayHandle handle);

/*!
 * \brief Slice the NDArray along axis 0.
 *  This api is available when MXNet is built with flag
 *  USE_INT64_TENSOR_SIZE=0 (by default)
 * \param handle the handle to the NDArray
 * \param slice_begin The beginning index of slice
 * \param slice_end The ending index of slice
 * \param out The NDArrayHandle of sliced NDArray
 * \return 0 when success, -1 when failure happens
 */
MXNET_DLL int MXNDArraySlice(NDArrayHandle handle,
                             uint32_t slice_begin,
                             uint32_t slice_end,
                             NDArrayHandle* out);

/*!
 * \brief Slice the NDArray along axis 0.
 *  This api is available when MXNet is built with flag
 *  USE_INT64_TENSOR_SIZE=1 (not default) i.e. Large Tensor Support
 * \param handle the handle to the NDArray
 * \param slice_begin The beginning index of slice
 * \param slice_end The ending index of slice
 * \param out The NDArrayHandle of sliced NDArray
 * \return 0 when success, -1 when failure happens
 */
MXNET_DLL int MXNDArraySlice64(NDArrayHandle handle,
                               int64_t slice_begin,
                               int64_t slice_end,
                               NDArrayHandle* out);

/*!
 * \brief Index the NDArray along axis 0.
 *  This api is available when MXNet is built with flag
 *  USE_INT64_TENSOR_SIZE=0 (by default)
 * \param handle the handle to the NDArray
 * \param idx the index
 * \param out The NDArrayHandle of output NDArray
 * \return 0 when success, -1 when failure happens
 */
MXNET_DLL int MXNDArrayAt(NDArrayHandle handle, uint32_t idx, NDArrayHandle* out);

/*!
 * \brief Index the NDArray along axis 0.
 *  This api is available when MXNet is built with flag
 *  USE_INT64_TENSOR_SIZE=1 (not default) i.e. Large Tensor Support
 * \param handle the handle to the NDArray
 * \param idx the index
 * \param out The NDArrayHandle of output NDArray
 * \return 0 when success, -1 when failure happens
 */
MXNET_DLL int MXNDArrayAt64(NDArrayHandle handle, int64_t idx, NDArrayHandle* out);

/*!
 * \brief get the storage type of the array
 */
MXNET_DLL int MXNDArrayGetStorageType(NDArrayHandle handle, int* out_storage_type);

/*!
 * \brief Reshape the NDArray.
 * \param handle the handle to the narray
 * \param ndim number of dimensions of new shape
 * \param dims new shape
 * \param out the NDArrayHandle of reshaped NDArray
 * \return 0 when success, -1 when failure happens
 */
MXNET_DLL int MXNDArrayReshape(NDArrayHandle handle, int ndim, int* dims, NDArrayHandle* out);

/*!
 * \brief Reshape the NDArray.
 * \param handle the handle to the narray
 * \param ndim number of dimensions of new shape
 * \param dims new shape
 * \param out the NDArrayHandle of reshaped NDArray
 * \return 0 when success, -1 when failure happens
 */
MXNET_DLL int MXNDArrayReshape64(NDArrayHandle handle,
                                 int ndim,
                                 dim_t* dims,
                                 bool reverse,
                                 NDArrayHandle* out);

/*!
 * \brief get the shape of the array
 *  This api is available when MXNet is built with flag
 *  USE_INT64_TENSOR_SIZE=0 (by default)
 * \param handle the handle to the narray
 * \param out_dim the output dimension
 * \param out_pdata pointer holder to get data pointer of the shape
 * \return 0 when success, -1 when failure happens
 */
MXNET_DLL int MXNDArrayGetShape(NDArrayHandle handle, int* out_dim, const int** out_pdata);

/*!
 * \brief get the shape of the array
 *  This api is available when MXNet is built with flag
 *  USE_INT64_TENSOR_SIZE=1 (not default) i.e. Large Tensor Support
 * \param handle the handle to the narray
 * \param out_dim the output dimension
 * \param out_pdata pointer holder to get data pointer of the shape
 * \return 0 when success, -1 when failure happens
 */
MXNET_DLL int MXNDArrayGetShape64(NDArrayHandle handle, int* out_dim, const int64_t** out_pdata);

/*!
 * \brief get the content of the data in NDArray
 * \param handle the handle to the ndarray
 * \param out_pdata pointer holder to get pointer of data
 * \return 0 when success, -1 when failure happens
 */
MXNET_DLL int MXNDArrayGetData(NDArrayHandle handle, void** out_pdata);
/*!
 * \brief Create a reference view of NDArray that
 *  represents as DLManagedTensor
 *  Notice: MXNet uses asynchronous execution. Please call MXNDArrayWaitToRead or
 *          MXNDArrayWaitToWrite before calling MXNDArrayToDLPack.
 * \param handle the handle to the ndarray
 * \param out_dlpack pointer holder to get pointer of DLManagedTensor
 * \return 0 when success, -1 when failure happens
 */
MXNET_DLL int MXNDArrayToDLPack(NDArrayHandle handle, DLManagedTensorHandle* out_dlpack);

/*!
 * \brief Create a NDArray backed by a dlpack tensor.
 *
 * This allows us to create a NDArray using the memory
 * allocated by an external deep learning framework
 * that is DLPack compatible.
 *
 * The memory is retained until the NDArray went out of scope.
 *
 * \param dlpack the pointer of the input DLManagedTensor
 * \param transient_handle whether the handle will be destructed before calling the deleter
 * \param out_handle pointer holder to get pointer of NDArray
 * \return 0 when success, -1 when failure happens
 */
MXNET_DLL int MXNDArrayFromDLPack(DLManagedTensorHandle dlpack,
                                  const bool transient_handle,
                                  NDArrayHandle* out_handle);

/*!
 * \brief Delete a dlpack tensor
 * \param dlpack the pointer of the input DLManagedTensor
 * \return 0 when success, -1 when failure happens
 */
MXNET_DLL int MXNDArrayCallDLPackDeleter(DLManagedTensorHandle dlpack);

/*!
 * \brief get the type of the data in NDArray
 * \param handle the handle to the narray
 * \param out_dtype pointer holder to get type of data
 * \return 0 when success, -1 when failure happens
 */
MXNET_DLL int MXNDArrayGetDType(NDArrayHandle handle, int* out_dtype);

/*!
 * \brief get the type of the ith aux data in NDArray
 *  This api is available when MXNet is built with flag
 *  USE_INT64_TENSOR_SIZE=0 (by default)
 * \param handle the handle to the narray
 * \param i the index of the aux data
 * \param out_type pointer holder to get type of aux data
 * \return 0 when success, -1 when failure happens
 */
MXNET_DLL int MXNDArrayGetAuxType(NDArrayHandle handle, uint32_t i, int* out_type);

/*!
 * \brief get the type of the ith aux data in NDArray
 *  This api is available when MXNet is built with flag
 *  USE_INT64_TENSOR_SIZE=1 (not default) i.e. Large Tensor Support
 * \param handle the handle to the narray
 * \param i the index of the aux data
 * \param out_type pointer holder to get type of aux data
 * \return 0 when success, -1 when failure happens
 */
MXNET_DLL int MXNDArrayGetAuxType64(NDArrayHandle handle, int64_t i, int* out_type);

/*!
 * \brief Get a deep copy of the ith aux data blob
 *  This api is available when MXNet is built with flag
 *  USE_INT64_TENSOR_SIZE=0 (by default)
 * in the form of an NDArray of default storage type.
 * This function blocks. Do not use it in performance critical code.
 */
MXNET_DLL int MXNDArrayGetAuxNDArray(NDArrayHandle handle, uint32_t i, NDArrayHandle* out);

/*!
 * \brief Get a deep copy of the ith aux data blob
 *  This api is available when MXNet is built with flag
 *  USE_INT64_TENSOR_SIZE=1 (not default) i.e. Large Tensor Support
 * in the form of an NDArray of default storage type.
 * This function blocks. Do not use it in performance critical code.
 */
MXNET_DLL int MXNDArrayGetAuxNDArray64(NDArrayHandle handle, int64_t i, NDArrayHandle* out);

/*!
 * \brief Get a deep copy of the data blob
 * in the form of an NDArray of default storage type.
 * This function blocks. Do not use it in performance critical code.
 */
MXNET_DLL int MXNDArrayGetDataNDArray(NDArrayHandle handle, NDArrayHandle* out);
/*!
 * \brief get the context of the NDArray
 * \param handle the handle to the narray
 * \param out_dev_type the output device type
 * \param out_dev_id the output device id
 * \return 0 when success, -1 when failure happens
 */
MXNET_DLL int MXNDArrayGetContext(NDArrayHandle handle, int* out_dev_type, int* out_dev_id);
/*!
 * \brief return gradient buffer attached to this NDArray
 * \param handle NDArray handle
 * \return 0 when success, -1 when failure happens
 */
MXNET_DLL int MXNDArrayGetGrad(NDArrayHandle handle, NDArrayHandle* out);
/*!
 * \brief detach and ndarray from computation graph by clearing entry_
 * \param handle NDArray handle
 * \return 0 when success, -1 when failure happens
 */
MXNET_DLL int MXNDArrayDetach(NDArrayHandle handle, NDArrayHandle* out);
/*!
 * \brief set the flag for gradient array state.
 * \param handle NDArray handle
 * \param state the new state.
 * \return 0 when success, -1 when failure happens
 */
MXNET_DLL int MXNDArraySetGradState(NDArrayHandle handle, int state);
/*!
 * \brief set the flag for gradient array state.
 * \param handle NDArray handle
 * \param state the new state.
 * \return 0 when success, -1 when failure happens
 */
MXNET_DLL int MXNDArrayGetGradState(NDArrayHandle handle, int* out);
//--------------------------------
// Part 2: functions on NDArray
//--------------------------------
/*!
 * \brief list all the available functions handles
 *   most user can use it to list all the needed functions
 * \param out_size the size of returned array
 * \param out_array the output function array
 * \return 0 when success, -1 when failure happens
 */
MXNET_DLL int MXListFunctions(uint32_t* out_size, FunctionHandle** out_array);

/*!
 * \brief get the function handle by name
 * \param name the name of the function
 * \param out the corresponding function handle
 * \return 0 when success, -1 when failure happens
 */
MXNET_DLL int MXGetFunction(const char* name, FunctionHandle* out);
/*!
 * \brief Get the information of the function handle.
 * \param fun The function handle.
 * \param name The returned name of the function.
 * \param description The returned description of the function.
 * \param num_args Number of arguments.
 * \param arg_names Name of the arguments.
 * \param arg_type_infos Type information about the arguments.
 * \param arg_descriptions Description information about the arguments.
 * \param return_type Return type of the function.
 * \return 0 when success, -1 when failure happens
 */
MXNET_DLL int MXFuncGetInfo(FunctionHandle fun,
                            const char** name,
                            const char** description,
                            uint32_t* num_args,
                            const char*** arg_names,
                            const char*** arg_type_infos,
                            const char*** arg_descriptions,
                            const char** return_type DEFAULT(NULL));
/*!
 * \brief get the argument requirements of the function
 * \param fun input function handle
 * \param num_use_vars how many NDArrays to be passed in as used_vars
 * \param num_scalars scalar variable is needed
 * \param num_mutate_vars how many NDArrays to be passed in as mutate_vars
 * \param type_mask the type mask of this function
 * \return 0 when success, -1 when failure happens
 * \sa MXFuncInvoke
 */
MXNET_DLL int MXFuncDescribe(FunctionHandle fun,
                             uint32_t* num_use_vars,
                             uint32_t* num_scalars,
                             uint32_t* num_mutate_vars,
                             int* type_mask);
/*!
 * \brief invoke a function, the array size of passed in arguments
 *   must match the values in the
 * \param fun the function
 * \param use_vars the normal arguments passed to function
 * \param scalar_args the scalar qarguments
 * \param mutate_vars the mutate arguments
 * \param num_params number of keyword parameters
 * \param param_keys keys for keyword parameters
 * \param param_vals values for keyword parameters
 * \return 0 when success, -1 when failure happens
 * \sa MXFuncDescribeArgs
 */
MXNET_DLL int MXFuncInvoke(FunctionHandle fun,
                           NDArrayHandle* use_vars,
                           float* scalar_args,
                           NDArrayHandle* mutate_vars,
                           int num_params,
                           char** param_keys,
                           char** param_vals);
/*!
 * \brief invoke a nnvm op and imperative function
 * \param creator the op
 * \param num_inputs number of input NDArrays
 * \param inputs input NDArrays
 * \param num_outputs number of output NDArrays
 * \param outputs output NDArrays
 * \param num_params number of keyword parameters
 * \param param_keys keys for keyword parameters
 * \param param_vals values for keyword parameters
 * \param out_stypes output ndarrays' stypes
 * \return 0 when success, -1 when failure happens
 */
MXNET_DLL int MXImperativeInvoke(AtomicSymbolCreator creator,
                                 int num_inputs,
                                 NDArrayHandle* inputs,
                                 int* num_outputs,
                                 NDArrayHandle** outputs,
                                 int num_params,
                                 const char** param_keys,
                                 const char** param_vals,
                                 const int** out_stypes);
/*!
 * \brief set whether to record operator for autograd
 * \param is_recording 1 when recording, 0 when not recording.
 * \param prev returns the previous status before this set.
 * \return 0 when success, -1 when failure happens
 */
MXNET_DLL int MXAutogradSetIsRecording(int is_recording, int* prev);
/*!
 * \brief set whether to record operator for autograd
 * \param is_training 1 when training, 0 when testing
 * \param prev returns the previous status before this set.
 * \return 0 when success, -1 when failure happens
 */
MXNET_DLL int MXAutogradSetIsTraining(int is_training, int* prev);
/*!
 * \brief get whether autograd recording is on
 * \param curr returns the current status.
 * \return 0 when success, -1 when failure happens
 */
MXNET_DLL int MXAutogradIsRecording(bool* curr);
/*!
 * \brief get whether training mode is on
 * \param curr returns the current status.
 * \return 0 when success, -1 when failure happens
 */
MXNET_DLL int MXAutogradIsTraining(bool* curr);
/*!
 * \brief get whether numpy compatibility is on
 * \param curr returns the current status
 * \return 0 when success, -1 when failure happens
 */
MXNET_DLL int MXIsNumpyShape(int* curr);
/*!
 * \brief set numpy compatibility switch
 * \param is_np_shape 1 when numpy shape semantics is thread local on,
 *        2 when numpy shape semantics is global on and 0 when off
 * \param prev returns the previous status before this set
 * \return 0 when success, -1 when failure happens
 */
MXNET_DLL int MXSetIsNumpyShape(int is_np_shape, int* prev);
/*!
 * \brief get numpy default data type
 * \param curr returns the current status
 * \return 0 when success, -1 when failure happens
 */
MXNET_DLL int MXIsNumpyDefaultDtype(bool* curr);
/*!
 * \brief set numpy default data type
 * \param dtype_flag false when default dtype is flaot32,
 *                   true when default dtype is flaot64.
 * \param prev returns the previous status before this set
 * \return 0 when success, -1 when failure happens
 */
MXNET_DLL int MXSetIsNumpyDefaultDtype(bool dtype_flag, bool* prev);
/*!
 * \brief mark NDArrays as variables to compute gradient for autograd
 * \param num_var number of variable NDArrays
 * \param var_handles variable NDArrays
 * \return 0 when success, -1 when failure happens
 */
MXNET_DLL int MXAutogradMarkVariables(uint32_t num_var,
                                      NDArrayHandle* var_handles,
                                      uint32_t* reqs_array,
                                      NDArrayHandle* grad_handles);
/*!
 * \brief unmark nonleaf NDArrays to free the memory
 * \param num_var number of variable NDArrays
 * \param var_handles variable NDArrays
 * \return 0 when success, -1 when failure happens
 */
MXNET_DLL int MXAutogradDropGrads(uint32_t num_var, NDArrayHandle* var_handles);
/*!
 * \brief compute the gradient of outputs w.r.t variabels
 * \param num_output number of output NDArray
 * \param output_handles output NDArrays
 * \return 0 when success, -1 when failure happens
 */
MXNET_DLL int MXAutogradComputeGradient(uint32_t num_output, NDArrayHandle* output_handles);
/*!
 * \brief compute the gradient of outputs w.r.t variabels
 * \param num_output number of output NDArray
 * \param output_handles output NDArrays
 * \param ograd_handles head gradient for NDArrays
 * \param retain_graph whether to keep the graph after backward
 * \return 0 when success, -1 when failure happens
 */
MXNET_DLL int MXAutogradBackward(uint32_t num_output,
                                 NDArrayHandle* output_handles,
                                 NDArrayHandle* ograd_handles,
                                 int retain_graph);
/*!
 * \brief compute the gradient of outputs w.r.t variabels
 * \param num_output number of output NDArray
 * \param output_handles output NDArrays
 * \param ograd_handles head gradient for NDArrays
 * \param num_variables number of variables
 * \param
 * \param retain_graph whether to keep the graph after backward
 * \param is_train whether to do backward for training or inference
 * \return 0 when success, -1 when failure happens
 */
MXNET_DLL int MXAutogradBackwardEx(uint32_t num_output,
                                   NDArrayHandle* output_handles,
                                   NDArrayHandle* ograd_handles,
                                   uint32_t num_variables,
                                   NDArrayHandle* var_handles,
                                   int retain_graph,
                                   int create_graph,
                                   int is_train,
                                   NDArrayHandle** grad_handles,
                                   int** grad_stypes);
/*
 * \brief get the graph constructed by autograd.
 * \param handle ndarray handle
 * \param out output symbol handle
 */
MXNET_DLL int MXAutogradGetSymbol(NDArrayHandle handle, SymbolHandle* out);

/*!
 * \brief create cached operator, allows to choose thread_safe version
 * of cachedop
 */
MXNET_DLL int MXCreateCachedOp(SymbolHandle handle,
                               int num_flags,
                               const char** keys,
                               const char** vals,
                               CachedOpHandle* out,
                               bool thread_safe DEFAULT(false));

/*!
 * \brief free cached operator
 */
MXNET_DLL int MXFreeCachedOp(CachedOpHandle handle);

/*!
 * \brief get optimized graph from the cached op
 */
MXNET_DLL int MXCachedOpGetOptimizedSymbol(CachedOpHandle handle, SymbolHandle* out);

/*!
 * \brief invoke a cached op
 * \param handle the handle to the cached op
 * \param num_inputs number of input NDArrays
 * \param inputs input NDArrays
 * \param num_outputs number of output NDArrays
 * \param default_dev_type the default context type
 * \param default_dev_id the default context device id
 * \param outputs output NDArrays
 * \param out_stypes output ndarrays' stypes
 * \return 0 when success, -1 when failure happens
 */
MXNET_DLL int MXInvokeCachedOp(CachedOpHandle handle,
                               int num_inputs,
                               NDArrayHandle* inputs,
                               int default_dev_type,
                               int default_dev_id,
                               int* num_outputs,
                               NDArrayHandle** outputs,
                               const int** out_stypes);

/*!
 * \brief cached op set monitor callback
 */
MXNET_DLL int MXCachedOpRegisterOpHook(CachedOpHandle handle,
                                       CachedOpMonitorCallback callback,
                                       bool monitor_all);

/*!
 * \brief Get current status of deferred compute mode
 * \param curr returns the current status.
 * \return 0 when success, -1 when failure happens
 */
MXNET_DLL int MXNDArrayIsDeferredCompute(int* curr);

/*!
 * \brief set whether to enable deferred compute mode
 * \param deferred_compute_enabled 1 to enable, 0 to disable.
 * \param prev returns the previous status before this set.
 * \return 0 when success, -1 when failure happens
 */
MXNET_DLL int MXNDArraySetIsDeferredCompute(int deferred_compute_enabled, int* prev);

/*!
 * \brief Associate variables with deferred compute arrays
 * \param arrays ndarray handles to be matched with variables
 * \param variables symbol handles of variables to be matched with ndarrays
 * \param num number of arrays and variables respectively
 * \return 0 when success, -1 when failure happens
 */
MXNET_DLL int MXNDArraySetDeferredComputeVariable(NDArrayHandle* arrays,
                                                  SymbolHandle* variables,
                                                  int num);

/*!
 * \brief Convert the graph constructed during deferred computation mode to a Symbol.
 * \param output_handles ndarray handles of outputs
 * \param out grouped output symbol handle
 *
 * Construct a Symbol for the deferred computation graph. output_handles
 * specifies the outputs of interest which the returned symbol will compute.
 */
MXNET_DLL int MXNDArrayGetDeferredComputeSymbol(NDArrayHandle* output_handles,
                                                int num_outputs,
                                                SymbolHandle* out);

/*!
 * \brief Clear the deferred compute info associated with the ndarrays.
 * \param arrays ndarray handles of deferred compute outputs
 * \param num number of ndarrays
 * \return 0 when success, -1 otherwise
 */
MXNET_DLL int MXNDArrayClearDeferredCompute(NDArrayHandle* arrays, int num);

//--------------------------------------------
// Part 3: symbolic configuration generation
//--------------------------------------------
/*!
 * \brief list all the available operator names, include entries.
 * \param out_size the size of returned array
 * \param out_array the output operator name array.
 * \return 0 when success, -1 when failure happens
 */
MXNET_DLL int MXListAllOpNames(uint32_t* out_size, const char*** out_array);

/*!
 * \brief list all the available AtomicSymbolEntry
 * \param out_size the size of returned array
 * \param out_array the output AtomicSymbolCreator array
 * \return 0 when success, -1 when failure happens
 */
MXNET_DLL int MXSymbolListAtomicSymbolCreators(uint32_t* out_size, AtomicSymbolCreator** out_array);

/*!
 * \brief Get the name of an atomic symbol.
 * \param creator the AtomicSymbolCreator.
 * \param name The returned name of the creator.
 */
MXNET_DLL int MXSymbolGetAtomicSymbolName(AtomicSymbolCreator creator, const char** name);

/*!
 * \brief Get the input symbols of the graph.
 * \param sym The graph.
 * \param inputs The input symbols of the graph.
 * \param input_size the number of input symbols returned.
 */
MXNET_DLL int MXSymbolGetInputSymbols(SymbolHandle sym, SymbolHandle** inputs, int* input_size);

/*!
 * \brief Cut a subgraph whose nodes are marked with a subgraph attribute.
 * The input graph will be modified. A variable node will be created for each
 * edge that connects to nodes outside the subgraph. The outside nodes that
 * connect to the subgraph will be returned.
 * \param sym The graph.
 * \param inputs The nodes that connect to the subgraph.
 * \param input_size The number of such nodes.
 */
MXNET_DLL int MXSymbolCutSubgraph(SymbolHandle sym, SymbolHandle** inputs, int* input_size);

/*!
 * \brief Get the detailed information about atomic symbol.
 * \param creator the AtomicSymbolCreator.
 * \param name The returned name of the creator.
 * \param description The returned description of the symbol.
 * \param num_args Number of arguments.
 * \param arg_names Name of the arguments.
 * \param arg_type_infos Type informations about the arguments.
 * \param arg_descriptions Description information about the arguments.
 * \param key_var_num_args The keyword argument for specifying variable number of arguments.
 *            When this parameter has non-zero length, the function allows variable number
 *            of positional arguments, and will need the caller to pass it in in
 *            MXSymbolCreateAtomicSymbol,
 *            With key = key_var_num_args, and value = number of positional arguments.
 * \param return_type Return type of the function, can be Symbol or Symbol[]
 * \return 0 when success, -1 when failure happens
 */
MXNET_DLL int MXSymbolGetAtomicSymbolInfo(AtomicSymbolCreator creator,
                                          const char** name,
                                          const char** description,
                                          uint32_t* num_args,
                                          const char*** arg_names,
                                          const char*** arg_type_infos,
                                          const char*** arg_descriptions,
                                          const char** key_var_num_args,
                                          const char** return_type DEFAULT(NULL));
/*!
 * \brief Create an AtomicSymbol.
 *
 * A Symbol is said to be atomic if it is not composed of other Symbols. Atomic
 * Symbols can be composed.
 *
 * \param creator the AtomicSymbolCreator
 * \param num_param the number of parameters
 * \param keys the keys to the params
 * \param vals the vals of the params
 * \param out pointer to the created symbol handle
 * \return 0 when success, -1 when failure happens
 */
MXNET_DLL int MXSymbolCreateAtomicSymbol(AtomicSymbolCreator creator,
                                         uint32_t num_param,
                                         const char** keys,
                                         const char** vals,
                                         SymbolHandle* out);
/*!
 * \brief Create a Variable Symbol.
 * \param name name of the variable
 * \param out pointer to the created symbol handle
 * \return 0 when success, -1 when failure happens
 */
MXNET_DLL int MXSymbolCreateVariable(const char* name, SymbolHandle* out);
/*!
 * \brief Create a Symbol by grouping list of symbols together
 * \param num_symbols number of symbols to be grouped
 * \param symbols array of symbol handles
 * \param out pointer to the created symbol handle
 * \return 0 when success, -1 when failure happens
 */
MXNET_DLL int MXSymbolCreateGroup(uint32_t num_symbols, SymbolHandle* symbols, SymbolHandle* out);
/*!
 * \brief Load a symbol from a json file.
 * \param fname the file name.
 * \param out the output symbol.
 * \return 0 when success, -1 when failure happens
 */
MXNET_DLL int MXSymbolCreateFromFile(const char* fname, SymbolHandle* out);
/*!
 * \brief Load a symbol from a json string.
 * \param json the json string.
 * \param out the output symbol.
 * \return 0 when success, -1 when failure happens
 */
MXNET_DLL int MXSymbolCreateFromJSON(const char* json, SymbolHandle* out);
/*!
 * \brief Remove the operators amp_cast and amp_multicast
 * \param sym_handle the input symbol.
 * \param ret_sym_handle the output symbol.
 * \return 0 when success, -1 when failure happens
 */
MXNET_DLL int MXSymbolRemoveAmpCast(SymbolHandle sym_handle, SymbolHandle* ret_sym_handle);
/*!
 * \brief Save a symbol into a json file.
 * \param symbol the input symbol.
 * \param fname the file name.
 * \return 0 when success, -1 when failure happens
 */
MXNET_DLL int MXSymbolSaveToFile(SymbolHandle symbol, const char* fname);
/*!
 * \brief Save a symbol into a json string
 * \param symbol the input symbol.
 * \param out_json output json string.
 * \return 0 when success, -1 when failure happens
 */
MXNET_DLL int MXSymbolSaveToJSON(SymbolHandle symbol, const char** out_json);
/*!
 * \brief Free the symbol handle.
 * \param symbol the symbol
 * \return 0 when success, -1 when failure happens
 */
MXNET_DLL int MXSymbolFree(SymbolHandle symbol);
/*!
 * \brief Copy the symbol to another handle
 * \param symbol the source symbol
 * \param out used to hold the result of copy
 * \return 0 when success, -1 when failure happens
 */
MXNET_DLL int MXSymbolCopy(SymbolHandle symbol, SymbolHandle* out);
/*!
 * \brief Print the content of symbol, used for debug.
 * \param symbol the symbol
 * \param out_str pointer to hold the output string of the printing.
 * \return 0 when success, -1 when failure happens
 */
MXNET_DLL int MXSymbolPrint(SymbolHandle symbol, const char** out_str);
/*!
 * \brief Get string name from symbol
 * \param symbol the source symbol
 * \param out The result name.
 * \param success Whether the result is contained in out.
 * \return 0 when success, -1 when failure happens
 */
MXNET_DLL int MXSymbolGetName(SymbolHandle symbol, const char** out, int* success);
/*!
 * \brief Get string attribute from symbol
 * \param symbol the source symbol
 * \param key The key of the symbol.
 * \param out The result attribute, can be NULL if the attribute do not exist.
 * \param success Whether the result is contained in out.
 * \return 0 when success, -1 when failure happens
 */
MXNET_DLL int MXSymbolGetAttr(SymbolHandle symbol, const char* key, const char** out, int* success);
/*!
 * \brief Set string attribute from symbol.
 *  NOTE: Setting attribute to a symbol can affect the semantics(mutable/immutable) of symbolic
 * graph.
 *
 *  Safe recommendaton: use  immutable graph
 *  - Only allow set attributes during creation of new symbol as optional parameter
 *
 *  Mutable graph (be careful about the semantics):
 *  - Allow set attr at any point.
 *  - Mutating an attribute of some common node of two graphs can cause confusion from user.
 *
 * \param symbol the source symbol
 * \param key The key of the symbol.
 * \param value The value to be saved.
 * \return 0 when success, -1 when failure happens
 */
MXNET_DLL int MXSymbolSetAttr(SymbolHandle symbol, const char* key, const char* value);
/*!
 * \brief Get all attributes from symbol, including all descendents.
 * \param symbol the source symbol
 * \param out_size The number of output attributes
 * \param out 2*out_size strings representing key value pairs.
 * \return 0 when success, -1 when failure happens
 */
MXNET_DLL int MXSymbolListAttr(SymbolHandle symbol, uint32_t* out_size, const char*** out);
/*!
 * \brief Get all attributes from symbol, excluding descendents.
 * \param symbol the source symbol
 * \param out_size The number of output attributes
 * \param out 2*out_size strings representing key value pairs.
 * \return 0 when success, -1 when failure happens
 */
MXNET_DLL int MXSymbolListAttrShallow(SymbolHandle symbol, uint32_t* out_size, const char*** out);
/*!
 * \brief List arguments in the symbol.
 * \param symbol the symbol
 * \param out_size output size
 * \param out_str_array pointer to hold the output string array
 * \return 0 when success, -1 when failure happens
 */
MXNET_DLL int MXSymbolListArguments(SymbolHandle symbol,
                                    uint32_t* out_size,
                                    const char*** out_str_array);

/*!
 * \brief List returns in the symbol.
 * \param symbol the symbol
 * \param out_size output size
 * \param out_str_array pointer to hold the output string array
 * \return 0 when success, -1 when failure happens
 */
MXNET_DLL int MXSymbolListOutputs(SymbolHandle symbol,
                                  uint32_t* out_size,
                                  const char*** out_str_array);

/*!
 * \brief Get number of outputs of the symbol.
 * \param symbol The symbol
 * \param out_size number of outputs
 * \return 0 when success, -1 when failure happens
 */
MXNET_DLL int MXSymbolGetNumOutputs(SymbolHandle symbol, uint32_t* output_count);

/*!
 * \brief Get a symbol that contains all the internals.
 * \param symbol The symbol
 * \param out The output symbol whose outputs are all the internals.
 * \return 0 when success, -1 when failure happens
 */
MXNET_DLL int MXSymbolGetInternals(SymbolHandle symbol, SymbolHandle* out);
/*!
 * \brief Get a symbol that contains all the inputs.
 * \param symbol The symbol
 * \param out The output symbol whose outputs are all the internals.
 * \return 0 when success, -1 when failure happens
 */
MXNET_DLL int MXSymbolGetInputs(SymbolHandle symbol, SymbolHandle* out);
/*!
 * \brief Get a symbol that contains only direct children.
 * \param symbol The symbol
 * \param out The output symbol whose outputs are the direct children.
 * \return 0 when success, -1 when failure happens
 */
MXNET_DLL int MXSymbolGetChildren(SymbolHandle symbol, SymbolHandle* out);
/*!
 * \brief Get index-th outputs of the symbol.
 * \param symbol The symbol
 * \param index the Index of the output.
 * \param out The output symbol whose outputs are the index-th symbol.
 * \return 0 when success, -1 when failure happens
 */
MXNET_DLL int MXSymbolGetOutput(SymbolHandle symbol, uint32_t index, SymbolHandle* out);

/*!
 * \brief List auxiliary states in the symbol.
 * \param symbol the symbol
 * \param out_size output size
 * \param out_str_array pointer to hold the output string array
 * \return 0 when success, -1 when failure happens
 */
MXNET_DLL int MXSymbolListAuxiliaryStates(SymbolHandle symbol,
                                          uint32_t* out_size,
                                          const char*** out_str_array);

/*!
 * \brief Compose the symbol on other symbols.
 *
 *  This function will change the sym hanlde.
 *  To achieve function apply behavior, copy the symbol first
 *  before apply.
 *
 * \param sym the symbol to apply
 * \param name the name of symbol
 * \param num_args number of arguments
 * \param keys the key of keyword args (optional)
 * \param args arguments to sym
 * \return 0 when success, -1 when failure happens
 */
MXNET_DLL int MXSymbolCompose(SymbolHandle sym,
                              const char* name,
                              uint32_t num_args,
                              const char** keys,
                              SymbolHandle* args);
/*!
 * \brief Get the gradient graph of the symbol
 *
 * \param sym the symbol to get gradient
 * \param num_wrt number of arguments to get gradient
 * \param wrt the name of the arguments to get gradient
 * \param out the returned symbol that has gradient
 * \return 0 when success, -1 when failure happens
 */
MXNET_DLL int MXSymbolGrad(SymbolHandle sym, uint32_t num_wrt, const char** wrt, SymbolHandle* out);

/*!
 * \brief infer shape of unknown input shapes given the known one.
 *  The shapes are packed into a CSR matrix represented by arg_ind_ptr and arg_shape_data
 *  The call will be treated as a kwargs call if key != NULL or num_args==0, otherwise it is
 * positional. This api is available when MXNet is built with flag USE_INT64_TENSOR_SIZE=0 (by
 * default) \param sym symbol handle \param num_args number of input arguments. \param keys the key
 * of keyword args (optional) \param arg_ind_ptr the head pointer of the rows in CSR \param
 * arg_shape_data the content of the CSR \param in_shape_size sizeof the returning array of
 * in_shapes \param in_shape_ndim returning array of shape dimensions of eachs input shape. \param
 * in_shape_data returning array of pointers to head of the input shape. \param out_shape_size
 * sizeof the returning array of out_shapes \param out_shape_ndim returning array of shape
 * dimensions of each output shape. \param out_shape_data returning array of pointers to head of the
 * output shape. \param aux_shape_size sizeof the returning array of aux_shapes \param
 * aux_shape_ndim returning array of shape dimensions of each auxiliary shape. \param aux_shape_data
 * returning array of pointers to head of the auxiliary shape. \param complete whether infer shape
 * completes or more information is needed. \return 0 when success, -1 when failure happens
 */
MXNET_DLL int MXSymbolInferShape(SymbolHandle sym,
                                 uint32_t num_args,
                                 const char** keys,
                                 const uint32_t* arg_ind_ptr,
                                 const int* arg_shape_data,
                                 uint32_t* in_shape_size,
                                 const int** in_shape_ndim,
                                 const int*** in_shape_data,
                                 uint32_t* out_shape_size,
                                 const int** out_shape_ndim,
                                 const int*** out_shape_data,
                                 uint32_t* aux_shape_size,
                                 const int** aux_shape_ndim,
                                 const int*** aux_shape_data,
                                 int* complete);

/*!
 * \brief infer shape of unknown input shapes given the known one.
 *  The shapes are packed into a CSR matrix represented by arg_ind_ptr and arg_shape_data
 *  The call will be treated as a kwargs call if key != NULL or num_args==0, otherwise it is
 * positional. This api is available when MXNet is built with flag USE_INT64_TENSOR_SIZE=1 (not
 * default) i.e. Large Tensor Support \param sym symbol handle \param num_args number of input
 * arguments. \param keys the key of keyword args (optional) \param arg_ind_ptr the head pointer of
 * the rows in CSR \param arg_shape_data the content of the CSR \param in_shape_size sizeof the
 * returning array of in_shapes \param in_shape_ndim returning array of shape dimensions of each
 * input shape. \param in_shape_data returning array of pointers to head of the input shape. \param
 * out_shape_size sizeof the returning array of out_shapes \param out_shape_ndim returning array of
 * shape dimensions of each output shape. \param out_shape_data returning array of pointers to head
 * of the output shape. \param aux_shape_size sizeof the returning array of aux_shapes \param
 * aux_shape_ndim returning array of shape dimensions of each auxiliary shape. \param aux_shape_data
 * returning array of pointers to head of the auxiliary shape. \param complete whether infer shape
 * completes or more information is needed. \return 0 when success, -1 when failure happens
 */
MXNET_DLL int MXSymbolInferShape64(SymbolHandle sym,
                                   uint32_t num_args,
                                   const char** keys,
                                   const int64_t* arg_ind_ptr,
                                   const int64_t* arg_shape_data,
                                   size_t* in_shape_size,
                                   const int** in_shape_ndim,
                                   const int64_t*** in_shape_data,
                                   size_t* out_shape_size,
                                   const int** out_shape_ndim,
                                   const int64_t*** out_shape_data,
                                   size_t* aux_shape_size,
                                   const int** aux_shape_ndim,
                                   const int64_t*** aux_shape_data,
                                   int* complete);

/*!
 * \brief partially infer shape of unknown input shapes given the known one.
 *
 *  Return partially inferred results if not all shapes could be inferred.
 *  The shapes are packed into a CSR matrix represented by arg_ind_ptr and arg_shape_data
 *  The call will be treated as a kwargs call if key != NULL or num_args==0, otherwise it is
 * positional. This api is available when MXNet is built with flag USE_INT64_TENSOR_SIZE=0 (by
 * default)
 *
 * \param sym symbol handle
 * \param num_args number of input arguments.
 * \param keys the key of keyword args (optional)
 * \param arg_ind_ptr the head pointer of the rows in CSR
 * \param arg_shape_data the content of the CSR
 * \param in_shape_size sizeof the returning array of in_shapes
 * \param in_shape_ndim returning array of shape dimensions of each input shape.
 * \param in_shape_data returning array of pointers to head of the input shape.
 * \param out_shape_size sizeof the returning array of out_shapes
 * \param out_shape_ndim returning array of shape dimensions of each output shape.
 * \param out_shape_data returning array of pointers to head of the output shape.
 * \param aux_shape_size sizeof the returning array of aux_shapes
 * \param aux_shape_ndim returning array of shape dimensions of each auxiliary shape.
 * \param aux_shape_data returning array of pointers to head of the auxiliary shape.
 * \param complete whether infer shape completes or more information is needed.
 * \return 0 when success, -1 when failure happens
 */
MXNET_DLL int MXSymbolInferShapePartial(SymbolHandle sym,
                                        uint32_t num_args,
                                        const char** keys,
                                        const uint32_t* arg_ind_ptr,
                                        const int* arg_shape_data,
                                        uint32_t* in_shape_size,
                                        const int** in_shape_ndim,
                                        const int*** in_shape_data,
                                        uint32_t* out_shape_size,
                                        const int** out_shape_ndim,
                                        const int*** out_shape_data,
                                        uint32_t* aux_shape_size,
                                        const int** aux_shape_ndim,
                                        const int*** aux_shape_data,
                                        int* complete);

/*!
 * \brief partially infer shape of unknown input shapes given the known one.
 *
 *  Return partially inferred results if not all shapes could be inferred.
 *  The shapes are packed into a CSR matrix represented by arg_ind_ptr and arg_shape_data
 *  The call will be treated as a kwargs call if key != NULL or num_args==0, otherwise it is
 * positional. This api is available when MXNet is built with flag USE_INT64_TENSOR_SIZE=1 (not
 * default) i.e. Large Tensor Support
 *
 * \param sym symbol handle
 * \param num_args number of input arguments.
 * \param keys the key of keyword args (optional)
 * \param arg_ind_ptr the head pointer of the rows in CSR
 * \param arg_shape_data the content of the CSR
 * \param in_shape_size sizeof the returning array of in_shapes
 * \param in_shape_ndim returning array of shape dimensions of each input shape.
 * \param in_shape_data returning array of pointers to head of the input shape.
 * \param out_shape_size sizeof the returning array of out_shapes
 * \param out_shape_ndim returning array of shape dimensions of each output shape.
 * \param out_shape_data returning array of pointers to head of the output shape.
 * \param aux_shape_size sizeof the returning array of aux_shapes
 * \param aux_shape_ndim returning array of shape dimensions of each auxiliary shape.
 * \param aux_shape_data returning array of pointers to head of the auxiliary shape.
 * \param complete whether infer shape completes or more information is needed.
 * \return 0 when success, -1 when failure happens
 */
MXNET_DLL int MXSymbolInferShapePartial64(SymbolHandle sym,
                                          uint32_t num_args,
                                          const char** keys,
                                          const int64_t* arg_ind_ptr,
                                          const int64_t* arg_shape_data,
                                          size_t* in_shape_size,
                                          const int** in_shape_ndim,
                                          const int64_t*** in_shape_data,
                                          size_t* out_shape_size,
                                          const int** out_shape_ndim,
                                          const int64_t*** out_shape_data,
                                          size_t* aux_shape_size,
                                          const int** aux_shape_ndim,
                                          const int64_t*** aux_shape_data,
                                          int* complete);

/*!
 * \brief infer type of unknown input types given the known one.
 *  The types are packed into a CSR matrix represented by arg_ind_ptr and arg_type_data
 *  The call will be treated as a kwargs call if key != NULL or num_args==0, otherwise it is
 * positional.
 *
 * \param sym symbol handle
 * \param num_args numbe of input arguments.
 * \param keys the key of keyword args (optional)
 * \param arg_type_data the content of the CSR
 * \param in_type_size sizeof the returning array of in_types
 * \param in_type_data returning array of pointers to head of the input type.
 * \param out_type_size sizeof the returning array of out_types
 * \param out_type_data returning array of pointers to head of the output type.
 * \param aux_type_size sizeof the returning array of aux_types
 * \param aux_type_data returning array of pointers to head of the auxiliary type.
 * \param complete whether infer type completes or more information is needed.
 * \return 0 when success, -1 when failure happens
 */
MXNET_DLL int MXSymbolInferType(SymbolHandle sym,
                                uint32_t num_args,
                                const char** keys,
                                const int* arg_type_data,
                                uint32_t* in_type_size,
                                const int** in_type_data,
                                uint32_t* out_type_size,
                                const int** out_type_data,
                                uint32_t* aux_type_size,
                                const int** aux_type_data,
                                int* complete);

/*!
 * \brief partially infer type of unknown input types given the known one.
 *
 *  Return partially inferred results if not all types could be inferred.
 *  The types are packed into a CSR matrix represented by arg_ind_ptr and arg_type_data
 *  The call will be treated as a kwargs call if key != NULL or num_args==0, otherwise it is
 * positional.
 *
 * \param sym symbol handle
 * \param num_args numbe of input arguments.
 * \param keys the key of keyword args (optional)
 * \param arg_type_data the content of the CSR
 * \param in_type_size sizeof the returning array of in_types
 * \param in_type_data returning array of pointers to head of the input type.
 * \param out_type_size sizeof the returning array of out_types
 * \param out_type_data returning array of pointers to head of the output type.
 * \param aux_type_size sizeof the returning array of aux_types
 * \param aux_type_data returning array of pointers to head of the auxiliary type.
 * \param complete whether infer type completes or more information is needed.
 * \return 0 when success, -1 when failure happens
 */
MXNET_DLL int MXSymbolInferTypePartial(SymbolHandle sym,
                                       uint32_t num_args,
                                       const char** keys,
                                       const int* arg_type_data,
                                       uint32_t* in_type_size,
                                       const int** in_type_data,
                                       uint32_t* out_type_size,
                                       const int** out_type_data,
                                       uint32_t* aux_type_size,
                                       const int** aux_type_data,
                                       int* complete);

/*!
 * \brief Convert a symbol into a quantized symbol where FP32 operators are replaced with INT8
 * \param sym_handle symbol to be converted
 * \param ret_sym_handle quantized symbol result
 * \param dev_type device type
 * \param num_excluded_sym_names number of layers excluded from being quantized in the input symbol
 * \param excluded_sym_names node names to be excluded from being quantized
 * \param num_excluded_op_names number of operators excluded from being quantized in the input
 * symbol \param excluded_op_names operator names to be excluded from being quantized \param
 * num_offline number of parameters that are quantized offline \param offline_params array of c
 * strings representing the names of params quantized offline \param quantized_dtype the quantized
 * destination type for input data \param calib_quantize **Deprecated**. quantize op will always be
 * calibrated if could \param quantize_mode quantize mode to be used in quantize pass \param
 * quantize_granularity quantize granularity, tensor-wise or channel-wise \param out_num_calib_names
 * return the number of nodes to be calibrated \param out_calib_names return the node names to be
 * calibrated
 */
MXNET_DLL int MXQuantizeSymbol(SymbolHandle sym_handle,
                               SymbolHandle* ret_sym_handle,
                               const int* dev_type,
                               const uint32_t num_excluded_sym_names,
                               const char** excluded_sym_names,
                               const uint32_t num_excluded_op_names,
                               const char** excluded_op_names,
                               const uint32_t num_offline,
                               const char** offline_params,
                               const char* quantized_dtype,
                               const bool calib_quantize,
                               const char* quantize_mode,
                               const char* quantize_granularity,
                               uint32_t* out_num_calib_names,
                               const char*** out_calib_names);

/*!
 * \brief Convert a symbol into a mixed precision symbol with cast operators for target dtype
 * casting \param sym_handle symbol to be converted \param ret_sym_handle mixed precision symbol
 * result \param num_args number of arguments for known dtypes \param arg_type_data arg types of the
 * arguments \param target_dtype target_dtype for mixed precision symbol \param cast_optional_params
 * whether to cast optional params to target_dtype \param num_target_dtype_op_names number of ops to
 * be casted to target_dtype \param num_fp32_op_names number of ops to be casted to FP32 \param
 * num_widest_dtype_op_names number of ops to be casted to widest dtype \param
 * num_conditional_fp32_op_names number of ops to be casted to FP32 based on a condition \param
 * num_excluded_symbols number of symbols to be excluded from casting \param num_model_params number
 * of model parameters \param num_widest_dtype_op_names number of ops to be casted to the widest
 * dtype \param num_conditional_fp32_op_names number of ops to be cast to fp32 based on precision
 * \param target_dtype_op_names op names to be casted to target_dtype
 * \param fp32_op_names op names to be casted to fp32
 * \param widest_dtype_op_names names to be casted to widest dtype
 * \param conditional_fp32_op_names names to be casted to FP32 conditionally
 * \param excluded_symbols symbol names to be excluded from casting
 * \param param_names param names for conditional FP32 casting
 * \param param_values param values for conditional FP32 casting
 * \param arg_names argument names for which type information is provided
 * \param model_param_names names for model parameters
 */
MXNET_DLL int MXReducePrecisionSymbol(SymbolHandle sym_handle,
                                      SymbolHandle* ret_sym_handle,
                                      uint32_t num_args,
                                      const int* arg_type_data,
                                      uint32_t num_ind_ptr,
                                      const int* ind_ptr,
                                      const int* target_dtype,
                                      const int cast_optional_params,
                                      const uint32_t num_target_dtype_op_names,
                                      const uint32_t num_fp32_op_names,
                                      const uint32_t num_widest_dtype_op_names,
                                      const uint32_t num_conditional_fp32_op_names,
                                      const uint32_t num_excluded_symbols,
                                      const uint32_t num_model_params,
                                      const char** target_dtype_op_names,
                                      const char** fp32_op_names,
                                      const char** widest_dtype_op_names,
                                      const char** conditional_fp32_op_names,
                                      const char** excluded_symbols,
                                      const char** conditional_param_names,
                                      const char** conditional_param_vals,
                                      const char** model_param_names,
                                      const char** arg_names);
/*!
 * \brief Set calibration table to node attributes in the sym
 * \param sym_handle symbol whose node attributes are to be set by calibration table
 * \param num_layers number of layers in the calibration table
 * \param layer names stored as keys in the calibration table
 * \param low_quantiles low quantiles of layers stored in the calibration table
 * \param high_quantiles high quantiles of layers stored in the calibration table
 * \param ret_sym_handle returned symbol
 */
MXNET_DLL int MXSetCalibTableToQuantizedSymbol(SymbolHandle qsym_handle,
                                               const uint32_t num_layers,
                                               const char** layer_names,
                                               const float* low_quantiles,
                                               const float* high_quantiles,
                                               SymbolHandle* ret_sym_handle);

/*!
 * \brief Run subgraph pass based on the backend provided
 * \param sym_handle symbol to be converted
 * \param backend backend names for subgraph pass
 * \param ret_sym_handle returned symbol
 */
MXNET_DLL int MXGenBackendSubgraph(SymbolHandle sym_handle,
                                   const char* backend,
                                   SymbolHandle* ret_sym_handle);

/*!
 * \brief Generate atomic symbol (able to be composed) from a source symbol
 * \param sym_handle source symbol
 * \param ret_sym_handle returned atomic symbol
 */
MXNET_DLL int MXGenAtomicSymbolFromSymbol(SymbolHandle sym_handle, SymbolHandle* ret_sym_handle);
/*!
 * \brief Partitions symbol for given backend, potentially creating subgraphs
 * \param sym_handle symbol to be partitioned
 * \param dev_type context device type
 * \param backend_name backend name
 * \param ret_sym_handle partitioned symbol returned
 * \param len number of args
 * \param in_args_handle args array
 * \param num_options number of key value pairs
 * \param keys keys for options
 * \param vals values corresponding to keys
 * \param num_input_shapes number of input shapes
 * \param input_shape_names names of the input shapes
 * \param input_shape_data pointer to the contiguous data shapes
 * \param input_shape_idx array of per shape starting idx, the shape length for the i-th input shape
 * is calculate as input_shape_idx[i+1] - input_shape_idx[i]
 * \param num_input_dtypes number of input data types
 * \param input_dtype_names array of names of the input data types
 * \param input_dtypes array of values of the input data types
 * \param num_input_stypesnumber of input storage types
 * \param input_stype_names array of names of the input storage types
 * \param input_stypes array of values of input storage types
 * \param skip_infer if the optimization should skip the attribute inferences
 * (to use if the backend does not require shape inference)
 * \param new_args_cnt pointer a number to store the number of new args
 * \param new_args_handle pointer on array to store the new args handles
 * \param new_arg_names_handle pointer on array to store the new args names
 * \param new_aux_cnt pointer a number to store the number of new aux
 * \param new_aux_handle pointer on array to store the new aux handles
 * \param new_aux_names_handle pointer on array to store the new aux names
 */
MXNET_DLL int MXOptimizeForBackend(SymbolHandle sym_handle,
                                   const char* backend_name,
                                   const int dev_type,
                                   SymbolHandle* ret_sym_handle,
                                   const mx_uint args_len,
                                   NDArrayHandle* in_args_handle,
                                   const mx_uint aux_len,
                                   NDArrayHandle* in_aux_handle,
                                   const mx_uint num_options,
                                   const char** keys,
                                   const char** vals,
                                   const uint32_t num_input_shapes,
                                   const char** input_shape_names,
                                   const int64_t* input_shape_data,
                                   const uint32_t* input_shape_idx,
                                   const uint32_t num_input_dtypes,
                                   const char** input_dtype_names,
                                   const int* input_dtypes,
                                   const uint32_t num_input_stypes,
                                   const char** input_stype_names,
                                   const int* input_stypes,
                                   bool skip_infer,
                                   int* new_args_cnt,
                                   NDArrayHandle** new_args_handle,
                                   char*** new_arg_names_handle,
                                   int* new_aux_cnt,
                                   NDArrayHandle** new_aux_handle,
                                   char*** new_aux_names_handle);

//--------------------------------------------
// Part 5: IO Interface
//--------------------------------------------
/*!
 * \brief List all the available iterator entries
 * \param out_size the size of returned iterators
 * \param out_array the output iteratos entries
 * \return 0 when success, -1 when failure happens
 */
MXNET_DLL int MXListDataIters(uint32_t* out_size, DataIterCreator** out_array);
/*!
 * \brief Init an iterator, init with parameters
 * the array size of passed in arguments
 * \param handle of the iterator creator
 * \param num_param number of parameter
 * \param keys parameter keys
 * \param vals parameter values
 * \param out resulting iterator
 * \return 0 when success, -1 when failure happens
 */
MXNET_DLL int MXDataIterCreateIter(DataIterCreator handle,
                                   uint32_t num_param,
                                   const char** keys,
                                   const char** vals,
                                   DataIterHandle* out);
/*!
 * \brief Get the detailed information about data iterator.
 * \param creator the DataIterCreator.
 * \param name The returned name of the creator.
 * \param description The returned description of the symbol.
 * \param num_args Number of arguments.
 * \param arg_names Name of the arguments.
 * \param arg_type_infos Type informations about the arguments.
 * \param arg_descriptions Description information about the arguments.
 * \return 0 when success, -1 when failure happens
 */
MXNET_DLL int MXDataIterGetIterInfo(DataIterCreator creator,
                                    const char** name,
                                    const char** description,
                                    uint32_t* num_args,
                                    const char*** arg_names,
                                    const char*** arg_type_infos,
                                    const char*** arg_descriptions);
/*!
 * \brief Free the handle to the IO module
 * \param handle the handle pointer to the data iterator
 * \return 0 when success, -1 when failure happens
 */
MXNET_DLL int MXDataIterFree(DataIterHandle handle);
/*!
 * \brief Move iterator to next position
 * \param handle the handle to iterator
 * \param out return value of next
 * \return 0 when success, -1 when failure happens
 */
MXNET_DLL int MXDataIterNext(DataIterHandle handle, int* out);
/*!
 * \brief Call iterator.Reset
 * \param handle the handle to iterator
 * \return 0 when success, -1 when failure happens
 */
MXNET_DLL int MXDataIterBeforeFirst(DataIterHandle handle);

/*!
 * \brief Call iterator.GetLenHint. Note that some iterators don't provide length.
 * \param handle the handle to iterator
 * \return 0 when success, -1 when failure happens
 */
MXNET_DLL int MXDataIterGetLenHint(DataIterHandle handle, int64_t* len);
/*!
 * \brief Get the handle to the NDArray of underlying data
 * \param handle the handle pointer to the data iterator
 * \param out handle to underlying data NDArray
 * \return 0 when success, -1 when failure happens
 */
MXNET_DLL int MXDataIterGetData(DataIterHandle handle, NDArrayHandle* out);
/*!
 * \brief Get the image index by array.
 * \param handle the handle pointer to the data iterator
 * \param out_index output index of the array.
 * \param out_size output size of the array.
 * \return 0 when success, -1 when failure happens
 */
MXNET_DLL int MXDataIterGetIndex(DataIterHandle handle, uint64_t** out_index, uint64_t* out_size);
/*!
 * \brief Get the padding number in current data batch
 * \param handle the handle pointer to the data iterator
 * \param pad pad number ptr
 * \return 0 when success, -1 when failure happens
 */
MXNET_DLL int MXDataIterGetPadNum(DataIterHandle handle, int* pad);

/*!
 * \brief Get the handle to the NDArray of underlying label
 * \param handle the handle pointer to the data iterator
 * \param out the handle to underlying label NDArray
 * \return 0 when success, -1 when failure happens
 */
MXNET_DLL int MXDataIterGetLabel(DataIterHandle handle, NDArrayHandle* out);
/*!
 * \brief Get the handles to specified underlying ndarrays of index
 * \param handle the handle pointer to the data iterator
 * \param num_outputs the length of outputs
 * \param out the handle to an array of NDArrays that stores pointers to handles
 * \return 0 when success, -1 when failure happens
 */
MXNET_DLL int MXDataIterGetItems(DataIterHandle handle, int* num_outputs, NDArrayHandle** outputs);

/*!
 * \brief List all the available dataset entries
 * \param out_size the size of returned datasets
 * \param out_array the output dataset entries
 * \return 0 when success, -1 when failure happens
 */
MXNET_DLL int MXListDatasets(uint32_t* out_size, DatasetCreator** out_array);
/*!
 * \brief Init an dataset, init with parameters
 * the array size of passed in arguments
 * \param handle of the dataset creator
 * \param num_param number of parameter
 * \param keys parameter keys
 * \param vals parameter values
 * \param out resulting dataset
 * \return 0 when success, -1 when failure happens
 */
MXNET_DLL int MXDatasetCreateDataset(DatasetCreator handle,
                                     uint32_t num_param,
                                     const char** keys,
                                     const char** vals,
                                     DatasetHandle* out);
/*!
 * \brief Get the detailed information about dataset.
 * \param creator the DatasetCreator.
 * \param name The returned name of the creator.
 * \param description The returned description of the symbol.
 * \param num_args Number of arguments.
 * \param arg_names Name of the arguments.
 * \param arg_type_infos Type informations about the arguments.
 * \param arg_descriptions Description information about the arguments.
 * \return 0 when success, -1 when failure happens
 */
MXNET_DLL int MXDatasetGetDatasetInfo(DatasetCreator creator,
                                      const char** name,
                                      const char** description,
                                      uint32_t* num_args,
                                      const char*** arg_names,
                                      const char*** arg_type_infos,
                                      const char*** arg_descriptions);
/*!
 * \brief Free the handle to the IO module
 * \param handle the handle pointer to the dataset
 * \return 0 when success, -1 when failure happens
 */
MXNET_DLL int MXDatasetFree(DatasetHandle handle);
/*!
 * \brief Get dataset overal length(size)
 * \param handle the handle to dataset
 * \param out return value of GetLen
 * \return 0 when success, -1 when failure happens
 */
MXNET_DLL int MXDatasetGetLen(DatasetHandle handle, uint64_t* out);
/*!
 * \brief Get Output NDArray given specified indices
 * \param handle the handle to dataset
 * \param index the index of the dataset item to be retrieved
 * \param num_outputs the number of output ndarrays
 * \param outputs the pointers to handles of ndarrays
 * \param is_scalar if not zeros then output should be casted to scalars
 * \return 0 when success, -1 when failure happens
 */
MXNET_DLL int MXDatasetGetItems(DatasetHandle handle,
                                uint64_t index,
                                int* num_outputs,
                                NDArrayHandle** outputs);

/*!
 * \brief List all the available batchify function entries
 * \param out_size the size of returned batchify functions
 * \param out_array the output batchify function entries
 * \return 0 when success, -1 when failure happens
 */
MXNET_DLL int MXListBatchifyFunctions(uint32_t* out_size, BatchifyFunctionCreator** out_array);
/*!
 * \brief Init an batchify function, init with parameters
 * the array size of passed in arguments
 * \param handle of the batchify function creator
 * \param num_param number of parameter
 * \param keys parameter keys
 * \param vals parameter values
 * \param out resulting batchify function
 * \return 0 when success, -1 when failure happens
 */
MXNET_DLL int MXBatchifyFunctionCreateFunction(BatchifyFunctionCreator handle,
                                               uint32_t num_param,
                                               const char** keys,
                                               const char** vals,
                                               BatchifyFunctionHandle* out);
/*!
 * \brief Get the detailed information about batchify function.
 * \param creator the batchifyFunctionCreator.
 * \param name The returned name of the creator.
 * \param description The returned description of the symbol.
 * \param num_args Number of arguments.
 * \param arg_names Name of the arguments.
 * \param arg_type_infos Type informations about the arguments.
 * \param arg_descriptions Description information about the arguments.
 * \return 0 when success, -1 when failure happens
 */
MXNET_DLL int MXBatchifyFunctionGetFunctionInfo(BatchifyFunctionCreator creator,
                                                const char** name,
                                                const char** description,
                                                uint32_t* num_args,
                                                const char*** arg_names,
                                                const char*** arg_type_infos,
                                                const char*** arg_descriptions);
/*!
 * \brief Invoke the Batchify Function
 * \param handle the handle pointer to the batchify function
 * \param batch_size the batch size
 * \param num_output the number of ndarrays for output
 * \param inputs the pointers to input ndarrays
 * \param ouptuts the pointers to output ndarrays
 * \return 0 when success, -1 when failure happens
 */
MXNET_DLL int MXBatchifyFunctionInvoke(BatchifyFunctionHandle handle,
                                       int batch_size,
                                       int num_output,
                                       NDArrayHandle* inputs,
                                       NDArrayHandle** outputs);
/*!
 * \brief Free the handle to the IO module
 * \param handle the handle pointer to the batchify function
 * \return 0 when success, -1 when failure happens
 */
MXNET_DLL int MXBatchifyFunctionFree(BatchifyFunctionHandle handle);
//--------------------------------------------
// Part 6: basic KVStore interface
//--------------------------------------------
/*!
 * \brief Initialized ps-lite environment variables
 * \param num_vars number of variables to initialize
 * \param keys environment keys
 * \param vals environment values
 */
MXNET_DLL int MXInitPSEnv(uint32_t num_vars, const char** keys, const char** vals);

/*!
 * \brief Create a kvstore
 * \param type the type of KVStore
 * \param out The output type of KVStore
 * \return 0 when success, -1 when failure happens
 */
MXNET_DLL int MXKVStoreCreate(const char* type, KVStoreHandle* out);

/*!
 * \brief Set parameters to use low-bit compressed gradients
 * \param handle handle to the kvstore
 * \param keys keys for compression parameters
 * \param vals values for compression parameters
 * \return 0 when success, -1 when failure happens
 */
MXNET_DLL int MXKVStoreSetGradientCompression(KVStoreHandle handle,
                                              uint32_t num_params,
                                              const char** keys,
                                              const char** vals);

/*!
 * \brief Delete a KVStore handle.
 * \param handle handle to the kvstore
 * \return 0 when success, -1 when failure happens
 */
MXNET_DLL int MXKVStoreFree(KVStoreHandle handle);
/*!
 * \brief Init a list of (key,value) pairs in kvstore
 * \param handle handle to the kvstore
 * \param num the number of key-value pairs
 * \param keys the list of keys
 * \param vals the list of values
 * \return 0 when success, -1 when failure happens
 */
MXNET_DLL int MXKVStoreInit(KVStoreHandle handle,
                            uint32_t num,
                            const int* keys,
                            NDArrayHandle* vals);

/*!
 * \brief Init a list of (key,value) pairs in kvstore, where each key is a string
 * \param handle handle to the kvstore
 * \param num the number of key-value pairs
 * \param keys the list of keys
 * \param vals the list of values
 * \return 0 when success, -1 when failure happens
 */
MXNET_DLL int MXKVStoreInitEx(KVStoreHandle handle,
                              uint32_t num,
                              const char** keys,
                              NDArrayHandle* vals);

/*!
 * \brief Push a list of (key,value) pairs to kvstore
 * \param handle handle to the kvstore
 * \param num the number of key-value pairs
 * \param keys the list of keys
 * \param vals the list of values
 * \param priority the priority of the action
 * \return 0 when success, -1 when failure happens
 */
MXNET_DLL int MXKVStorePush(KVStoreHandle handle,
                            uint32_t num,
                            const int* keys,
                            NDArrayHandle* vals,
                            int priority);
/*!
 * \brief Push a list of (key,value) pairs to kvstore, where each key is a string
 * \param handle handle to the kvstore
 * \param num the number of key-value pairs
 * \param keys the list of keys
 * \param vals the list of values
 * \param priority the priority of the action
 * \return 0 when success, -1 when failure happens
 */
MXNET_DLL int MXKVStorePushEx(KVStoreHandle handle,
                              uint32_t num,
                              const char** keys,
                              NDArrayHandle* vals,
                              int priority);
/*!
 * \brief pull a list of (key, value) pairs from the kvstore
 * \param handle handle to the kvstore
 * \param num the number of key-value pairs
 * \param keys the list of keys
 * \param vals the list of values
 * \param priority the priority of the action
 * \param ignore_sparse whether to ignore sparse arrays in the request
 * \return 0 when success, -1 when failure happens
 */
MXNET_DLL int MXKVStorePullWithSparse(KVStoreHandle handle,
                                      uint32_t num,
                                      const int* keys,
                                      NDArrayHandle* vals,
                                      int priority,
                                      bool ignore_sparse);
/*!
 * \brief pull a list of (key, value) pairs from the kvstore, where each key is a string
 * \param handle handle to the kvstore
 * \param num the number of key-value pairs
 * \param keys the list of keys
 * \param vals the list of values
 * \param priority the priority of the action
 * \param ignore_sparse whether to ignore sparse arrays in the request
 * \return 0 when success, -1 when failure happens
 */
MXNET_DLL int MXKVStorePullWithSparseEx(KVStoreHandle handle,
                                        uint32_t num,
                                        const char** keys,
                                        NDArrayHandle* vals,
                                        int priority,
                                        bool ignore_sparse);
/*!
 * \brief pull a list of (key, value) pairs from the kvstore
 * \param handle handle to the kvstore
 * \param num the number of key-value pairs
 * \param keys the list of keys
 * \param vals the list of values
 * \param priority the priority of the action
 * \return 0 when success, -1 when failure happens
 */
MXNET_DLL int MXKVStorePull(KVStoreHandle handle,
                            uint32_t num,
                            const int* keys,
                            NDArrayHandle* vals,
                            int priority);
/*!
 * \brief pull a list of (key, value) pairs from the kvstore, where each key is a string
 * \param handle handle to the kvstore
 * \param num the number of key-value pairs
 * \param keys the list of keys
 * \param vals the list of values
 * \param priority the priority of the action
 * \return 0 when success, -1 when failure happens
 */
MXNET_DLL int MXKVStorePullEx(KVStoreHandle handle,
                              uint32_t num,
                              const char** keys,
                              NDArrayHandle* vals,
                              int priority);

/*!
 * \brief pull a list of (key, value) pairs from the kvstore, where each key is an integer.
 *        The NDArray pulled back will be in row_sparse storage with only the specified
 *        row_ids present based row_ids (others rows are zeros).
 * \param handle handle to the kvstore
 * \param num the number of key-value pairs
 * \param keys the list of keys
 * \param vals the list of values
 * \param row_ids the list of row_id NDArrays
 * \param priority the priority of the action
 * \return 0 when success, -1 when failure happens
 */
MXNET_DLL int MXKVStorePullRowSparse(KVStoreHandle handle,
                                     uint32_t num,
                                     const int* keys,
                                     NDArrayHandle* vals,
                                     const NDArrayHandle* row_ids,
                                     int priority);
/*!
 * \brief pull a list of (key, value) pairs from the kvstore, where each key is a string.
 *        The NDArray pulled back will be in row_sparse storage with only the specified
 *        row_ids present based row_ids (others rows are zeros).
 * \param handle handle to the kvstore
 * \param num the number of key-value pairs
 * \param keys the list of keys
 * \param vals the list of values
 * \param row_ids the list of row_id NDArrays
 * \param priority the priority of the action
 * \return 0 when success, -1 when failure happens
 */
MXNET_DLL int MXKVStorePullRowSparseEx(KVStoreHandle handle,
                                       uint32_t num,
                                       const char** keys,
                                       NDArrayHandle* vals,
                                       const NDArrayHandle* row_ids,
                                       int priority);

/*!
 * \brief broadcast a list of (key, value) pairs from the kvstore
 * \param handle handle to the kvstore
 * \param vnum the number of key-value pairs corresponding to vkeys
 * \param vkeys the list of keys for the values to be pushed
 * \param onum the number of key-value pairs corresponding to okeys
 * \param okeys the list of keys for the values to be pulled
 * \param vals the list of values
 * \param outs the list of outputs
 * \param priority the priority of the action
 * \return 0 when success, -1 when failure happens
 */
MXNET_DLL int MXKVStoreBroadcast(KVStoreHandle handle,
                                 mx_uint vnum,
                                 const int* vkeys,
                                 mx_uint onum,
                                 const int* okeys,
                                 NDArrayHandle* vals,
                                 NDArrayHandle* outs,
                                 int priority);
/*!
 * \brief broadcast a list of (key, value) pairs from the kvstore,
 * where each key is a string
 * \param handle handle to the kvstore
 * \param vnum the number of key-value pairs corresponding to vkeys
 * \param vkeys the list of keys for the values to be pushed
 * \param onum the number of key-value pairs corresponding to okeys
 * \param okeys the list of keys for the values to be pulled
 * \param vals the list of values
 * \param outs the list of outputs
 * \param priority the priority of the action
 * \return 0 when success, -1 when failure happens
 */
MXNET_DLL int MXKVStoreBroadcastEx(KVStoreHandle handle,
                                   mx_uint vnum,
                                   const char** vkeys,
                                   mx_uint onum,
                                   const char** okeys,
                                   NDArrayHandle* vals,
                                   NDArrayHandle* outs,
                                   int priority);

/*!
 * \brief push and pull a list of (key, value) pairs from the kvstore
 * \param handle handle to the kvstore
 * \param vnum the number of key-value pairs corresponding to vkeys
 * \param vkeys the list of keys for the values to be pushed
 * \param onum the number of key-value pairs corresponding to okeys
 * \param okeys the list of keys for the values to be pulled
 * \param vals the list of values
 * \param outs the list of outputs
 * \param priority the priority of the action
 * \return 0 when success, -1 when failure happens
 */
MXNET_DLL int MXKVStorePushPull(KVStoreHandle handle,
                                mx_uint vnum,
                                const int* vkeys,
                                mx_uint onum,
                                const int* okeys,
                                NDArrayHandle* vals,
                                NDArrayHandle* outs,
                                int priority);
/*!
 * \brief push and pull a list of (key, value) pairs from the kvstore,
 * where each key is a string
 * \param handle handle to the kvstore
 * \param vnum the number of key-value pairs corresponding to vkeys
 * \param vkeys the list of keys for the values to be pushed
 * \param onum the number of key-value pairs corresponding to okeys
 * \param okeys the list of keys for the values to be pulled
 * \param vals the list of values
 * \param outs the list of outputs
 * \param priority the priority of the action
 * \return 0 when success, -1 when failure happens
 */
MXNET_DLL int MXKVStorePushPullEx(KVStoreHandle handle,
                                  mx_uint vnum,
                                  const char** vkeys,
                                  mx_uint onum,
                                  const char** okeys,
                                  NDArrayHandle* vals,
                                  NDArrayHandle* outs,
                                  int priority);

/*!
 * \brief user-defined updater for the kvstore
 * It's this updater's responsibility to delete \a recv and \a local
 * \param the key
 * \param recv the pushed value on this key
 * \param local the value stored on local on this key
 * \param handle The additional handle to the updater
 */
typedef void(MXKVStoreUpdater)(int key, NDArrayHandle recv, NDArrayHandle local, void* handle);
/*!
 * \brief user-defined updater for the kvstore with string keys
 * It's this updater's responsibility to delete \a recv and \a local
 * \param the key
 * \param recv the pushed value on this key
 * \param local the value stored on local on this key
 * \param handle The additional handle to the updater
 */
typedef void(MXKVStoreStrUpdater)(const char* key,
                                  NDArrayHandle recv,
                                  NDArrayHandle local,
                                  void* handle);
/*!
 * \brief register a push updater
 * \param handle handle to the KVStore
 * \param updater udpater function
 * \param updater_handle The additional handle used to invoke the updater
 * \return 0 when success, -1 when failure happens
 */
MXNET_DLL int MXKVStoreSetUpdater(KVStoreHandle handle,
                                  MXKVStoreUpdater updater,
                                  void* updater_handle);
/*!
 * \brief register a push updater with int keys and one with string keys
 * \param handle handle to the KVStore
 * \param updater updater function with int keys
 * \param str_updater updater function with string keys
 * \param updater_handle The additional handle used to invoke the updater
 * \return 0 when success, -1 when failure happens
 */
MXNET_DLL int MXKVStoreSetUpdaterEx(KVStoreHandle handle,
                                    MXKVStoreUpdater updater,
                                    MXKVStoreStrUpdater str_updater,
                                    void* updater_handle);
/*!
 * \brief get the type of the kvstore
 * \param handle handle to the KVStore
 * \param type a string type
 * \return 0 when success, -1 when failure happens
 */
MXNET_DLL int MXKVStoreGetType(KVStoreHandle handle, const char** type);
//--------------------------------------------
// Part 6: advanced KVStore for multi-machines
//--------------------------------------------

/**
 * \brief return The rank of this node in its group, which is in [0, GroupSize).
 *
 * \param handle handle to the KVStore
 * \param ret the node rank
 * \return 0 when success, -1 when failure happens
 */
MXNET_DLL int MXKVStoreGetRank(KVStoreHandle handle, int* ret);

/**
 * \brief return The number of nodes in this group, which is
 * - number of workers if if `IsWorkerNode() == true`,
 * - number of servers if if `IsServerNode() == true`,
 * - 1 if `IsSchedulerNode() == true`,
 * \param handle handle to the KVStore
 * \param ret the group size
 * \return 0 when success, -1 when failure happens
 */
MXNET_DLL int MXKVStoreGetGroupSize(KVStoreHandle handle, int* ret);

/**
 * \brief return whether or not this process is a worker node.
 * \param ret 1 for yes, 0 for no
 * \return 0 when success, -1 when failure happens
 */
MXNET_DLL int MXKVStoreIsWorkerNode(int* ret);

/**
 * \brief return whether or not this process is a server node.
 * \param ret 1 for yes, 0 for no
 * \return 0 when success, -1 when failure happens
 */
MXNET_DLL int MXKVStoreIsServerNode(int* ret);

/**
 * \brief return whether or not this process is a scheduler node.
 * \param ret 1 for yes, 0 for no
 * \return 0 when success, -1 when failure happens
 */
MXNET_DLL int MXKVStoreIsSchedulerNode(int* ret);

/**
 * \brief global barrier among all worker machines
 *
 * \param handle handle to the KVStore
 * \return 0 when success, -1 when failure happens
 */
MXNET_DLL int MXKVStoreBarrier(KVStoreHandle handle);

/**
 * \brief whether to do barrier when finalize
 *
 * \param handle handle to the KVStore
 * \param barrier_before_exit whether to do barrier when kvstore finalize
 * \return 0 when success, -1 when failure happens
 */
MXNET_DLL int MXKVStoreSetBarrierBeforeExit(KVStoreHandle handle, const int barrier_before_exit);

/**
 * \brief the prototype of a server controller
 * \param head the head of the command
 * \param body the body of the command
 * \param controller_handle helper handle for implementing controller
 */
typedef void(MXKVStoreServerController)(int head, const char* body, void* controller_handle);

/**
 * \brief Run as server (or scheduler)
 * \param handle handle to the KVStore
 * \param controller the user-defined server controller
 * \param controller_handle helper handle for implementing controller
 * \return 0 when success, -1 when failure happens
 */
MXNET_DLL int MXKVStoreRunServer(KVStoreHandle handle,
                                 MXKVStoreServerController controller,
                                 void* controller_handle);

/**
 * \brief Send a command to all server nodes
 * \param handle handle to the KVStore
 * \param cmd_id the head of the command
 * \param cmd_body the body of the command
 * \return 0 when success, -1 when failure happens
 */
MXNET_DLL int MXKVStoreSendCommmandToServers(KVStoreHandle handle,
                                             int cmd_id,
                                             const char* cmd_body);

/**
 * \brief Get the number of ps dead node(s) specified by {node_id}
 *
 * \param handle handle to the KVStore
 * \param node_id Can be a node group or a single node.
 *                kScheduler = 1, kServerGroup = 2, kWorkerGroup = 4
 * \param number Ouptut number of dead nodes
 * \param timeout_sec A node fails to send heartbeart in {timeout_sec} seconds
 *                    will be presumed as 'dead'
 */
MXNET_DLL int MXKVStoreGetNumDeadNode(KVStoreHandle handle,
                                      const int node_id,
                                      int* number,
                                      const int timeout_sec DEFAULT(60));

/**
 * \brief Create a RecordIO writer object
 * \param uri path to file
 * \param out handle pointer to the created object
 * \return 0 when success, -1 when failure happens
 */
MXNET_DLL int MXRecordIOWriterCreate(const char* uri, RecordIOHandle* out);

/**
 * \brief Delete a RecordIO writer object
 * \param handle handle to RecordIO object
 * \return 0 when success, -1 when failure happens
 */
MXNET_DLL int MXRecordIOWriterFree(RecordIOHandle handle);

/**
 * \brief Write a record to a RecordIO object
 * \param handle handle to RecordIO object
 * \param buf buffer to write
 * \param size size of buffer
 * \return 0 when success, -1 when failure happens
 */
MXNET_DLL int MXRecordIOWriterWriteRecord(RecordIOHandle handle, const char* buf, size_t size);

/**
 * \brief Get the current writer pointer position
 * \param handle handle to RecordIO object
 * \param pos handle to output position
 * \return 0 when success, -1 when failure happens
 */
MXNET_DLL int MXRecordIOWriterTell(RecordIOHandle handle, size_t* pos);

/**
 * \brief Create a RecordIO reader object
 * \param uri path to file
 * \param out handle pointer to the created object
 * \return 0 when success, -1 when failure happens
 */
MXNET_DLL int MXRecordIOReaderCreate(const char* uri, RecordIOHandle* out);

/**
 * \brief Delete a RecordIO reader object
 * \param handle handle to RecordIO object
 * \return 0 when success, -1 when failure happens
 */
MXNET_DLL int MXRecordIOReaderFree(RecordIOHandle handle);

/**
 * \brief Write a record to a RecordIO object
 * \param handle handle to RecordIO object
 * \param buf pointer to return buffer
 * \param size point to size of buffer
 * \return 0 when success, -1 when failure happens
 */
MXNET_DLL int MXRecordIOReaderReadRecord(RecordIOHandle handle, char const** buf, size_t* size);

/**
 * \brief Set the current reader pointer position
 * \param handle handle to RecordIO object
 * \param pos target position
 * \return 0 when success, -1 when failure happens
 */
MXNET_DLL int MXRecordIOReaderSeek(RecordIOHandle handle, size_t pos);

/**
 * \brief Get the current writer pointer position
 * \param handle handle to RecordIO object
 * \param pos handle to output position
 * \return 0 when success, -1 when failure happens
 */
MXNET_DLL int MXRecordIOReaderTell(RecordIOHandle handle, size_t* pos);

/**
 * \brief Create a MXRtc object
 */
MXNET_DLL int MXRtcCreate(char* name,
                          uint32_t num_input,
                          uint32_t num_output,
                          char** input_names,
                          char** output_names,
                          NDArrayHandle* inputs,
                          NDArrayHandle* outputs,
                          char* kernel,
                          RtcHandle* out);

/**
 * \brief Run cuda kernel
 */
MXNET_DLL int MXRtcPush(RtcHandle handle,
                        uint32_t num_input,
                        uint32_t num_output,
                        NDArrayHandle* inputs,
                        NDArrayHandle* outputs,
                        uint32_t gridDimX,
                        uint32_t gridDimY,
                        uint32_t gridDimZ,
                        uint32_t blockDimX,
                        uint32_t blockDimY,
                        uint32_t blockDimZ);

/**
 * \brief Delete a MXRtc object
 */
MXNET_DLL int MXRtcFree(RtcHandle handle);
/*
 * \brief register custom operators from frontend.
 * \param op_type name of custom op
 * \param creator
 */
MXNET_DLL int MXCustomOpRegister(const char* op_type, CustomOpPropCreator creator);
/*
 * \brief record custom function for backward later.
 * \param num_inputs number of input NDArrays.
 * \param inputs handle to input NDArrays.
 * \param num_outputs number of output NDArrays.
 * \param outputs handle to output NDArrays.
 * \param callbacks callbacks for backward function.
 */
MXNET_DLL int MXCustomFunctionRecord(int num_inputs,
                                     NDArrayHandle* inputs,
                                     int num_outputs,
                                     NDArrayHandle* outputs,
                                     struct MXCallbackList* callbacks);
/*
 * \brief create cuda rtc module
 * \param source cuda source code
 * \param num_options number of compiler flags
 * \param options compiler flags
 * \param num_exports number of exported function names
 * \param exported function names
 * \param out handle to created module
 */
MXNET_DLL int MXRtcCudaModuleCreate(const char* source,
                                    int num_options,
                                    const char** options,
                                    int num_exports,
                                    const char** exports,
                                    CudaModuleHandle* out);
/*
 * \brief delete cuda rtc module
 * \param handle handle to cuda module
 */
MXNET_DLL int MXRtcCudaModuleFree(CudaModuleHandle handle);
/*
 * \brief get kernel from module
 * \param handle handle to cuda module
 * \param name name of kernel function
 * \param num_args number of arguments
 * \param is_ndarray whether argument is ndarray
 * \param is_const whether argument is constant
 * \param arg_types data type of arguments
 * \param out created kernel
 */
MXNET_DLL int MXRtcCudaKernelCreate(CudaModuleHandle handle,
                                    const char* name,
                                    int num_args,
                                    int* is_ndarray,
                                    int* is_const,
                                    int* arg_types,
                                    CudaKernelHandle* out);
/*
 * \brief delete kernel
 * \param handle handle to previously created kernel
 */
MXNET_DLL int MXRtcCudaKernelFree(CudaKernelHandle handle);
/*
 * \brief launch cuda kernel
 * \param handle handle to kernel
 * \param dev_id (GPU) device id
 * \param args pointer to arguments
 * \param grid_dim_x grid dimension x
 * \param grid_dim_y grid dimension y
 * \param grid_dim_z grid dimension z
 * \param block_dim_x block dimension x
 * \param block_dim_y block dimension y
 * \param block_dim_z block dimension z
 * \param shared_mem size of dynamically allocated shared memory
 */
MXNET_DLL int MXRtcCudaKernelCall(CudaKernelHandle handle,
                                  int dev_id,
                                  void** args,
                                  uint32_t grid_dim_x,
                                  uint32_t grid_dim_y,
                                  uint32_t grid_dim_z,
                                  uint32_t block_dim_x,
                                  uint32_t block_dim_y,
                                  uint32_t block_dim_z,
                                  uint32_t shared_mem);
/*!
 * \brief Get shared memory handle from NDArray
 * \param handle NDArray handle.
 * \param shared_pid output PID
 * \param shared_id output shared memory id.
 */
MXNET_DLL int MXNDArrayGetSharedMemHandle(NDArrayHandle handle, int* shared_pid, int* shared_id);

/*!
 * \brief Release all unreferenced memory from the devices storage managers memory pool
 * \param dev_type device type, specify device we want to take
 * \param dev_id the device id of the specific device
 */
MXNET_DLL int MXStorageEmptyCache(int dev_type, int dev_id);

/*!
 * \brief Reconstruct NDArray from shared memory handle
 * \param shared_pid shared PID
 * \param shared_id shared memory id
 * \param shape pointer to NDArray dimensions
 * \param ndim number of NDArray dimensions
 * \param dtype data type of NDArray
 * \param out constructed NDArray
 */
MXNET_DLL int MXNDArrayCreateFromSharedMem(int shared_pid,
                                           int shared_id,
                                           const int* shape,
                                           int ndim,
                                           int dtype,
                                           NDArrayHandle* out);

/*!
 * \brief Push an asynchronous operation to the engine.
 * \param async_func Execution function whici takes a parameter on_complete
 *                   that must be called when the execution ompletes.
 * \param func_param The parameter set on calling async_func, can be NULL.
 * \param deleter The callback to free func_param, can be NULL.
 * \param ctx_handle Execution context.
 * \param const_vars_handle The variables that current operation will use
 *                          but not mutate.
 * \param num_const_vars The number of const_vars_handle.
 * \param mutable_vars_handle The variables that current operation will mutate.
 * \param num_mutable_vars The number of mutable_vars_handle.
 * \param prop_handle Property of the function.
 * \param priority Priority of the action, as hint to the engine.
 * \param opr_name The operation name.
 * \param wait Whether this is a WaitForVar operation.
 */
MXNET_DLL int MXEnginePushAsync(EngineAsyncFunc async_func,
                                void* func_param,
                                EngineFuncParamDeleter deleter,
                                ContextHandle ctx_handle,
                                EngineVarHandle const_vars_handle,
                                int num_const_vars,
                                EngineVarHandle mutable_vars_handle,
                                int num_mutable_vars,
                                EngineFnPropertyHandle prop_handle DEFAULT(NULL),
                                int priority DEFAULT(0),
                                const char* opr_name DEFAULT(NULL),
                                bool wait DEFAULT(false));

/*!
 * \brief Push a synchronous operation to the engine.
 * \param sync_func Execution function that executes the operation.
 * \param func_param The parameter set on calling sync_func, can be NULL.
 * \param deleter The callback to free func_param, can be NULL.
 * \param ctx_handle Execution context.
 * \param const_vars_handle The variables that current operation will use
 *                          but not mutate.
 * \param num_const_vars The number of const_vars_handle.
 * \param mutable_vars_handle The variables that current operation will mutate.
 * \param num_mutable_vars The number of mutable_vars_handle.
 * \param prop_handle Property of the function.
 * \param priority Priority of the action, as hint to the engine.
 * \param opr_name The operation name.
 */
MXNET_DLL int MXEnginePushSync(EngineSyncFunc sync_func,
                               void* func_param,
                               EngineFuncParamDeleter deleter,
                               ContextHandle ctx_handle,
                               EngineVarHandle const_vars_handle,
                               int num_const_vars,
                               EngineVarHandle mutable_vars_handle,
                               int num_mutable_vars,
                               EngineFnPropertyHandle prop_handle DEFAULT(NULL),
                               int priority DEFAULT(0),
                               const char* opr_name DEFAULT(NULL));
/*!
 * \brief Create an NDArray from source sharing the same data chunk.
 * \param src source NDArray
 * \param out new NDArray sharing the same data chunck with src
 */
MXNET_DLL int MXShallowCopyNDArray(NDArrayHandle src, NDArrayHandle* out);
/*!
 * \brief Create an Symbol from source sharing the same graph structure.
 * \param src source Symbol
 * \param out new Symbol sharing the same graph structure with src
 */
MXNET_DLL int MXShallowCopySymbol(SymbolHandle src, SymbolHandle* out);

/*!
 * \brief Push an asynchronous operation to the engine.
 * \param async_func Execution function whici takes a parameter on_complete
 *                   that must be called when the execution ompletes.
 * \param func_param The parameter set on calling async_func, can be NULL.
 * \param deleter The callback to free func_param, can be NULL.
 * \param ctx_handle Execution context.
 * \param const_nds_handle The NDArrays that current operation will use
 *                          but not mutate.
 * \param num_const_nds The number of const_nds_handle.
 * \param mutable_nds_handle The NDArrays that current operation will mutate.
 * \param num_mutable_nds The number of mutable_nds_handle.
 * \param prop_handle Property of the function.
 * \param priority Priority of the action, as hint to the engine.
 * \param opr_name The operation name.
 * \param wait Whether this is a WaitForVar operation.
 */
MXNET_DLL int MXEnginePushAsyncND(EngineAsyncFunc async_func,
                                  void* func_param,
                                  EngineFuncParamDeleter deleter,
                                  ContextHandle ctx_handle,
                                  NDArrayHandle* const_nds_handle,
                                  int num_const_nds,
                                  NDArrayHandle* mutable_nds_handle,
                                  int num_mutable_nds,
                                  EngineFnPropertyHandle prop_handle DEFAULT(NULL),
                                  int priority DEFAULT(0),
                                  const char* opr_name DEFAULT(NULL),
                                  bool wait DEFAULT(false));

/*!
 * \brief Push a synchronous operation to the engine.
 * \param sync_func Execution function that executes the operation.
 * \param func_param The parameter set on calling sync_func, can be NULL.
 * \param deleter The callback to free func_param, can be NULL.
 * \param ctx_handle Execution context.
 * \param const_nds_handle The NDArrays that current operation will use
 *                          but not mutate.
 * \param num_const_nds The number of const_nds_handle.
 * \param mutable_nds_handle The NDArrays that current operation will mutate.
 * \param num_mutable_nds The number of mutable_nds_handle.
 * \param prop_handle Property of the function.
 * \param priority Priority of the action, as hint to the engine.
 * \param opr_name The operation name.
 */
MXNET_DLL int MXEnginePushSyncND(EngineSyncFunc sync_func,
                                 void* func_param,
                                 EngineFuncParamDeleter deleter,
                                 ContextHandle ctx_handle,
                                 NDArrayHandle* const_nds_handle,
                                 int num_const_nds,
                                 NDArrayHandle* mutable_nds_handle,
                                 int num_mutable_nds,
                                 EngineFnPropertyHandle prop_handle DEFAULT(NULL),
                                 int priority DEFAULT(0),
                                 const char* opr_name DEFAULT(NULL));

/*!
 * \brief This function checks if any dynamic shape op is present in the symbol.
 * \param sym_handle handler of the input symbol.
 * \param has_dynamic_shape Flag to indicate if the symbol contains dynamic shape op.
 */
MXNET_DLL int MXCheckDynamicShapeOp(SymbolHandle sym_handle, bool* has_dynamic_shape);

/*!
<<<<<<< HEAD
 * \brief Synchronize the consumer stream with the producer stream where the NDArray lives.
 * \param handle NDArray handle of producer.
 * \param stream A pointer to a stream from consumer.
 */
MXNET_DLL int MXPushStreamDep(NDArrayHandle handle, int stream);

/*!
 * \brief Get current stream pointer based on current device type and id
 * \param device_id Current device id.
 * \param stream A pointer pointing to current stream.
 */
MXNET_DLL int MXGetCurrentStream(int device_id, int* stream);

/*!
  * \brief Push a new NVTX range. Requires building with CUDA and NVTX.
  * \param name Name of the range.
  * \param color Color used to display the range in the visual profiling tools.
  *              Encoded as 256*256*R + 256*G + B.
  */
MXNET_DLL int MXNVTXRangePush(const char * name, mx_uint color);
=======
 * \brief Push a new NVTX range. Requires building with CUDA and NVTX.
 * \param name Name of the range.
 * \param color Color used to display the range in the visual profiling tools.
 *              Encoded as 256*256*R + 256*G + B.
 */
MXNET_DLL int MXNVTXRangePush(const char* name, mx_uint color);
>>>>>>> 1a8f6e6b

/*!
 * \brief End the NVTX range. Requires building with CUDA and NVTX.
 */
MXNET_DLL int MXNVTXRangePop();

/*!
 * \brief Start CUDA profiling session. Requires building with CUDA and NVTX.
 */
MXNET_DLL int MXCUDAProfilerStart();

/*!
 * \brief End CUDA profiling session. Requires building with CUDA and NVTX.
 */
MXNET_DLL int MXCUDAProfilerStop();

#ifdef __cplusplus
}
#endif  // __cplusplus

#endif  // MXNET_C_API_H_<|MERGE_RESOLUTION|>--- conflicted
+++ resolved
@@ -3103,7 +3103,6 @@
 MXNET_DLL int MXCheckDynamicShapeOp(SymbolHandle sym_handle, bool* has_dynamic_shape);
 
 /*!
-<<<<<<< HEAD
  * \brief Synchronize the consumer stream with the producer stream where the NDArray lives.
  * \param handle NDArray handle of producer.
  * \param stream A pointer to a stream from consumer.
@@ -3123,15 +3122,7 @@
   * \param color Color used to display the range in the visual profiling tools.
   *              Encoded as 256*256*R + 256*G + B.
   */
-MXNET_DLL int MXNVTXRangePush(const char * name, mx_uint color);
-=======
- * \brief Push a new NVTX range. Requires building with CUDA and NVTX.
- * \param name Name of the range.
- * \param color Color used to display the range in the visual profiling tools.
- *              Encoded as 256*256*R + 256*G + B.
- */
 MXNET_DLL int MXNVTXRangePush(const char* name, mx_uint color);
->>>>>>> 1a8f6e6b
 
 /*!
  * \brief End the NVTX range. Requires building with CUDA and NVTX.
