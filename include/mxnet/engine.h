/*!
 * Copyright (c) 2015 by Contributors
 * \file engine.h
 * \brief Engine that schedules all the operations according to dependency.
 */
#ifndef MXNET_ENGINE_H_
#define MXNET_ENGINE_H_

#include <dmlc/base.h>
#if DMLC_USE_CXX11
#include <algorithm>
#include <memory>
#include <functional>
#endif
#include <vector>
#include "./base.h"

namespace mxnet {

// forward declare engine
class Engine;

/*! \brief namespace of engine internal types. */
namespace engine {
/*! \brief Internal representation of variable. */
struct Var;
/*! \brief Internal representation of operator.  */
struct Opr;
/*! \brief Variable pointer type, usually hold by user used to specify dependencies. */
typedef Var* VarHandle;
/*! \brief Operator pointer type, usually hold by user.*/
typedef Opr* OprHandle;
/*!
 * \brief OnComplete Callback to the engine,
 *  called by AsyncFn when action completes
 */
class CallbackOnComplete {
 public:
  // use implicit copy and assign
  /*! \brief involve the callback */
  inline void operator()() const {
    (*callback_)(engine_, param_);
  }

 private:
  /*! \brief engine can see content of callback */
  friend class ::mxnet::Engine;
  /*! \brief the real callback */
  void (*callback_)(Engine *, void *);
  /*! \brief the engine class passed to callback */
  Engine* engine_;
  /*! \brief the parameter set on callback */
  void* param_;
};
}  // namespace engine

#if DMLC_USE_CXX11
/*! \brief Function property, used to hint what action is pushed to engine. */
enum class FnProperty {
  /*! \brief Normal operation */
  kNormal,
  /*! \brief Copy operation from GPU to other devices */
  kCopyFromGPU,
  /*! \brief Copy operation from CPU to other devices */
  kCopyToGPU,
  /*! \brief Prioritized sync operation on CPU */
  kCPUPrioritized,
  /*! \brief Asynchronous function call */
  kAsync
};  // enum class FnProperty

/*!
 * \brief Dependency engine that schedules operations.
*/
class MXNET_API Engine {
 public:
  /*! \brief callback on complete*/
  typedef engine::CallbackOnComplete CallbackOnComplete;
  /*! \brief Synchronous operation to pass to engine. */
  typedef std::function<void(RunContext)> SyncFn;
  /*! \brief Asynchronous operation to pass to engine. */
  typedef std::function<void(RunContext, CallbackOnComplete)> AsyncFn;
  /*! \brief Variable pointer */
  typedef engine::VarHandle VarHandle;
  /*! \brief Operator pointer */
  typedef engine::OprHandle OprHandle;
  /*!
   * \brief Notify the engine about a shutdown,
   *  This can help engine to print less messages into display.
   *
   *  User do not have to call this function.
   * \return 0 when success, -1 when failure happens.
   */
  virtual void NotifyShutdown() = 0;
  /*!
   * \brief Allocate a new variable, the variable can then
   *        be used to schedule the operation concurrently via dependency
   *        patterns.
   * \return The new variable allocated.
   */
  virtual VarHandle NewVariable() = 0;
  /*!
   * \brief Create a new operator. The returned operator could be saved
   *        externally so that it could be resued for scheduling.
   * \param fn The execution function.
   * \param const_vars The variables that current operation will use but not
   *                   mutate.
   * \param mutable_vars The variables that current operation will mutate.
   * \param prop Property of the function.
   * \param opr_name The operator name.
   * \return The new operator allocated.
   */
  virtual OprHandle NewOperator(AsyncFn fn,
                                std::vector<VarHandle> const& const_vars,
                                std::vector<VarHandle> const& mutable_vars,
                                FnProperty prop = FnProperty::kNormal,
                                const char* opr_name = nullptr) = 0;
  /*!
   * \brief Delete the given operator.
   * \param op The operator to delete.
   *
   * The delete will not happen immediately, but will wait until all the
   * operations using this operator are completed.
   */
  virtual void DeleteOperator(OprHandle op) = 0;
  /*!
   * \brief Push an operator to the engine.
   * \param op The operator to push.
   * \param exec_ctx Execution context.
   * \param priority Priority of the action, as hint to the engine.
   * \param profiling The variable indicate whether to profile this operator.
   */
  virtual void Push(OprHandle op, Context exec_ctx, int priority = 0, bool profiling = false) = 0;
  /*!
   * \brief Push an asynchronous operation to the engine.
   * \param exec_fun Execution function, this function takes a parameter
   *                 on_complete that must be called when the execution
   *                 completes.
   * \param exec_ctx Execution context.
   * \param const_vars The variables that current operation will use but not
   *                   mutate.
   * \param mutable_vars The variables that current operation will mutate.
   * \param prop Property of the function.
   * \param priority Priority of the action, as hint to the engine.
   * \param profiling The variable indicate whether to profile this operator.
   * \param opr_name The operator name.
   */
  virtual void PushAsync(AsyncFn exec_fun, Context exec_ctx,
                         std::vector<VarHandle> const& const_vars,
                         std::vector<VarHandle> const& mutable_vars,
                         FnProperty prop = FnProperty::kNormal,
                         int priority = 0,
                         const char* opr_name = nullptr) = 0;
  /*!
   * \brief Schedule the deletion of a variable.
   *
   * The delete will not happen immediately, but will wait until all the
   * operations depending on var are completed.
   *
   * \param delete_fn A function that will be called after the variable is
   *                   deleted.
   * \param exec_ctx Execution context.
   * \param var The variable to be deleted.
   */
  virtual void DeleteVariable(SyncFn delete_fn,
                              Context exec_ctx,
                              VarHandle var) = 0;
  /*!
   * \brief Wait for a variable.
   * \param var The variable we should wait for. This function returns when the
   *            variable is ready.
   */
  virtual void WaitForVar(VarHandle var) = 0;
  /*!
   * \brief Wait until all the activity of engine finishes.
   */
  virtual void WaitForAll() = 0;
  /*!\brief virtual destructor */
  virtual ~Engine() noexcept(false) {}
  /*!
   * \return Engine singleton.
   */
  static Engine* Get();
  /*!
   * \brief Get shared pointer reference to engine singleton.
   *  Most user should not call this function.
   *  This function is called by another singleton X who requires
   *  engine to be destructed after X.
   *
   * \return A shared pointer to Engine singleton.
   */
  static std::shared_ptr<Engine> _GetSharedRef();
  /*!
   * \brief Push an synchronous operation to the engine.
   * \param exec_fn Execution function that executes the operation.
   * \param exec_ctx Execution context.
   * \param const_vars The variables that current operation will use but not
   *                   mutate.
   * \param mutable_vars The variables that current operation will mutate.
   * \param prop Property of the function.
   * \param priority Priority of the action, as hint to the engine.
   * \tparam SyncFn the synchronous function to be pushed.
   */
  inline void PushSync(SyncFn exec_fn, Context exec_ctx,
                       std::vector<VarHandle> const& const_vars,
                       std::vector<VarHandle> const& mutable_vars,
                       FnProperty prop = FnProperty::kNormal,
                       int priority = 0,
                       const char* opr_name = nullptr) {
    this->PushAsync([exec_fn](RunContext ctx, CallbackOnComplete on_complete) {
        exec_fn(ctx);
        on_complete();
      }, exec_ctx, const_vars, mutable_vars, prop, priority, opr_name);
  }
<<<<<<< HEAD
=======

>>>>>>> 41c22cd6
  /*!
   * \brief factory function to create OnComplete callback.
   * \param callback th static callback function.
   * \param param the paramter passed to callback.
   */
  inline CallbackOnComplete CreateCallback(
      void (*callback)(Engine *, void *), void *param) {
    CallbackOnComplete ret;
    ret.callback_ = callback;
    ret.engine_ = this;
    ret.param_ = param;
    return ret;
  }
};  // class Engine
#endif  // DMLC_USE_CXX11
}  // namespace mxnet
#endif  // MXNET_ENGINE_H_<|MERGE_RESOLUTION|>--- conflicted
+++ resolved
@@ -212,10 +212,7 @@
         on_complete();
       }, exec_ctx, const_vars, mutable_vars, prop, priority, opr_name);
   }
-<<<<<<< HEAD
-=======
-
->>>>>>> 41c22cd6
+
   /*!
    * \brief factory function to create OnComplete callback.
    * \param callback th static callback function.
