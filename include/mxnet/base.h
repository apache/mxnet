/*
 * Licensed to the Apache Software Foundation (ASF) under one
 * or more contributor license agreements.  See the NOTICE file
 * distributed with this work for additional information
 * regarding copyright ownership.  The ASF licenses this file
 * to you under the Apache License, Version 2.0 (the
 * "License"); you may not use this file except in compliance
 * with the License.  You may obtain a copy of the License at
 *
 *   http://www.apache.org/licenses/LICENSE-2.0
 *
 * Unless required by applicable law or agreed to in writing,
 * software distributed under the License is distributed on an
 * "AS IS" BASIS, WITHOUT WARRANTIES OR CONDITIONS OF ANY
 * KIND, either express or implied.  See the License for the
 * specific language governing permissions and limitations
 * under the License.
 */

/*!
 *  Copyright (c) 2015 by Contributors
 * \file base.h
 * \brief configuration of MXNet as well as basic data structure.
 */
#ifndef MXNET_BASE_H_
#define MXNET_BASE_H_

#include <dmlc/base.h>
#include <dmlc/io.h>
#include <dmlc/type_traits.h>
#include <dmlc/parameter.h>
#include <mshadow/tensor.h>
// nnvm headers for symbolic construction.
#include <nnvm/op.h>
#include <nnvm/tuple.h>
#include <nnvm/symbolic.h>
#include <string>

/*!
 *\brief whether to use opencv support
 */
#ifndef MXNET_USE_OPENCV
#define MXNET_USE_OPENCV 1
#endif

/*!
 *\brief whether to use cuda support
 */
#ifndef MXNET_USE_CUDA
#define MXNET_USE_CUDA MSHADOW_USE_CUDA
#endif

/*!
 *\brief whether to use cudnn library for convolution
 */
#ifndef MXNET_USE_CUDNN
#define MXNET_USE_CUDNN MSHADOW_USE_CUDNN
#endif

/*!
 *\brief whether to use cusolver library
 */
#ifndef MXNET_USE_CUSOLVER
#define MXNET_USE_CUSOLVER MSHADOW_USE_CUSOLVER
#endif

/*! \brief Error message for using gpu when MXNET_USE_CUDA==0 */
#define MXNET_GPU_NOT_ENABLED_ERROR  "GPU is not enabled"

/*!
 * \brief define compatible keywords in g++
 *  Used to support g++-4.6 and g++4.7
 */
#if DMLC_USE_CXX11 && defined(__GNUC__) && !defined(__clang_version__)
#if __GNUC__ == 4 && __GNUC_MINOR__ < 8
#error "Currently we need g++ 4.8 or higher to fully support c++11 features"
#define override
#define final
#endif
#endif

/*!
 * \brief define dllexport for Visual Studio
 */
#ifdef _MSC_VER
#ifdef MXNET_EXPORTS
#define MXNET_API __declspec(dllexport)
#else
#define MXNET_API __declspec(dllimport)
#endif
#else
#define MXNET_API
#endif

/*!
 * \brief define prediction only
 */
#ifndef MXNET_PREDICT_ONLY
#define MXNET_PREDICT_ONLY 0
#endif

/*!
 * \brief define operator message for profiler
 */
#if MXNET_USE_PROFILER
#define PROFILER_MESSAGE(msg)     msg
#else
#define PROFILER_MESSAGE(msg)     nullptr
#endif

/*! \brief major version */
#define MXNET_MAJOR 1
/*! \brief minor version */
<<<<<<< HEAD
#define MXNET_MINOR 1
=======
#define MXNET_MINOR 2
>>>>>>> 13e9691a
/*! \brief patch version */
#define MXNET_PATCH 0
/*! \brief mxnet version */
#define MXNET_VERSION (MXNET_MAJOR*10000 + MXNET_MINOR*100 + MXNET_PATCH)
/*! \brief helper for making version number */
#define MXNET_MAKE_VERSION(major, minor, patch) ((major)*10000 + (minor)*100 + patch)
/*!
 * \brief define function name as profiler message
 */
#define PROFILER_MESSAGE_FUNCNAME PROFILER_MESSAGE(__FUNCTION__)

/*! \brief namespace of mxnet */
namespace mxnet {
/*! \brief mxnet cpu */
typedef mshadow::cpu cpu;
/*! \brief mxnet gpu */
typedef mshadow::gpu gpu;
/*! \brief index type usually use unsigned */
typedef mshadow::index_t index_t;
/*! \brief data type that will be used to store ndarray */
typedef mshadow::default_real_t real_t;
/*! \brief Shape data structure used to record shape information */
using TShape = nnvm::TShape;
/*! \brief operator structure from NNVM */
using Op = nnvm::Op;

/*! \brief Context information about the execution environment */
struct Context {
  /*! \brief Type of device */
  enum DeviceType {
    kCPU = cpu::kDevMask,
    kGPU = gpu::kDevMask,
    kCPUPinned = 3,
    kCPUShared = 5,
  };
  /*! \brief the device type we run the op on */
  DeviceType dev_type;
  /*! \brief device id we are going to run it on */
  int32_t dev_id;
  /*! \brief default constructor */
  Context() : dev_type(kCPU), dev_id(0) {}
  /*!
   * \brief Get corresponding device mask
   * \return cpu::kDevMask or gpu::kDevMask
   */
  inline DeviceType dev_mask() const {
    if (dev_type == kCPUPinned || dev_type == kCPUShared) return kCPU;
    return dev_type;
  }
  /*!
   * \brief Returns dev_id for kGPU, 0 otherwise
   */
  inline int real_dev_id() const {
    if (dev_type == kGPU) return dev_id;
    return 0;
  }
  /*!
   * \brief Comparator, used to enable Context as std::map key.
   * \param b another context to compare
   * \return compared result
   */
  inline bool operator<(const Context &b) const;
  /*!
   * \brief check if current context equals another one
   * \param b another context to compare
   * \return whether dev mask and id are same
   */
  inline bool operator==(const Context &b) const {
    return dev_type == b.dev_type && dev_id == b.dev_id;
  }
  /*!
   * \brief check if current context not equals another one
   * \param b another context to compare
   * \return whether they are not the same
   */
  inline bool operator!=(const Context &b) const {
    return !(*this == b);
  }
  /*!
   * \brief save the content into binary stream
   * \param strm the output stream
   */
  inline void Save(dmlc::Stream *strm) const {
    strm->Write(&dev_type, sizeof(dev_type));
    strm->Write(&dev_id, sizeof(dev_id));
  }
  /*!
   * \brief load the content from binary stream
   * \param strm the output stream
   * \return whether the load is successful
   */
  inline bool Load(dmlc::Stream *strm) {
    if (strm->Read(&dev_type, sizeof(dev_type)) != sizeof(dev_type)) return false;
    if (strm->Read(&dev_id, sizeof(int32_t)) != sizeof(int32_t)) return false;
    return true;
  }
  /*! \brief the maximal device type */
  static const int32_t kMaxDevType = 6;
  /*! \brief the maximal device index */
  static const int32_t kMaxDevID = 16;
  /*!
   * \brief Create a new context.
   * \param dev_type device type.
   * \param dev_id device id. -1 for current device.
   */
  inline static Context Create(DeviceType dev_type, int32_t dev_id = -1);
  /*! \return CPU Context */
  inline static Context CPU(int32_t dev_id = 0);
  /*!
   * Create a GPU context.
   * \param dev_id the device id.
   * \return GPU Context. -1 for current GPU.
   */
  inline static Context GPU(int32_t dev_id = -1);
  /*!
   * Create a pinned CPU context.
   * \param dev_id the device id for corresponding GPU.
   * \return Pinned CPU context. -1 for current GPU.
   */
  inline static Context CPUPinned(int32_t dev_id = -1);
  /*!
   * Create a CPU shared memory context.
   * \param dev_id dummy device id.
   * \return CPU shared memory context.
   */
  inline static Context CPUShared(int32_t dev_id = 0);
  /*!
   * Create a context from string of the format [cpu|gpu|cpu_pinned](n)
   * \param str the string pattern
   * \return Context
   */
  inline static Context FromString(const std::string& str);
};

/*!
 * \brief execution time context.
 *  The information needed in runtime for actual execution.
 */
struct RunContext {
  /*! \brief base Context */
  Context ctx;
  /*!
   * \brief the stream of the device, can be NULL or Stream<gpu>* in GPU mode
   */
  void *stream;
  /*!
   * \brief get mshadow stream from Context
   * \return the mshadow stream
   * \tparam xpu the device type of the stream
   */
  template<typename xpu>
  inline mshadow::Stream<xpu>* get_stream() const {
    return static_cast<mshadow::Stream<xpu>*>(stream);
  }
  /*! \brief get the base Context from RunContext */
  inline const Context& get_ctx() const {
    return ctx;
  }
};
}  // namespace mxnet

//! \cond Doxygen_Suppress
namespace mxnet {
// implementing Context
inline bool Context::operator<(const Context &b) const {
  if (dev_type == b.dev_type) {
    return dev_id < b.dev_id;
  } else {
    return dev_type < b.dev_type;
  }
}
inline Context Context::Create(DeviceType dev_type, int32_t dev_id) {
  Context ctx;
  ctx.dev_type = dev_type;
  if (dev_id < 0) {
    ctx.dev_id = 0;
    if (dev_type & kGPU) {
#if MXNET_USE_CUDA
      CHECK_EQ(cudaGetDevice(&ctx.dev_id), cudaSuccess);
#else
      LOG(FATAL) << "Please compile with CUDA enabled for cuda features";
#endif
    }
  } else {
    ctx.dev_id = dev_id;
  }
  return ctx;
}
inline Context Context::CPU(int32_t dev_id) {
  return Create(kCPU, dev_id);
}

inline Context Context::CPUPinned(int32_t dev_id) {
  return Create(kCPUPinned, dev_id);
}

inline Context Context::CPUShared(int32_t dev_id) {
  return Create(kCPUShared, dev_id);
}

inline Context Context::GPU(int32_t dev_id) {
  return Create(kGPU, dev_id);
}

inline Context Context::FromString(const std::string& str) {
  Context ret;
  try {
    const std::string::size_type l = str.find('(');
    CHECK_NE(l, std::string::npos);
    const std::string::size_type r = str.find(')');
    CHECK_EQ(r, str.length()-1);

    const std::string type = str.substr(0, l);
    int id = std::stoi(str.substr(l+1, r-l-1));
    if (type == "cpu") {
      ret = CPU(id);
    } else if (type == "gpu") {
      ret = GPU(id);
    } else if (type == "cpu_pinned") {
      ret = CPUPinned(id);
    } else if (type == "cpu_shared") {
      ret = CPUShared(id);
    } else {
      LOG(FATAL) << "Invalid context string " << str;
    }
  } catch (...) {
    LOG(FATAL) << "Invalid context string " << str;
  }
  return ret;
}

inline std::ostream& operator<<(std::ostream &out, const Context &ctx) {
  if (ctx.dev_type == Context::kCPU) {
    out << "cpu(";
  } else if (ctx.dev_type == Context::kGPU) {
    out << "gpu(";
  } else if (ctx.dev_type == Context::kCPUPinned) {
    out << "cpu_pinned(";
  } else if (ctx.dev_type == Context::kCPUShared) {
    out << "cpu_shared(";
  } else {
    out << "unknown(";
  }
  out << ctx.dev_id << ")";
  return out;
}

// describe op registration point
#define STRINGIZE_DETAIL(x) #x
#define STRINGIZE(x) STRINGIZE_DETAIL(x)
#define MXNET_DESCRIBE(...) describe(__VA_ARGS__ "\n\nFrom:" __FILE__ ":" STRINGIZE(__LINE__))
#define ADD_FILELINE "\n\nDefined in " __FILE__ ":L" STRINGIZE(__LINE__)

}  // namespace mxnet

#include "./tensor_blob.h"
//! \endcond
#endif  // MXNET_BASE_H_<|MERGE_RESOLUTION|>--- conflicted
+++ resolved
@@ -111,11 +111,7 @@
 /*! \brief major version */
 #define MXNET_MAJOR 1
 /*! \brief minor version */
-<<<<<<< HEAD
-#define MXNET_MINOR 1
-=======
 #define MXNET_MINOR 2
->>>>>>> 13e9691a
 /*! \brief patch version */
 #define MXNET_PATCH 0
 /*! \brief mxnet version */
