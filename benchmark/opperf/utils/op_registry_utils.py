# Licensed to the Apache Software Foundation (ASF) under one
# or more contributor license agreements.  See the NOTICE file
# distributed with this work for additional information
# regarding copyright ownership.  The ASF licenses this file
# to you under the Apache License, Version 2.0 (the
# "License"); you may not use this file except in compliance
# with the License.  You may obtain a copy of the License at
#
#   http://www.apache.org/licenses/LICENSE-2.0
#
# Unless required by applicable law or agreed to in writing,
# software distributed under the License is distributed on an
# "AS IS" BASIS, WITHOUT WARRANTIES OR CONDITIONS OF ANY
# KIND, either express or implied.  See the License for the
# specific language governing permissions and limitations
# under the License.

"""Utilities to interact with MXNet operator registry."""
from operator import itemgetter
from mxnet import runtime
import mxnet as mx

from benchmark.opperf.rules.default_params import DEFAULTS_INPUTS, MX_OP_MODULE


def _select_ops(operator_names, filters=("_contrib", "_"), merge_op_forward_backward=True):
    """From a given list of operators, filter out all operator names starting with given filters and prepares
    a dictionary of operator with attributes - 'has_backward' and 'nd_op_handle = mxnet.ndarray.op'

    By default, merge forward and backward operators for a given op into one operator and sets the attribute
    'has_backward' for the operator.

    By default, filter out all Contrib operators that starts with '_contrib' and internal operators that
    starts with '_'.

    Note - All deprecated operators are filtered out as well.

    Parameters
    ----------
    operator_names: List[str]
        List of operator names.
    filters: Tuple(str)
        Tuple of filters to apply on operator names.
    merge_op_forward_backward: Boolean, Default - True
        Merge forward and backward operators for a given op in to one op.

    Returns
    -------
    {"operator_name": {"has_backward", "nd_op_handle"}}
    """
    mx_operators = {}
    operators_with_backward = []

    # Filter out deprecated operators
    filters += ("normal", "uniform", "BatchNorm_v1", "Flatten", "contrib_CTCLoss", "Pad", "Cast",
                "Pooling_v1", "Concat", "Reshape", "Convolution_v1", "SliceChannel", "Crop",
                "crop", "onehot_encode", "batch_take")

    if merge_op_forward_backward:
        filters += ("_backward",)

    for cur_op_name in operator_names:
        if not cur_op_name.startswith(filters):
            mx_operators[cur_op_name] = {"has_backward": False,
                                         "nd_op_handle": getattr(MX_OP_MODULE, cur_op_name)}

        if cur_op_name.startswith("_backward_"):
            operators_with_backward.append(cur_op_name)

    if merge_op_forward_backward:
        # Identify all operators that can run backward.
        for op_with_backward in operators_with_backward:
            op_name = op_with_backward.split("_backward_")[1]
            if op_name in mx_operators:
                mx_operators[op_name]["has_backward"] = True

    return mx_operators


def _set_op_arguments(mx_operators):
    """Fetch and set operator arguments - nargs, arg_names, arg_types
    """
    for op_name in mx_operators:
        operator_arguments = mx.operator.get_operator_arguments(op_name)
        mx_operators[op_name]["params"] = {"narg": operator_arguments.narg,
                                           "arg_names": operator_arguments.names,
                                           "arg_types": operator_arguments.types}


def _get_all_mxnet_operators():
    # Step 1 - Get all registered op names and filter it
    operator_names = mx.operator.get_all_registered_operators()
    mx_operators = _select_ops(operator_names)

    # Step 2 - Get all parameters for the operators
    _set_op_arguments(mx_operators)
    return mx_operators


def prepare_op_inputs(arg_params, arg_values):
    inputs = []

    for arg_value in arg_values:
        inp = {}
        for arg_name in arg_params["params"]["arg_names"]:
            if arg_name in arg_value:
                inp[arg_name] = arg_value[arg_name]
        inputs.append(inp)
    return inputs


def prepare_op_inputs(op, arg_params):
    inputs = []

    # 4d tensor is needed by following ops
    ops_4d = ['depth_to_space', 'space_to_depth', 'pad']

    # 3d tensor is needed by following ops
    ops_3d = ['CTCLoss', 'ctc_loss']

    # For ops with args that need to change shape/value for different ops
    custom_data = ['Activation', 'LeakyReLU', 'Softmax', 'BilinearSampler', 'GridGenerator', 'sample_multinomial', 'linalg_maketrian']

    int_only = ['random_randint']

    # following ops need atleast 1 dim of size 1
    ops_dim1 = ['broadcast_axis', 'broadcast_like', 'broadcast_to', 'broadcast_axes']

    # Prepare op to default input mapping
    arg_values = {}
    for arg_name, arg_type in zip(arg_params["params"]["arg_names"],
                                  arg_params["params"]["arg_types"]):
<<<<<<< HEAD
        if "NDArray" in arg_type:
            if op == "ravel_multi_index":
                arg_values[arg_name] = DEFAULTS_INPUTS["ravel_data"]
            elif op in custom_data and arg_name + "_" + op.lower() in DEFAULTS_INPUTS:
                arg_values[arg_name] = DEFAULTS_INPUTS[arg_name + "_" + op.lower()]
            elif arg_name + "_nd" in DEFAULTS_INPUTS:
                arg_values[arg_name] = DEFAULTS_INPUTS[arg_name + "_nd"]
            elif op in ops_3d and arg_name + "_3d" in DEFAULTS_INPUTS:
                arg_values[arg_name] = DEFAULTS_INPUTS[arg_name + "_3d"]
            elif op == 'softmax_cross_entropy':
                arg_values[arg_name] = DEFAULTS_INPUTS[arg_name + "_smce"]
            elif op in ops_4d and arg_name + "_4d" in DEFAULTS_INPUTS:
                arg_values[arg_name] = DEFAULTS_INPUTS[arg_name + "_4d"]
            elif op in ops_dim1 and arg_name + "_dim1" in DEFAULTS_INPUTS:
                arg_values[arg_name] = DEFAULTS_INPUTS[arg_name + "_dim1"]
            # default case
            elif arg_name in DEFAULTS_INPUTS:
                arg_values[arg_name] = DEFAULTS_INPUTS[arg_name]
        else:
            # arg_type is not NDArray
            if op in custom_data and arg_name + "_" + op.lower() in DEFAULTS_INPUTS:
                arg_values[arg_name] = DEFAULTS_INPUTS[arg_name + "_" + op.lower()]
            elif op in ops_4d and arg_name + "_4d" in DEFAULTS_INPUTS:
                arg_values[arg_name] = DEFAULTS_INPUTS[arg_name + "_4d"]
            elif op in ops_dim1 and arg_name + "_dim1" in DEFAULTS_INPUTS:
                arg_values[arg_name] = DEFAULTS_INPUTS[arg_name + "_dim1"]
            # default case
            elif arg_name in DEFAULTS_INPUTS:
                arg_values[arg_name] = DEFAULTS_INPUTS[arg_name]
            elif "float" in arg_type and arg_name + "_float" in DEFAULTS_INPUTS:
                arg_values[arg_name] = DEFAULTS_INPUTS[arg_name + "_float"]
            elif "Shape" in arg_type and arg_name + "_shape" in DEFAULTS_INPUTS:
                # This is for cases where in some ops 'axis' is Int in some ops a shape tuple.
                # Ex: axis in sum is shape, axis in sort is int.
                arg_values[arg_name] = DEFAULTS_INPUTS[arg_name + "_shape"]

=======
        # Due to lack of an internal API for fetching permissible dtype
        # added a logic for using float only dtype as input for ops that take only floats
        # same for randint (which is the only op that takes only int as input)
        # rest all operators take int as well as float
        if op in int_only and arg_name == "dtype":
            arg_values[arg_name] = DEFAULTS_INPUTS["dtype_int"]
        elif op.startswith(('random','sample')) and arg_name == "dtype":
            arg_values[arg_name] = DEFAULTS_INPUTS["dtype_float"]
        elif "NDArray" in arg_type and op == "ravel_multi_index":
            arg_values[arg_name] = DEFAULTS_INPUTS["ravel_data"]
        elif op in custom_data and arg_name + "_" + op.lower() in DEFAULTS_INPUTS:
            arg_values[arg_name] = DEFAULTS_INPUTS[arg_name + "_" + op.lower()]
        elif "NDArray" in arg_type and arg_name + "_nd" in DEFAULTS_INPUTS:
            arg_values[arg_name] = DEFAULTS_INPUTS[arg_name + "_nd"]
        elif "NDArray" in arg_type and op in ops_4d and arg_name + "_4d" in DEFAULTS_INPUTS:
            arg_values[arg_name] = DEFAULTS_INPUTS[arg_name + "_4d"]
        elif "NDArray" in arg_type and op in ops_3d and arg_name + "_3d" in DEFAULTS_INPUTS:
            arg_values[arg_name] = DEFAULTS_INPUTS[arg_name + "_3d"]
        elif "NDArray" in arg_type and op == 'softmax_cross_entropy':
            arg_values[arg_name] = DEFAULTS_INPUTS[arg_name + "_smce"]
        elif arg_name in DEFAULTS_INPUTS:
            arg_values[arg_name] = DEFAULTS_INPUTS[arg_name]
        elif "float" in arg_type and arg_name + "_float" in DEFAULTS_INPUTS:
            arg_values[arg_name] = DEFAULTS_INPUTS[arg_name + "_float"]
        elif "Shape" in arg_type and arg_name + "_shape" in DEFAULTS_INPUTS:
            # This is for cases where in some ops 'axis' is Int in some ops a shape tuple.
            # Ex: axis in sum is shape, axis in sort is int.
            arg_values[arg_name] = DEFAULTS_INPUTS[arg_name + "_shape"]
>>>>>>> f5a10144

    # Number of different inputs we want to use to test
    # the operator
    num_input_combinations = max([len(value) for value in arg_values.values()])

    # Prepare key/value args for param to input value
    for idx in range(num_input_combinations):
        inp = {}
        for arg_name in arg_params["params"]["arg_names"]:
            if arg_name in arg_values:
                if len(arg_values[arg_name]) == num_input_combinations:
                    inp[arg_name] = arg_values[arg_name][idx]
                else:
                    # This is required when we want to use a param same across all
                    # input combination. Example: keeping low and high same for random sampling
                    # operator for all different types of Tensor shape.
                    inp[arg_name] = arg_values[arg_name][0]

        inputs.append(inp)
    return inputs


def get_all_unary_operators():
    """Gets all Unary operators registered with MXNet.

    Returns
    -------
    {"operator_name": {"has_backward", "nd_op_handle", "params"}}
    """
    # Cast operators (cast & amp_cast are unary)
    cast_ops = ['cast', 'amp_cast']

    # Get all mxnet operators
    mx_operators = _get_all_mxnet_operators()

    # Filter for unary broadcast operators
    unary_broadcast_mx_operators = {}
    for op_name, op_params in mx_operators.items():
        if (op_params["params"]["narg"] == 1 and \
                "data" in op_params["params"]["arg_names"]) or \
                op_name in cast_ops:
            unary_broadcast_mx_operators[op_name] = mx_operators[op_name]
    return unary_broadcast_mx_operators


def get_all_broadcast_binary_operators():
    """Gets all binary broadcast operators registered with MXNet.

    Returns
    -------
    {"operator_name": {"has_backward", "nd_op_handle", "params"}}
    """
    # Get all mxnet operators
    mx_operators = _get_all_mxnet_operators()

    # Filter for binary broadcast operators
    binary_broadcast_mx_operators = {}
    for op_name, op_params in mx_operators.items():
        if op_name.startswith("broadcast_") and op_params["params"]["narg"] == 2 and \
                "lhs" in op_params["params"]["arg_names"] and \
                "rhs" in op_params["params"]["arg_names"]:
            binary_broadcast_mx_operators[op_name] = mx_operators[op_name]
    return binary_broadcast_mx_operators


def get_all_misc_binary_operators():
    """Gets all miscellaneous binary operators registered with MXNet.

    Returns
    -------
    {"operator_name": {"has_backward", "nd_op_handle", "params"}}
    """
    # Get all mxnet operators
    mx_operators = _get_all_mxnet_operators()

    # Filter for miscellaneous binary operators
    binary_misc_mx_operators = {}
    for op_name, op_params in mx_operators.items():
        if "choose_element_0index" == op_name:
            binary_misc_mx_operators[op_name] = mx_operators[op_name]
        elif "reshape_like" == op_name:
            binary_misc_mx_operators[op_name] = mx_operators[op_name]
    return binary_misc_mx_operators


def get_all_elemen_wise_binary_operators():
    """Gets all binary elemen_wise operators registered with MXNet.

    Returns
    -------
    {"operator_name": {"has_backward", "nd_op_handle", "params"}}
    """
    # Get all mxnet operators
    mx_operators = _get_all_mxnet_operators()

    # Filter for binary elemen_wise operators
    binary_elemen_wise_mx_operators = {}
    for op_name, op_params in mx_operators.items():
        if op_name.startswith("elemwise_") and op_params["params"]["narg"] == 2 and \
                "lhs" in op_params["params"]["arg_names"] and \
                "rhs" in op_params["params"]["arg_names"]:
            binary_elemen_wise_mx_operators[op_name] = mx_operators[op_name]
        elif "ElementWiseSum" == op_name:
            binary_elemen_wise_mx_operators[op_name] = mx_operators[op_name]
    return binary_elemen_wise_mx_operators


def get_all_random_sampling_operators():
    """Gets all Random Sampling operators registered with MXNet.

    Returns
    -------
    {"operator_name": {"has_backward", "nd_op_handle", "params"}}
    """
    # Additional Random Sampling ops which do not start with "random_" or "sample_"
    additional_random_sampling_ops = ['GridGenerator', 'BilinearSampler']

    # Get all mxnet operators
    mx_operators = _get_all_mxnet_operators()

    # Filter for Random Sampling operators
    random_sampling_mx_operators = {}
    for op_name, _ in mx_operators.items():
        if op_name.startswith(("random_", "sample_")) or op_name in additional_random_sampling_ops:
            random_sampling_mx_operators[op_name] = mx_operators[op_name]
    return random_sampling_mx_operators


def get_all_linalg_operators():
    """Gets all Linear Algebra operators registered with MXNet.

    Returns
    -------
    {"operator_name": {"has_backward", "nd_op_handle", "params"}}
    """
    other_linalg_ops = ['moments']

    # Already tested linalg_potrf independently
    independently_tested = ['linalg_potrf']

    # Get all mxnet operators
    mx_operators = _get_all_mxnet_operators()

    # Filter for Linear Algebra operators
    linalg_mx_operators = {}
    for op_name, _ in mx_operators.items():
        if (op_name.startswith("linalg_") and op_name not in independently_tested) or op_name in other_linalg_ops:
            linalg_mx_operators[op_name] = mx_operators[op_name]
    return linalg_mx_operators


def get_all_reduction_operators():
    """Gets all Reduction operators registered with MXNet.

    Returns
    -------
    {"operator_name": {"has_backward", "nd_op_handle", "params"}}
    """
    # Get all mxnet operators
    mx_operators = _get_all_mxnet_operators()

    # Filter for Reduction operators
    reduction_mx_operators = {}
    for op_name, op_params in mx_operators.items():
        if (op_params["params"]["narg"] == 4 and \
                set(["data", "axis", "exclude", "keepdims"]).issubset(set(op_params["params"]["arg_names"])) \
                or op_name == 'norm'):
            reduction_mx_operators[op_name] = mx_operators[op_name]
    return reduction_mx_operators


def get_all_nn_activation_operators():
    """Gets all NN Activation operators registered with MXNet.

     Returns
     -------
     {"operator_name": {"has_backward", "nd_op_handle", "params"}}
     """
    nn_activation_ops = ['Softmax', 'SoftmaxActivation', 'softmin', 'Activation', 'LeakyReLU', 'hard_sigmoid', 'softmax', 'log_softmax']

    # Get all mxnet operators
    mx_operators = _get_all_mxnet_operators()

    # Filter for NN Activation operators
    nn_activation_mx_operators = {}
    for op_name, _ in mx_operators.items():
         if op_name in nn_activation_ops:
             nn_activation_mx_operators[op_name] = mx_operators[op_name]
    return nn_activation_mx_operators


def get_all_optimizer_operators():
    """Gets all Optimizer operators registered with MXNet.

     Returns
     -------
     {"operator_name": {"has_backward", "nd_op_handle", "params"}}
     """
    optimizer_ops = ['mp_sgd_update', 'signum_update', 'rmspropalex_update', 'ftml_update', 'rmsprop_update',
                     'sgd_mom_update', 'signsgd_update', 'mp_sgd_mom_update', 'ftrl_update', 'sgd_update',
                     'adam_update', 'mp_nag_mom_update', 'nag_mom_update', 'lamb_update_phase1',
                     'lamb_update_phase2']

    # Get all mxnet operators
    mx_operators = _get_all_mxnet_operators()

    # Filter for Optimizer operators
    optimizer_mx_operators = {}
    for op_name, op_params in mx_operators.items():
        if op_name in optimizer_ops:
            optimizer_mx_operators[op_name] = mx_operators[op_name]
    return optimizer_mx_operators

def get_all_sorting_searching_operators():
    """Gets all Sorting and Searching operators registered with MXNet.

    Returns
    -------
    {"operator_name": {"has_backward", "nd_op_handle", "params"}}
    """
    sort_search_ops = ['sort', 'argsort', 'argmax', 'argmin', 'topk']

    # Get all mxnet operators
    mx_operators = _get_all_mxnet_operators()

    # Filter for Sort and search operators
    sort_search_mx_operators = {}
    for op_name, op_params in mx_operators.items():
        if op_name in sort_search_ops:
            sort_search_mx_operators[op_name] = mx_operators[op_name]
    return sort_search_mx_operators


def get_all_rearrange_operators():
    """Gets all array rearrange operators registered with MXNet.

    Returns
    -------
    {"operator_name": {"has_backward", "nd_op_handle", "params"}}
    """
    rearrange_ops = ['transpose', 'swapaxes', 'flip', 'depth_to_space',
                     'space_to_depth', 'SwapAxis', 'reverse']

    # Get all mxnet operators
    mx_operators = _get_all_mxnet_operators()

    # Filter for Array Rearrange operators
    rearrange_mx_operators = {}
    for op_name, op_params in mx_operators.items():
        if op_name in rearrange_ops:
            rearrange_mx_operators[op_name] = mx_operators[op_name]
    return rearrange_mx_operators


def get_all_indexing_routines():
    """Gets all indexing routines registered with MXNet.

    Returns
    -------
    {"operator_name": {"has_backward", "nd_op_handle", "params"}}
    """
    # @ChaiBapchya unravel_index errors out on certain inputs
    # tracked here https://github.com/apache/incubator-mxnet/issues/16771
    # @ChaiBapchya scatter_nd errors with core dump
    # tracked here https://github.com/apache/incubator-mxnet/issues/17480
    indexing_routines = ['slice', 'slice_axis', 'slice_like', 'take', 'one_hot',
                         'where', 'ravel_multi_index', 'gather_nd', 'pick']

    # Get all mxnet operators
    mx_operators = _get_all_mxnet_operators()

    # Filter for Indexing routines
    indexing_mx_routines = {}
    for op_name, _ in mx_operators.items():
        if op_name in indexing_routines:
            indexing_mx_routines[op_name] = mx_operators[op_name]
    return indexing_mx_routines


def get_all_loss_operators():
    """Gets all Neural Network loss operators registered with MXNet.

    Returns
    -------
    {"operator_name": {"has_backward", "nd_op_handle", "params"}}
    """
    loss_ops = ['smooth_l1', 'CTCLoss', 'ctc_loss', 'MakeLoss', 'softmax_cross_entropy']

    # Get all mxnet operators
    mx_operators = _get_all_mxnet_operators()

    # Filter for NN Loss operators
    loss_mx_operators = {}
    for op_name, op_params in mx_operators.items():
        if op_name in loss_ops:
            loss_mx_operators[op_name] = mx_operators[op_name]
    return loss_mx_operators


def get_all_shape_operators():
    """Gets all array shape manipulation operators registered with MXNet.

    Returns
    -------
    {"operator_name": {"has_backward", "nd_op_handle", "params"}}
    """
    shape_ops = ['split', 'SliceChannel', 'diag', 'reshape',
                     'reshape_like', 'size_array', 'shape_array']

    # Get all mxnet operators
    mx_operators = _get_all_mxnet_operators()

    # Filter for Array Shape Manipulation operators
    shape_mx_operators = {}
    for op_name, op_params in mx_operators.items():
        if op_name in shape_ops and op_name not in unique_ops:
            shape_mx_operators[op_name] = mx_operators[op_name]
    return shape_mx_operators


def get_all_expanding_operators():
    """Gets all array expanding operators registered with MXNet.

    Returns
    -------
    {"operator_name": {"has_backward", "nd_op_handle", "params"}}
    """
    expanding_ops = ['broadcast_axes', 'broadcast_axis', 'broadcast_to', 'broadcast_like',
                     'repeat', 'tile', 'pad', 'expand_dims']

    # Get all mxnet operators
    mx_operators = _get_all_mxnet_operators()

    # Filter for Array Expanding operators
    expanding_mx_operators = {}
    for op_name, op_params in mx_operators.items():
        if op_name in expanding_ops and op_name not in unique_ops:
            expanding_mx_operators[op_name] = mx_operators[op_name]
    return expanding_mx_operators


def get_all_rounding_operators():
    """Gets all array rounding operators registered with MXNet.

    Returns
    -------
    {"operator_name": {"has_backward", "nd_op_handle", "params"}}
    """
    rounding_ops = ['round', 'rint', 'fix', 'floor',
                     'ceil', 'trunc']

    # Get all mxnet operators
    mx_operators = _get_all_mxnet_operators()

    # Filter for Array Rounding operators
    rounding_mx_operators = {}
    for op_name, op_params in mx_operators.items():
        if op_name in rounding_ops and op_name not in unique_ops:
            rounding_mx_operators[op_name] = mx_operators[op_name]
    return rounding_mx_operators


def get_operators_with_no_benchmark(operators_with_benchmark):
    """Gets all MXNet operators with not benchmark.

    Retrieve all operators registered with MXNet and prepares a list of operators that are not part of given
    operators with benchmark list.

    Parameters
    ----------
    operators_with_benchmark: list[Str]
        List of operator names that has benchmarks

    Returns
    -------
    list[Str]
        List of operator names that is registered with MXNet but has no benchmarks.
    """
    all_mxnet_operators = _get_all_mxnet_operators().keys()
    return list(set(all_mxnet_operators) - set(operators_with_benchmark))


def get_current_runtime_features():
    """Get all current runtime time flags/configuration for MXNet.

    Returns
    -------
    Map of current runtime features such as compile flags used by MXNet.
        Example: {'runtime_features': {'OPENCV' : '✔ OPENCV', 'CUDA': '✖ CUDA'}}
    """
    features = runtime.Features()
    runtime_features = {}
    for feature, config in sorted(features.items(), key=itemgetter(0)):
        runtime_features[feature] = config

    return {'runtime_features': runtime_features}<|MERGE_RESOLUTION|>--- conflicted
+++ resolved
@@ -130,9 +130,16 @@
     arg_values = {}
     for arg_name, arg_type in zip(arg_params["params"]["arg_names"],
                                   arg_params["params"]["arg_types"]):
-<<<<<<< HEAD
+        # Due to lack of an internal API for fetching permissible dtype
+        # added a logic for using float only dtype as input for ops that take only floats
+        # same for randint (which is the only op that takes only int as input)
+        # rest all operators take int as well as float
         if "NDArray" in arg_type:
-            if op == "ravel_multi_index":
+            if op in int_only and arg_name == "dtype":
+                arg_values[arg_name] = DEFAULTS_INPUTS["dtype_int"]
+            elif op.startswith(('random','sample')) and arg_name == "dtype":
+                arg_values[arg_name] = DEFAULTS_INPUTS["dtype_float"]
+            elif op == "ravel_multi_index":
                 arg_values[arg_name] = DEFAULTS_INPUTS["ravel_data"]
             elif op in custom_data and arg_name + "_" + op.lower() in DEFAULTS_INPUTS:
                 arg_values[arg_name] = DEFAULTS_INPUTS[arg_name + "_" + op.lower()]
@@ -151,7 +158,11 @@
                 arg_values[arg_name] = DEFAULTS_INPUTS[arg_name]
         else:
             # arg_type is not NDArray
-            if op in custom_data and arg_name + "_" + op.lower() in DEFAULTS_INPUTS:
+            if op in int_only and arg_name == "dtype":
+                arg_values[arg_name] = DEFAULTS_INPUTS["dtype_int"]
+            elif op.startswith(('random','sample')) and arg_name == "dtype":
+                arg_values[arg_name] = DEFAULTS_INPUTS["dtype_float"]
+            elif op in custom_data and arg_name + "_" + op.lower() in DEFAULTS_INPUTS:
                 arg_values[arg_name] = DEFAULTS_INPUTS[arg_name + "_" + op.lower()]
             elif op in ops_4d and arg_name + "_4d" in DEFAULTS_INPUTS:
                 arg_values[arg_name] = DEFAULTS_INPUTS[arg_name + "_4d"]
@@ -167,37 +178,6 @@
                 # Ex: axis in sum is shape, axis in sort is int.
                 arg_values[arg_name] = DEFAULTS_INPUTS[arg_name + "_shape"]
 
-=======
-        # Due to lack of an internal API for fetching permissible dtype
-        # added a logic for using float only dtype as input for ops that take only floats
-        # same for randint (which is the only op that takes only int as input)
-        # rest all operators take int as well as float
-        if op in int_only and arg_name == "dtype":
-            arg_values[arg_name] = DEFAULTS_INPUTS["dtype_int"]
-        elif op.startswith(('random','sample')) and arg_name == "dtype":
-            arg_values[arg_name] = DEFAULTS_INPUTS["dtype_float"]
-        elif "NDArray" in arg_type and op == "ravel_multi_index":
-            arg_values[arg_name] = DEFAULTS_INPUTS["ravel_data"]
-        elif op in custom_data and arg_name + "_" + op.lower() in DEFAULTS_INPUTS:
-            arg_values[arg_name] = DEFAULTS_INPUTS[arg_name + "_" + op.lower()]
-        elif "NDArray" in arg_type and arg_name + "_nd" in DEFAULTS_INPUTS:
-            arg_values[arg_name] = DEFAULTS_INPUTS[arg_name + "_nd"]
-        elif "NDArray" in arg_type and op in ops_4d and arg_name + "_4d" in DEFAULTS_INPUTS:
-            arg_values[arg_name] = DEFAULTS_INPUTS[arg_name + "_4d"]
-        elif "NDArray" in arg_type and op in ops_3d and arg_name + "_3d" in DEFAULTS_INPUTS:
-            arg_values[arg_name] = DEFAULTS_INPUTS[arg_name + "_3d"]
-        elif "NDArray" in arg_type and op == 'softmax_cross_entropy':
-            arg_values[arg_name] = DEFAULTS_INPUTS[arg_name + "_smce"]
-        elif arg_name in DEFAULTS_INPUTS:
-            arg_values[arg_name] = DEFAULTS_INPUTS[arg_name]
-        elif "float" in arg_type and arg_name + "_float" in DEFAULTS_INPUTS:
-            arg_values[arg_name] = DEFAULTS_INPUTS[arg_name + "_float"]
-        elif "Shape" in arg_type and arg_name + "_shape" in DEFAULTS_INPUTS:
-            # This is for cases where in some ops 'axis' is Int in some ops a shape tuple.
-            # Ex: axis in sum is shape, axis in sort is int.
-            arg_values[arg_name] = DEFAULTS_INPUTS[arg_name + "_shape"]
->>>>>>> f5a10144
-
     # Number of different inputs we want to use to test
     # the operator
     num_input_combinations = max([len(value) for value in arg_values.values()])
