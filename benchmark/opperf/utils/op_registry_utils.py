# Licensed to the Apache Software Foundation (ASF) under one
# or more contributor license agreements.  See the NOTICE file
# distributed with this work for additional information
# regarding copyright ownership.  The ASF licenses this file
# to you under the Apache License, Version 2.0 (the
# "License"); you may not use this file except in compliance
# with the License.  You may obtain a copy of the License at
#
#   http://www.apache.org/licenses/LICENSE-2.0
#
# Unless required by applicable law or agreed to in writing,
# software distributed under the License is distributed on an
# "AS IS" BASIS, WITHOUT WARRANTIES OR CONDITIONS OF ANY
# KIND, either express or implied.  See the License for the
# specific language governing permissions and limitations
# under the License.

"""Utilities to interact with MXNet operator registry."""
from operator import itemgetter
from mxnet import runtime
import mxnet as mx

from benchmark.opperf.rules.default_params import DEFAULTS_INPUTS, MX_OP_MODULE

# Operators where parameter have special criteria that cannot be cleanly automated.
# Example: sample_multinomial operator has a parameter 'data'. It expects values to sum up to 1.
unique_ops = ("sample_multinomial",)


def _select_ops(operator_names, filters=("_contrib", "_"), merge_op_forward_backward=True):
    """From a given list of operators, filter out all operator names starting with given filters and prepares
    a dictionary of operator with attributes - 'has_backward' and 'nd_op_handle = mxnet.ndarray.op'

    By default, merge forward and backward operators for a given op into one operator and sets the attribute
    'has_backward' for the operator.

    By default, filter out all Contrib operators that starts with '_contrib' and internal operators that
    starts with '_'.

    Parameters
    ----------
    operator_names: List[str]
        List of operator names.
    filters: Tuple(str)
        Tuple of filters to apply on operator names.
    merge_op_forward_backward: Boolean, Default - True
        Merge forward and backward operators for a given op in to one op.

    Returns
    -------
    {"operator_name": {"has_backward", "nd_op_handle"}}
    """
    mx_operators = {}
    operators_with_backward = []

    if merge_op_forward_backward:
        filters += ("_backward",)

    for cur_op_name in operator_names:
        if not cur_op_name.startswith(filters):
            mx_operators[cur_op_name] = {"has_backward": False,
                                         "nd_op_handle": getattr(MX_OP_MODULE, cur_op_name)}

        if cur_op_name.startswith("_backward_"):
            operators_with_backward.append(cur_op_name)

    if merge_op_forward_backward:
        # Identify all operators that can run backward.
        for op_with_backward in operators_with_backward:
            op_name = op_with_backward.split("_backward_")[1]
            if op_name in mx_operators:
                mx_operators[op_name]["has_backward"] = True

    return mx_operators


def _set_op_arguments(mx_operators):
    """Fetch and set operator arguments - nargs, arg_names, arg_types
    """
    for op_name in mx_operators:
        operator_arguments = mx.operator.get_operator_arguments(op_name)
        mx_operators[op_name]["params"] = {"narg": operator_arguments.narg,
                                           "arg_names": operator_arguments.names,
                                           "arg_types": operator_arguments.types}


def _get_all_mxnet_operators():
    # Step 1 - Get all registered op names and filter it
    operator_names = mx.operator.get_all_registered_operators()
    mx_operators = _select_ops(operator_names)

    # Step 2 - Get all parameters for the operators
    _set_op_arguments(mx_operators)
    return mx_operators


def prepare_op_inputs(arg_params, arg_values):
    inputs = []

    for arg_value in arg_values:
        inp = {}
        for arg_name in arg_params["params"]["arg_names"]:
            if arg_name in arg_value:
                inp[arg_name] = arg_value[arg_name]
        inputs.append(inp)
    return inputs


def prepare_op_inputs(arg_params):
    inputs = []

    # Prepare op to default input mapping
    arg_values = {}
    for arg_name, arg_type in zip(arg_params["params"]["arg_names"],
                                  arg_params["params"]["arg_types"]):
        if "NDArray" in arg_type and arg_name + "_nd" in DEFAULTS_INPUTS:
            arg_values[arg_name] = DEFAULTS_INPUTS[arg_name + "_nd"]
        elif arg_name in DEFAULTS_INPUTS:
            arg_values[arg_name] = DEFAULTS_INPUTS[arg_name]
        elif "float" in arg_type and arg_name + "_float" in DEFAULTS_INPUTS:
            arg_values[arg_name] = DEFAULTS_INPUTS[arg_name + "_float"]
        elif "Shape" in arg_type and arg_name + "_shape" in DEFAULTS_INPUTS:
            # This is for cases where in some ops 'axis' is Int in some ops a shape tuple.
            # Ex: axis in sum is shape, axis in sort is int.
            arg_values[arg_name] = DEFAULTS_INPUTS[arg_name + "_shape"]

    # Number of different inputs we want to use to test
    # the operator
    num_input_combinations = max([len(value) for value in arg_values.values()])

    # Prepare key/value args for param to input value
    for idx in range(num_input_combinations):
        inp = {}
        for arg_name in arg_params["params"]["arg_names"]:
            if arg_name in arg_values:
                if len(arg_values[arg_name]) == num_input_combinations:
                    inp[arg_name] = arg_values[arg_name][idx]
                else:
                    # This is required when we want to use a param same across all
                    # input combination. Example: keeping low and high same for random sampling
                    # operator for all different types of Tensor shape.
                    inp[arg_name] = arg_values[arg_name][0]

        inputs.append(inp)
    return inputs


def get_all_unary_operators():
    """Gets all Unary operators registered with MXNet.

    Returns
    -------
    {"operator_name": {"has_backward", "nd_op_handle", "params"}}
    """
    # Get all mxnet operators
    mx_operators = _get_all_mxnet_operators()

    # Filter for unary broadcast operators
    unary_broadcast_mx_operators = {}
    for op_name, op_params in mx_operators.items():
        if op_params["params"]["narg"] == 1 and \
                "data" in op_params["params"]["arg_names"]:
            unary_broadcast_mx_operators[op_name] = mx_operators[op_name]
    return unary_broadcast_mx_operators


def get_all_broadcast_binary_operators():
    """Gets all binary broadcast operators registered with MXNet.

    Returns
    -------
    {"operator_name": {"has_backward", "nd_op_handle", "params"}}
    """
    # Get all mxnet operators
    mx_operators = _get_all_mxnet_operators()

    # Filter for binary broadcast operators
    binary_broadcast_mx_operators = {}
    for op_name, op_params in mx_operators.items():
        if op_name.startswith("broadcast_") and op_params["params"]["narg"] == 2 and \
                "lhs" in op_params["params"]["arg_names"] and \
                "rhs" in op_params["params"]["arg_names"]:
            binary_broadcast_mx_operators[op_name] = mx_operators[op_name]
    return binary_broadcast_mx_operators


def get_all_elemen_wise_binary_operators():
    """Gets all binary elemen_wise operators registered with MXNet.

    Returns
    -------
    {"operator_name": {"has_backward", "nd_op_handle", "params"}}
    """
    # Get all mxnet operators
    mx_operators = _get_all_mxnet_operators()

    # Filter for binary elemen_wise operators
    binary_elemen_wise_mx_operators = {}
    for op_name, op_params in mx_operators.items():
        if op_name.startswith("elemwise_") and op_params["params"]["narg"] == 2 and \
                "lhs" in op_params["params"]["arg_names"] and \
                "rhs" in op_params["params"]["arg_names"]:
            binary_elemen_wise_mx_operators[op_name] = mx_operators[op_name]
    return binary_elemen_wise_mx_operators


def get_all_random_sampling_operators():
    """Gets all Random Sampling operators registered with MXNet.

    Returns
    -------
    {"operator_name": {"has_backward", "nd_op_handle", "params"}}
    """
    # Get all mxnet operators
    mx_operators = _get_all_mxnet_operators()

    # Filter for Random Sampling operators
    random_sampling_mx_operators = {}
    for op_name, op_params in mx_operators.items():
        if op_name.startswith(("random_", "sample_")) and op_name not in unique_ops:
            random_sampling_mx_operators[op_name] = mx_operators[op_name]
    return random_sampling_mx_operators


def get_all_reduction_operators():
    """Gets all Reduction operators registered with MXNet.

    Returns
    -------
    {"operator_name": {"has_backward", "nd_op_handle", "params"}}
    """
    # Get all mxnet operators
    mx_operators = _get_all_mxnet_operators()

    # Filter for Reduction operators
    reduction_mx_operators = {}
    for op_name, op_params in mx_operators.items():
        if op_params["params"]["narg"] == 4 and \
                set(["data", "axis", "exclude", "keepdims"]).issubset(set(op_params["params"]["arg_names"])) \
                and op_name not in unique_ops:
            reduction_mx_operators[op_name] = mx_operators[op_name]
    return reduction_mx_operators


<<<<<<< HEAD
def get_all_optimizer_operators():
    """Gets all Optimizer operators registered with MXNet.

     Returns
     -------
     {"operator_name": {"has_backward", "nd_op_handle", "params"}}
     """
    optimizer_ops = ['multi_sgd_mom_update', 'mp_sgd_update', 'multi_sgd_update', 'signum_update',
     'rmspropalex_update', 'ftml_update', 'rmsprop_update', 'sgd_mom_update', 'signsgd_update',
     'mp_sgd_mom_update', 'multi_mp_sgd_update', 'multi_mp_sgd_mom_update', 'ftrl_update', 'sgd_update',
     'adam_update']
=======
def get_all_sorting_searching_operators():
    """Gets all Sorting and Searching operators registered with MXNet.

    Returns
    -------
    {"operator_name": {"has_backward", "nd_op_handle", "params"}}
    """
    sort_search_ops = ['sort', 'argsort', 'argmax', 'argmin', 'topk']
>>>>>>> cb0697fc

    # Get all mxnet operators
    mx_operators = _get_all_mxnet_operators()

<<<<<<< HEAD
    # Filter for Optimizer operators
    optimizer_mx_operators = {}
    for op_name, op_params in mx_operators.items():
         if op_name in optimizer_ops and op_name not in unique_ops:
             optimizer_mx_operators[op_name] = mx_operators[op_name]
    return optimizer_mx_operators
=======
    # Filter for Sort and search operators
    sort_search_mx_operators = {}
    for op_name, op_params in mx_operators.items():
        if op_name in sort_search_ops and op_name not in unique_ops:
            sort_search_mx_operators[op_name] = mx_operators[op_name]
    return sort_search_mx_operators
>>>>>>> cb0697fc


def get_operators_with_no_benchmark(operators_with_benchmark):
    """Gets all MXNet operators with not benchmark.

    Retrieve all operators registered with MXNet and prepares a list of operators that are not part of given
    operators with benchmark list.

    Parameters
    ----------
    operators_with_benchmark: list[Str]
        List of operator names that has benchmarks

    Returns
    -------
    list[Str]
        List of operator names that is registered with MXNet but has no benchmarks.
    """
    all_mxnet_operators = _get_all_mxnet_operators().keys()
    return list(set(all_mxnet_operators) - set(operators_with_benchmark))


def get_current_runtime_features():
    """Get all current runtime time flags/configuration for MXNet.

    Returns
    -------
    Map of current runtime features such as compile flags used by MXNet.
        Example: {'runtime_features': {'OPENCV' : '✔ OPENCV', 'CUDA': '✖ CUDA'}}
    """
    features = runtime.Features()
    runtime_features = {}
    for feature, config in sorted(features.items(), key=itemgetter(0)):
        runtime_features[feature] = config

    return {'runtime_features': runtime_features}<|MERGE_RESOLUTION|>--- conflicted
+++ resolved
@@ -242,7 +242,6 @@
     return reduction_mx_operators
 
 
-<<<<<<< HEAD
 def get_all_optimizer_operators():
     """Gets all Optimizer operators registered with MXNet.
 
@@ -254,35 +253,35 @@
      'rmspropalex_update', 'ftml_update', 'rmsprop_update', 'sgd_mom_update', 'signsgd_update',
      'mp_sgd_mom_update', 'multi_mp_sgd_update', 'multi_mp_sgd_mom_update', 'ftrl_update', 'sgd_update',
      'adam_update']
-=======
-def get_all_sorting_searching_operators():
-    """Gets all Sorting and Searching operators registered with MXNet.
-
-    Returns
-    -------
-    {"operator_name": {"has_backward", "nd_op_handle", "params"}}
-    """
-    sort_search_ops = ['sort', 'argsort', 'argmax', 'argmin', 'topk']
->>>>>>> cb0697fc
-
-    # Get all mxnet operators
-    mx_operators = _get_all_mxnet_operators()
-
-<<<<<<< HEAD
+
+    # Get all mxnet operators
+    mx_operators = _get_all_mxnet_operators()
+
     # Filter for Optimizer operators
     optimizer_mx_operators = {}
     for op_name, op_params in mx_operators.items():
          if op_name in optimizer_ops and op_name not in unique_ops:
              optimizer_mx_operators[op_name] = mx_operators[op_name]
     return optimizer_mx_operators
-=======
+
+def get_all_sorting_searching_operators():
+    """Gets all Sorting and Searching operators registered with MXNet.
+
+    Returns
+    -------
+    {"operator_name": {"has_backward", "nd_op_handle", "params"}}
+    """
+    sort_search_ops = ['sort', 'argsort', 'argmax', 'argmin', 'topk']
+
+    # Get all mxnet operators
+    mx_operators = _get_all_mxnet_operators()
+
     # Filter for Sort and search operators
     sort_search_mx_operators = {}
     for op_name, op_params in mx_operators.items():
         if op_name in sort_search_ops and op_name not in unique_ops:
             sort_search_mx_operators[op_name] = mx_operators[op_name]
     return sort_search_mx_operators
->>>>>>> cb0697fc
 
 
 def get_operators_with_no_benchmark(operators_with_benchmark):
