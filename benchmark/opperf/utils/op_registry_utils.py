# Licensed to the Apache Software Foundation (ASF) under one
# or more contributor license agreements.  See the NOTICE file
# distributed with this work for additional information
# regarding copyright ownership.  The ASF licenses this file
# to you under the Apache License, Version 2.0 (the
# "License"); you may not use this file except in compliance
# with the License.  You may obtain a copy of the License at
#
#   http://www.apache.org/licenses/LICENSE-2.0
#
# Unless required by applicable law or agreed to in writing,
# software distributed under the License is distributed on an
# "AS IS" BASIS, WITHOUT WARRANTIES OR CONDITIONS OF ANY
# KIND, either express or implied.  See the License for the
# specific language governing permissions and limitations
# under the License.

"""Utilities to interact with MXNet operator registry."""
from operator import itemgetter
from mxnet import runtime
import mxnet as mx

from benchmark.opperf.rules.default_params import DEFAULTS_INPUTS, MX_OP_MODULE

# Operators where parameter have special criteria that cannot be cleanly automated.
# Example: sample_multinomial operator has a parameter 'data'. It expects values to sum up to 1.
unique_ops = ("sample_multinomial",)


def _select_ops(operator_names, filters=("_contrib", "_"), merge_op_forward_backward=True):
    """From a given list of operators, filter out all operator names starting with given filters and prepares
    a dictionary of operator with attributes - 'has_backward' and 'nd_op_handle = mxnet.ndarray.op'

    By default, merge forward and backward operators for a given op into one operator and sets the attribute
    'has_backward' for the operator.

    By default, filter out all Contrib operators that starts with '_contrib' and internal operators that
    starts with '_'.

    Note - All deprecated operators are filtered out as well.

    Parameters
    ----------
    operator_names: List[str]
        List of operator names.
    filters: Tuple(str)
        Tuple of filters to apply on operator names.
    merge_op_forward_backward: Boolean, Default - True
        Merge forward and backward operators for a given op in to one op.

    Returns
    -------
    {"operator_name": {"has_backward", "nd_op_handle"}}
    """
    mx_operators = {}
    operators_with_backward = []

    # Filter out deprecated operators
    filters += ("normal", "uniform", "BatchNorm_v1", "Flatten", "contrib_CTCLoss", "Pad", "Cast",
                "Pooling_v1", "Concat", "Reshape", "Convolution_v1", "SliceChannel", "Crop",
                "crop", "onehot_encode", "batch_take")

    if merge_op_forward_backward:
        filters += ("_backward",)

    for cur_op_name in operator_names:
        if not cur_op_name.startswith(filters):
            mx_operators[cur_op_name] = {"has_backward": False,
                                         "nd_op_handle": getattr(MX_OP_MODULE, cur_op_name)}

        if cur_op_name.startswith("_backward_"):
            operators_with_backward.append(cur_op_name)

    if merge_op_forward_backward:
        # Identify all operators that can run backward.
        for op_with_backward in operators_with_backward:
            op_name = op_with_backward.split("_backward_")[1]
            if op_name in mx_operators:
                mx_operators[op_name]["has_backward"] = True

    return mx_operators


def _set_op_arguments(mx_operators):
    """Fetch and set operator arguments - nargs, arg_names, arg_types
    """
    for op_name in mx_operators:
        operator_arguments = mx.operator.get_operator_arguments(op_name)
        mx_operators[op_name]["params"] = {"narg": operator_arguments.narg,
                                           "arg_names": operator_arguments.names,
                                           "arg_types": operator_arguments.types}


def _get_all_mxnet_operators():
    # Step 1 - Get all registered op names and filter it
    operator_names = mx.operator.get_all_registered_operators()
    mx_operators = _select_ops(operator_names)

    # Step 2 - Get all parameters for the operators
    _set_op_arguments(mx_operators)
    return mx_operators


def prepare_op_inputs(arg_params, arg_values):
    inputs = []

    for arg_value in arg_values:
        inp = {}
        for arg_name in arg_params["params"]["arg_names"]:
            if arg_name in arg_value:
                inp[arg_name] = arg_value[arg_name]
        inputs.append(inp)
    return inputs


def prepare_op_inputs(op, arg_params):
    inputs = []

<<<<<<< HEAD
    # 4d tensor is needed by following ops
    ops_4d = ['depth_to_space', 'space_to_depth', 'pad']
=======
    # 4d tensor is needed only by following two ops
    ops_4d = ['depth_to_space', 'space_to_depth']
>>>>>>> dbf21e9d

    # 3d tensor is needed by following ops
    ops_3d = ['CTCLoss', 'ctc_loss']

    # following ops need atleast 1 dim of size 1
    ops_dim1 = ['broadcast_axis', 'broadcast_like', 'broadcast_to', 'broadcast_axes']

    # Prepare op to default input mapping
    arg_values = {}
    for arg_name, arg_type in zip(arg_params["params"]["arg_names"],
                                  arg_params["params"]["arg_types"]):
<<<<<<< HEAD
        if "NDArray" in arg_type:
            if arg_name + "_nd" in DEFAULTS_INPUTS:
                arg_values[arg_name] = DEFAULTS_INPUTS[arg_name + "_nd"]
            elif op in ops_3d and arg_name + "_3d" in DEFAULTS_INPUTS:
                arg_values[arg_name] = DEFAULTS_INPUTS[arg_name + "_3d"]
            elif op == 'softmax_cross_entropy':
                arg_values[arg_name] = DEFAULTS_INPUTS[arg_name + "_smce"]
            elif op in ops_4d and arg_name + "_4d" in DEFAULTS_INPUTS:
                arg_values[arg_name] = DEFAULTS_INPUTS[arg_name + "_4d"]
            elif op in ops_dim1 and arg_name + "_dim1" in DEFAULTS_INPUTS:
                arg_values[arg_name] = DEFAULTS_INPUTS[arg_name + "_dim1"]
            elif arg_name in DEFAULTS_INPUTS:
                arg_values[arg_name] = DEFAULTS_INPUTS[arg_name]
        else:
            # arg_type is not NDArray
            if op in ops_4d and arg_name + "_4d" in DEFAULTS_INPUTS:
                arg_values[arg_name] = DEFAULTS_INPUTS[arg_name + "_4d"]
            elif op in ops_dim1 and arg_name + "_dim1" in DEFAULTS_INPUTS:
                arg_values[arg_name] = DEFAULTS_INPUTS[arg_name + "_dim1"]
            # default case
            elif arg_name in DEFAULTS_INPUTS:
                arg_values[arg_name] = DEFAULTS_INPUTS[arg_name]
            elif "float" in arg_type and arg_name + "_float" in DEFAULTS_INPUTS:
                arg_values[arg_name] = DEFAULTS_INPUTS[arg_name + "_float"]
            elif "Shape" in arg_type and arg_name + "_shape" in DEFAULTS_INPUTS:
                # This is for cases where in some ops 'axis' is Int in some ops a shape tuple.
                # Ex: axis in sum is shape, axis in sort is int.
                arg_values[arg_name] = DEFAULTS_INPUTS[arg_name + "_shape"]
=======
        if "NDArray" in arg_type and op == "ravel_multi_index":
            arg_values[arg_name] = DEFAULTS_INPUTS["ravel_data"]
        elif "NDArray" in arg_type and arg_name + "_nd" in DEFAULTS_INPUTS:
            arg_values[arg_name] = DEFAULTS_INPUTS[arg_name + "_nd"]
        elif "NDArray" in arg_type and op in ops_4d and arg_name + "_4d" in DEFAULTS_INPUTS:
            arg_values[arg_name] = DEFAULTS_INPUTS[arg_name + "_4d"]
        elif "NDArray" in arg_type and op in ops_3d and arg_name + "_3d" in DEFAULTS_INPUTS:
            arg_values[arg_name] = DEFAULTS_INPUTS[arg_name + "_3d"]
        elif "NDArray" in arg_type and op == 'softmax_cross_entropy':
            arg_values[arg_name] = DEFAULTS_INPUTS[arg_name + "_smce"]
        elif arg_name in DEFAULTS_INPUTS:
            arg_values[arg_name] = DEFAULTS_INPUTS[arg_name]
        elif "float" in arg_type and arg_name + "_float" in DEFAULTS_INPUTS:
            arg_values[arg_name] = DEFAULTS_INPUTS[arg_name + "_float"]
        elif "Shape" in arg_type and arg_name + "_shape" in DEFAULTS_INPUTS:
            # This is for cases where in some ops 'axis' is Int in some ops a shape tuple.
            # Ex: axis in sum is shape, axis in sort is int.
            arg_values[arg_name] = DEFAULTS_INPUTS[arg_name + "_shape"]
>>>>>>> dbf21e9d

    # Number of different inputs we want to use to test
    # the operator
    num_input_combinations = max([len(value) for value in arg_values.values()])

    # Prepare key/value args for param to input value
    for idx in range(num_input_combinations):
        inp = {}
        for arg_name in arg_params["params"]["arg_names"]:
            if arg_name in arg_values:
                if len(arg_values[arg_name]) == num_input_combinations:
                    inp[arg_name] = arg_values[arg_name][idx]
                else:
                    # This is required when we want to use a param same across all
                    # input combination. Example: keeping low and high same for random sampling
                    # operator for all different types of Tensor shape.
                    inp[arg_name] = arg_values[arg_name][0]

        inputs.append(inp)
    return inputs


def get_all_unary_operators():
    """Gets all Unary operators registered with MXNet.

    Returns
    -------
    {"operator_name": {"has_backward", "nd_op_handle", "params"}}
    """
    # Get all mxnet operators
    mx_operators = _get_all_mxnet_operators()

    # Filter for unary broadcast operators
    unary_broadcast_mx_operators = {}
    for op_name, op_params in mx_operators.items():
        if op_params["params"]["narg"] == 1 and \
                "data" in op_params["params"]["arg_names"]:
            unary_broadcast_mx_operators[op_name] = mx_operators[op_name]
    return unary_broadcast_mx_operators


def get_all_broadcast_binary_operators():
    """Gets all binary broadcast operators registered with MXNet.

    Returns
    -------
    {"operator_name": {"has_backward", "nd_op_handle", "params"}}
    """
    # Get all mxnet operators
    mx_operators = _get_all_mxnet_operators()

    # Filter for binary broadcast operators
    binary_broadcast_mx_operators = {}
    for op_name, op_params in mx_operators.items():
        if op_name.startswith("broadcast_") and op_params["params"]["narg"] == 2 and \
                "lhs" in op_params["params"]["arg_names"] and \
                "rhs" in op_params["params"]["arg_names"]:
            binary_broadcast_mx_operators[op_name] = mx_operators[op_name]
    return binary_broadcast_mx_operators


def get_all_elemen_wise_binary_operators():
    """Gets all binary elemen_wise operators registered with MXNet.

    Returns
    -------
    {"operator_name": {"has_backward", "nd_op_handle", "params"}}
    """
    # Get all mxnet operators
    mx_operators = _get_all_mxnet_operators()

    # Filter for binary elemen_wise operators
    binary_elemen_wise_mx_operators = {}
    for op_name, op_params in mx_operators.items():
        if op_name.startswith("elemwise_") and op_params["params"]["narg"] == 2 and \
                "lhs" in op_params["params"]["arg_names"] and \
                "rhs" in op_params["params"]["arg_names"]:
            binary_elemen_wise_mx_operators[op_name] = mx_operators[op_name]
    return binary_elemen_wise_mx_operators


def get_all_random_sampling_operators():
    """Gets all Random Sampling operators registered with MXNet.

    Returns
    -------
    {"operator_name": {"has_backward", "nd_op_handle", "params"}}
    """
    # Get all mxnet operators
    mx_operators = _get_all_mxnet_operators()

    # Filter for Random Sampling operators
    random_sampling_mx_operators = {}
    for op_name, _ in mx_operators.items():
        if op_name.startswith(("random_", "sample_")) and op_name not in unique_ops:
            random_sampling_mx_operators[op_name] = mx_operators[op_name]
    return random_sampling_mx_operators


def get_all_reduction_operators():
    """Gets all Reduction operators registered with MXNet.

    Returns
    -------
    {"operator_name": {"has_backward", "nd_op_handle", "params"}}
    """
    # Get all mxnet operators
    mx_operators = _get_all_mxnet_operators()

    # Filter for Reduction operators
    reduction_mx_operators = {}
    for op_name, op_params in mx_operators.items():
        if op_params["params"]["narg"] == 4 and \
                set(["data", "axis", "exclude", "keepdims"]).issubset(set(op_params["params"]["arg_names"])) \
                and op_name not in unique_ops:
            reduction_mx_operators[op_name] = mx_operators[op_name]
    return reduction_mx_operators


def get_all_optimizer_operators():
    """Gets all Optimizer operators registered with MXNet.

     Returns
     -------
     {"operator_name": {"has_backward", "nd_op_handle", "params"}}
     """
    optimizer_ops = ['mp_sgd_update', 'signum_update', 'rmspropalex_update', 'ftml_update', 'rmsprop_update',
                     'sgd_mom_update', 'signsgd_update', 'mp_sgd_mom_update', 'ftrl_update', 'sgd_update',
                     'adam_update']

    # Get all mxnet operators
    mx_operators = _get_all_mxnet_operators()

    # Filter for Optimizer operators
    optimizer_mx_operators = {}
    for op_name, _ in mx_operators.items():
        if op_name in optimizer_ops and op_name not in unique_ops:
            optimizer_mx_operators[op_name] = mx_operators[op_name]
    return optimizer_mx_operators

def get_all_sorting_searching_operators():
    """Gets all Sorting and Searching operators registered with MXNet.

    Returns
    -------
    {"operator_name": {"has_backward", "nd_op_handle", "params"}}
    """
    sort_search_ops = ['sort', 'argsort', 'argmax', 'argmin', 'topk']

    # Get all mxnet operators
    mx_operators = _get_all_mxnet_operators()

    # Filter for Sort and search operators
    sort_search_mx_operators = {}
    for op_name, _ in mx_operators.items():
        if op_name in sort_search_ops and op_name not in unique_ops:
            sort_search_mx_operators[op_name] = mx_operators[op_name]
    return sort_search_mx_operators


def get_all_rearrange_operators():
    """Gets all array rearrange operators registered with MXNet.

    Returns
    -------
    {"operator_name": {"has_backward", "nd_op_handle", "params"}}
    """
    rearrange_ops = ['transpose', 'swapaxes', 'flip', 'depth_to_space',
                     'space_to_depth', 'SwapAxis', 'reverse']

    # Get all mxnet operators
    mx_operators = _get_all_mxnet_operators()

    # Filter for Array Rearrange operators
    rearrange_mx_operators = {}
    for op_name, _ in mx_operators.items():
        if op_name in rearrange_ops and op_name not in unique_ops:
            rearrange_mx_operators[op_name] = mx_operators[op_name]
    return rearrange_mx_operators


<<<<<<< HEAD
=======
def get_all_indexing_routines():
    """Gets all indexing routines registered with MXNet.

    Returns
    -------
    {"operator_name": {"has_backward", "nd_op_handle", "params"}}
    """
    # @ChaiBapchya unravel_index errors out on certain inputs
    # tracked here https://github.com/apache/incubator-mxnet/issues/16771
    # @ChaiBapchya scatter_nd errors with core dump
    # tracked here https://github.com/apache/incubator-mxnet/issues/17480
    indexing_routines = ['slice', 'slice_axis', 'slice_like', 'take', 'one_hot',
                         'where', 'ravel_multi_index', 'gather_nd', 'pick']

    # Get all mxnet operators
    mx_operators = _get_all_mxnet_operators()

    # Filter for Indexing routines
    indexing_mx_routines = {}
    for op_name, _ in mx_operators.items():
        if op_name in indexing_routines and op_name not in unique_ops:
            indexing_mx_routines[op_name] = mx_operators[op_name]
    return indexing_mx_routines


>>>>>>> dbf21e9d
def get_all_loss_operators():
    """Gets all Neural Network loss operators registered with MXNet.

    Returns
    -------
    {"operator_name": {"has_backward", "nd_op_handle", "params"}}
    """
    loss_ops = ['smooth_l1', 'CTCLoss', 'ctc_loss', 'MakeLoss', 'softmax_cross_entropy']

    # Get all mxnet operators
    mx_operators = _get_all_mxnet_operators()

    # Filter for NN Loss operators
    loss_mx_operators = {}
    for op_name, op_params in mx_operators.items():
        if op_name in loss_ops and op_name not in unique_ops:
            loss_mx_operators[op_name] = mx_operators[op_name]
    return loss_mx_operators


def get_all_shape_operators():
    """Gets all array shape manipulation operators registered with MXNet.

    Returns
    -------
    {"operator_name": {"has_backward", "nd_op_handle", "params"}}
    """
    shape_ops = ['split', 'SliceChannel', 'diag', 'reshape',
                     'reshape_like', 'size_array', 'shape_array']

    # Get all mxnet operators
    mx_operators = _get_all_mxnet_operators()

    # Filter for Array Shape Manipulation operators
    shape_mx_operators = {}
    for op_name, op_params in mx_operators.items():
        if op_name in shape_ops and op_name not in unique_ops:
            shape_mx_operators[op_name] = mx_operators[op_name]
    return shape_mx_operators


def get_all_expanding_operators():
    """Gets all array expanding operators registered with MXNet.

    Returns
    -------
    {"operator_name": {"has_backward", "nd_op_handle", "params"}}
    """
    expanding_ops = ['broadcast_axes', 'broadcast_axis', 'broadcast_to', 'broadcast_like',
                     'repeat', 'tile', 'pad', 'expand_dims']

    # Get all mxnet operators
    mx_operators = _get_all_mxnet_operators()

    # Filter for Array Expanding operators
    expanding_mx_operators = {}
    for op_name, op_params in mx_operators.items():
        if op_name in expanding_ops and op_name not in unique_ops:
            expanding_mx_operators[op_name] = mx_operators[op_name]
    return expanding_mx_operators


def get_all_rounding_operators():
    """Gets all array rounding operators registered with MXNet.

    Returns
    -------
    {"operator_name": {"has_backward", "nd_op_handle", "params"}}
    """
    rounding_ops = ['round', 'rint', 'fix', 'floor',
                     'ceil', 'trunc']

    # Get all mxnet operators
    mx_operators = _get_all_mxnet_operators()

    # Filter for Array Rounding operators
    rounding_mx_operators = {}
    for op_name, op_params in mx_operators.items():
        if op_name in rounding_ops and op_name not in unique_ops:
            rounding_mx_operators[op_name] = mx_operators[op_name]
    return rounding_mx_operators


def get_operators_with_no_benchmark(operators_with_benchmark):
    """Gets all MXNet operators with not benchmark.

    Retrieve all operators registered with MXNet and prepares a list of operators that are not part of given
    operators with benchmark list.

    Parameters
    ----------
    operators_with_benchmark: list[Str]
        List of operator names that has benchmarks

    Returns
    -------
    list[Str]
        List of operator names that is registered with MXNet but has no benchmarks.
    """
    all_mxnet_operators = _get_all_mxnet_operators().keys()
    return list(set(all_mxnet_operators) - set(operators_with_benchmark))


def get_current_runtime_features():
    """Get all current runtime time flags/configuration for MXNet.

    Returns
    -------
    Map of current runtime features such as compile flags used by MXNet.
        Example: {'runtime_features': {'OPENCV' : '✔ OPENCV', 'CUDA': '✖ CUDA'}}
    """
    features = runtime.Features()
    runtime_features = {}
    for feature, config in sorted(features.items(), key=itemgetter(0)):
        runtime_features[feature] = config

    return {'runtime_features': runtime_features}<|MERGE_RESOLUTION|>--- conflicted
+++ resolved
@@ -116,13 +116,8 @@
 def prepare_op_inputs(op, arg_params):
     inputs = []
 
-<<<<<<< HEAD
     # 4d tensor is needed by following ops
     ops_4d = ['depth_to_space', 'space_to_depth', 'pad']
-=======
-    # 4d tensor is needed only by following two ops
-    ops_4d = ['depth_to_space', 'space_to_depth']
->>>>>>> dbf21e9d
 
     # 3d tensor is needed by following ops
     ops_3d = ['CTCLoss', 'ctc_loss']
@@ -134,9 +129,10 @@
     arg_values = {}
     for arg_name, arg_type in zip(arg_params["params"]["arg_names"],
                                   arg_params["params"]["arg_types"]):
-<<<<<<< HEAD
         if "NDArray" in arg_type:
-            if arg_name + "_nd" in DEFAULTS_INPUTS:
+            if op == "ravel_multi_index":
+                arg_values[arg_name] = DEFAULTS_INPUTS["ravel_data"]
+            elif arg_name + "_nd" in DEFAULTS_INPUTS:
                 arg_values[arg_name] = DEFAULTS_INPUTS[arg_name + "_nd"]
             elif op in ops_3d and arg_name + "_3d" in DEFAULTS_INPUTS:
                 arg_values[arg_name] = DEFAULTS_INPUTS[arg_name + "_3d"]
@@ -146,6 +142,7 @@
                 arg_values[arg_name] = DEFAULTS_INPUTS[arg_name + "_4d"]
             elif op in ops_dim1 and arg_name + "_dim1" in DEFAULTS_INPUTS:
                 arg_values[arg_name] = DEFAULTS_INPUTS[arg_name + "_dim1"]
+            # default case
             elif arg_name in DEFAULTS_INPUTS:
                 arg_values[arg_name] = DEFAULTS_INPUTS[arg_name]
         else:
@@ -163,26 +160,6 @@
                 # This is for cases where in some ops 'axis' is Int in some ops a shape tuple.
                 # Ex: axis in sum is shape, axis in sort is int.
                 arg_values[arg_name] = DEFAULTS_INPUTS[arg_name + "_shape"]
-=======
-        if "NDArray" in arg_type and op == "ravel_multi_index":
-            arg_values[arg_name] = DEFAULTS_INPUTS["ravel_data"]
-        elif "NDArray" in arg_type and arg_name + "_nd" in DEFAULTS_INPUTS:
-            arg_values[arg_name] = DEFAULTS_INPUTS[arg_name + "_nd"]
-        elif "NDArray" in arg_type and op in ops_4d and arg_name + "_4d" in DEFAULTS_INPUTS:
-            arg_values[arg_name] = DEFAULTS_INPUTS[arg_name + "_4d"]
-        elif "NDArray" in arg_type and op in ops_3d and arg_name + "_3d" in DEFAULTS_INPUTS:
-            arg_values[arg_name] = DEFAULTS_INPUTS[arg_name + "_3d"]
-        elif "NDArray" in arg_type and op == 'softmax_cross_entropy':
-            arg_values[arg_name] = DEFAULTS_INPUTS[arg_name + "_smce"]
-        elif arg_name in DEFAULTS_INPUTS:
-            arg_values[arg_name] = DEFAULTS_INPUTS[arg_name]
-        elif "float" in arg_type and arg_name + "_float" in DEFAULTS_INPUTS:
-            arg_values[arg_name] = DEFAULTS_INPUTS[arg_name + "_float"]
-        elif "Shape" in arg_type and arg_name + "_shape" in DEFAULTS_INPUTS:
-            # This is for cases where in some ops 'axis' is Int in some ops a shape tuple.
-            # Ex: axis in sum is shape, axis in sort is int.
-            arg_values[arg_name] = DEFAULTS_INPUTS[arg_name + "_shape"]
->>>>>>> dbf21e9d
 
     # Number of different inputs we want to use to test
     # the operator
@@ -364,8 +341,6 @@
     return rearrange_mx_operators
 
 
-<<<<<<< HEAD
-=======
 def get_all_indexing_routines():
     """Gets all indexing routines registered with MXNet.
 
@@ -391,7 +366,6 @@
     return indexing_mx_routines
 
 
->>>>>>> dbf21e9d
 def get_all_loss_operators():
     """Gets all Neural Network loss operators registered with MXNet.
 
