# Licensed to the Apache Software Foundation (ASF) under one
# or more contributor license agreements.  See the NOTICE file
# distributed with this work for additional information
# regarding copyright ownership.  The ASF licenses this file
# to you under the Apache License, Version 2.0 (the
# "License"); you may not use this file except in compliance
# with the License.  You may obtain a copy of the License at
#
#   http://www.apache.org/licenses/LICENSE-2.0
#
# Unless required by applicable law or agreed to in writing,
# software distributed under the License is distributed on an
# "AS IS" BASIS, WITHOUT WARRANTIES OR CONDITIONS OF ANY
# KIND, either express or implied.  See the License for the
# specific language governing permissions and limitations
# under the License.

"""Utilities to interact with MXNet operator registry."""
from operator import itemgetter
from mxnet import runtime
import mxnet as mx

from benchmark.opperf.rules.default_params import DEFAULTS_INPUTS, DEFAULTS_INPUTS_LARGE_TENSOR, MX_OP_MODULE


def _select_ops(operator_names, filters=("_contrib", "_"), merge_op_forward_backward=True):
    """From a given list of operators, filter out all operator names starting with given filters and prepares
    a dictionary of operator with attributes - 'has_backward' and 'nd_op_handle = mxnet.ndarray.op'

    By default, merge forward and backward operators for a given op into one operator and sets the attribute
    'has_backward' for the operator.

    By default, filter out all Contrib operators that starts with '_contrib' and internal operators that
    starts with '_'.

    Note - All deprecated operators are filtered out as well.

    Parameters
    ----------
    operator_names: List[str]
        List of operator names.
    filters: Tuple(str)
        Tuple of filters to apply on operator names.
    merge_op_forward_backward: Boolean, Default - True
        Merge forward and backward operators for a given op in to one op.

    Returns
    -------
    {"operator_name": {"has_backward", "nd_op_handle"}}
    """
    mx_operators = {}
    operators_with_backward = []

    # Filter out deprecated operators
    filters += ("normal", "uniform", "BatchNorm_v1", "Flatten", "contrib_CTCLoss", "Pad", "Cast",
                "Pooling_v1", "Concat", "Reshape", "Convolution_v1", "SliceChannel", "Crop",
                "crop", "onehot_encode", "batch_take")

    if merge_op_forward_backward:
        filters += ("_backward",)

    for cur_op_name in operator_names:
        if not cur_op_name.startswith(filters):
            mx_operators[cur_op_name] = {"has_backward": False,
                                         "nd_op_handle": getattr(MX_OP_MODULE, cur_op_name)}

        if cur_op_name.startswith("_backward_"):
            operators_with_backward.append(cur_op_name)

    if merge_op_forward_backward:
        # Identify all operators that can run backward.
        for op_with_backward in operators_with_backward:
            op_name = op_with_backward.split("_backward_")[1]
            if op_name in mx_operators:
                mx_operators[op_name]["has_backward"] = True

    return mx_operators


def _set_op_arguments(mx_operators):
    """Fetch and set operator arguments - nargs, arg_names, arg_types
    """
    for op_name in mx_operators:
        operator_arguments = mx.operator.get_operator_arguments(op_name)
        mx_operators[op_name]["params"] = {"narg": operator_arguments.narg,
                                           "arg_names": operator_arguments.names,
                                           "arg_types": operator_arguments.types}


def _get_all_mxnet_operators():
    # Step 1 - Get all registered op names and filter it
    operator_names = mx.operator.get_all_registered_operators()
    mx_operators = _select_ops(operator_names)

    # Step 2 - Get all parameters for the operators
    _set_op_arguments(mx_operators)
    return mx_operators


def prepare_op_inputs(arg_params, arg_values):
    inputs = []

    for arg_value in arg_values:
        inp = {}
        for arg_name in arg_params["params"]["arg_names"]:
            if arg_name in arg_value:
                inp[arg_name] = arg_value[arg_name]
        inputs.append(inp)
    return inputs


def prepare_op_inputs(op, arg_params, int64_tensor):
    inputs = []

    # 4d tensor is needed by following ops
    ops_4d = ['depth_to_space', 'space_to_depth', 'pad']

    # 3d tensor is needed by following ops
    ops_3d = {'CTCLoss', 'ctc_loss'}

    # For ops with args that need to change shape/value for different ops
    custom_data = {'Activation', 'LeakyReLU', 'Softmax', 'BilinearSampler', 'GridGenerator', 'sample_multinomial', 'linalg_maketrian',
                   'SpatialTransformer', 'col2im', 'GroupNorm', 'Dropout', 'FullyConnected',
                   'SoftmaxOutput', 'LinearRegressionOutput', 'BatchNorm', 'LogisticRegressionOutput',
                   'MAERegressionOutput', 'SVMOutput', 'L2Normalization', 'LayerNorm', 'InstanceNorm',
                   'Embedding', 'Correlation', 'im2col', 'LRN', 'squeeze', 'fill_element_0index'}

    custom_data_int64 = {'random_pdf_dirichlet', 'random_pdf_exponential', 'random_pdf_gamma',
                         'random_pdf_generalized_negative_binomial', 'random_pdf_negative_binomial',
                         'random_pdf_normal', 'random_pdf_poisson', 'random_pdf_uniform', 'sample_exponential',
                         'sample_normal', 'sample_poisson', 'sample_uniform', 'sample_gamma',
                         'sample_generalized_negative_binomial', 'sample_negative_binomial', 'CTCLoss',
                         'ctc_loss', 'multi_lars'}

    int_only = {'random_randint'}
    float_only = {'log_softmax', 'softmax', 'softmin'}

<<<<<<< HEAD
    # following ops need atleast 1 dim of size 1
    ops_dim1 = ['broadcast_axis', 'broadcast_like', 'broadcast_to', 'broadcast_axes']
=======
    if int64_tensor == 'on':
        default_inputs = DEFAULTS_INPUTS_LARGE_TENSOR
        custom_data |= custom_data_int64
    else:
        default_inputs = DEFAULTS_INPUTS
>>>>>>> 10a12d59

    # Prepare op to default input mapping
    arg_values = {}
    for arg_name, arg_type in zip(arg_params["params"]["arg_names"],
                                  arg_params["params"]["arg_types"]):
        # Due to lack of an internal API for fetching permissible dtype
        # added a logic for using float only dtype as input for ops that take only floats
        # same for randint (which is the only op that takes only int as input)
        # rest all operators take int as well as float
<<<<<<< HEAD
        if "NDArray" in arg_type:
            if op in int_only and arg_name == "dtype":
                arg_values[arg_name] = DEFAULTS_INPUTS["dtype_int"]
            elif (op.startswith(('random','sample')) or op in float_only) and arg_name == "dtype":
                arg_values[arg_name] = DEFAULTS_INPUTS["dtype_float"]
            elif op == "ravel_multi_index":
                arg_values[arg_name] = DEFAULTS_INPUTS["ravel_data"]
            elif op in custom_data and arg_name + "_" + op.lower() in DEFAULTS_INPUTS:
                arg_values[arg_name] = DEFAULTS_INPUTS[arg_name + "_" + op.lower()]
            elif arg_name + "_nd" in DEFAULTS_INPUTS:
                arg_values[arg_name] = DEFAULTS_INPUTS[arg_name + "_nd"]
            elif op in ops_3d and arg_name + "_3d" in DEFAULTS_INPUTS:
                arg_values[arg_name] = DEFAULTS_INPUTS[arg_name + "_3d"]
            elif op == 'softmax_cross_entropy':
                arg_values[arg_name] = DEFAULTS_INPUTS[arg_name + "_smce"]
            elif op in ops_4d and arg_name + "_4d" in DEFAULTS_INPUTS:
                arg_values[arg_name] = DEFAULTS_INPUTS[arg_name + "_4d"]
            elif op in ops_dim1 and arg_name + "_dim1" in DEFAULTS_INPUTS:
                arg_values[arg_name] = DEFAULTS_INPUTS[arg_name + "_dim1"]
            # default case
            elif arg_name in DEFAULTS_INPUTS:
                arg_values[arg_name] = DEFAULTS_INPUTS[arg_name]
        else:
            # arg_type is not NDArray
            if op in int_only and arg_name == "dtype":
                arg_values[arg_name] = DEFAULTS_INPUTS["dtype_int"]
            elif (op.startswith(('random','sample')) or op in float_only) and arg_name == "dtype":
                arg_values[arg_name] = DEFAULTS_INPUTS["dtype_float"]
            elif op in custom_data and arg_name + "_" + op.lower() in DEFAULTS_INPUTS:
                arg_values[arg_name] = DEFAULTS_INPUTS[arg_name + "_" + op.lower()]
            elif op in ops_4d and arg_name + "_4d" in DEFAULTS_INPUTS:
                arg_values[arg_name] = DEFAULTS_INPUTS[arg_name + "_4d"]
            elif op in ops_dim1 and arg_name + "_dim1" in DEFAULTS_INPUTS:
                arg_values[arg_name] = DEFAULTS_INPUTS[arg_name + "_dim1"]
            #default case
            elif arg_name in DEFAULTS_INPUTS:
                arg_values[arg_name] = DEFAULTS_INPUTS[arg_name]
=======
        if op in int_only and arg_name == "dtype":
            arg_values[arg_name] = default_inputs["dtype_int"]
        elif (op.startswith(('random','sample')) or op in float_only) and arg_name == "dtype":
            arg_values[arg_name] = default_inputs["dtype_float"]
        elif "NDArray" in arg_type and op == "ravel_multi_index":
            arg_values[arg_name] = default_inputs["ravel_data"]
        elif op in custom_data and arg_name + "_" + op.lower() in default_inputs:
            arg_values[arg_name] = default_inputs[arg_name + "_" + op.lower()]
        elif "NDArray" in arg_type and arg_name + "_nd" in default_inputs:
            arg_values[arg_name] = default_inputs[arg_name + "_nd"]
        elif "NDArray" in arg_type and op in ops_4d and arg_name + "_4d" in default_inputs:
            arg_values[arg_name] = default_inputs[arg_name + "_4d"]
        elif "NDArray" in arg_type and op in ops_3d and arg_name + "_3d" in default_inputs:
            arg_values[arg_name] = default_inputs[arg_name + "_3d"]
        elif "NDArray" in arg_type and op == 'softmax_cross_entropy':
            arg_values[arg_name] = default_inputs[arg_name + "_smce"]
        elif arg_name in default_inputs:
            arg_values[arg_name] = default_inputs[arg_name]
        elif "float" in arg_type and arg_name + "_float" in default_inputs:
            arg_values[arg_name] = default_inputs[arg_name + "_float"]
        elif "Shape" in arg_type and arg_name + "_shape" in default_inputs:
            # This is for cases where in some ops 'axis' is Int in some ops a shape tuple.
            # Ex: axis in sum is shape, axis in sort is int.
            arg_values[arg_name] = default_inputs[arg_name + "_shape"]
>>>>>>> 10a12d59

    # Number of different inputs we want to use to test
    # the operator
    num_input_combinations = max([len(value) for value in arg_values.values()])

    # Prepare key/value args for param to input value
    for idx in range(num_input_combinations):
        inp = {}
        for arg_name in arg_params["params"]["arg_names"]:
            if arg_name in arg_values:
                if len(arg_values[arg_name]) == num_input_combinations:
                    inp[arg_name] = arg_values[arg_name][idx]
                else:
                    # This is required when we want to use a param same across all
                    # input combination. Example: keeping low and high same for random sampling
                    # operator for all different types of Tensor shape.
                    inp[arg_name] = arg_values[arg_name][0]

        inputs.append(inp)
    return inputs


def get_all_unary_operators():
    """Gets all Unary operators registered with MXNet.

    Returns
    -------
    {"operator_name": {"has_backward", "nd_op_handle", "params"}}
    """
    # Cast operators (cast & amp_cast are unary)
    cast_ops = {'cast', 'amp_cast'}

    # Get all mxnet operators
    mx_operators = _get_all_mxnet_operators()

    # Filter for unary broadcast operators
    unary_broadcast_mx_operators = {}
    for op_name, op_params in mx_operators.items():
        if (op_params["params"]["narg"] == 1 and \
                "data" in op_params["params"]["arg_names"]) or \
                op_name in cast_ops:
            unary_broadcast_mx_operators[op_name] = mx_operators[op_name]
    return unary_broadcast_mx_operators


def get_all_broadcast_binary_operators():
    """Gets all binary broadcast operators registered with MXNet.

    Returns
    -------
    {"operator_name": {"has_backward", "nd_op_handle", "params"}}
    """
    # Get all mxnet operators
    mx_operators = _get_all_mxnet_operators()

    # Filter for binary broadcast operators
    binary_broadcast_mx_operators = {}
    for op_name, op_params in mx_operators.items():
        if op_name.startswith("broadcast_") and op_params["params"]["narg"] == 2 and \
                "lhs" in op_params["params"]["arg_names"] and \
                "rhs" in op_params["params"]["arg_names"]:
            binary_broadcast_mx_operators[op_name] = mx_operators[op_name]
    return binary_broadcast_mx_operators


def get_all_misc_binary_operators():
    """Gets all miscellaneous binary operators registered with MXNet.

    Returns
    -------
    {"operator_name": {"has_backward", "nd_op_handle", "params"}}
    """
    # Get all mxnet operators
    mx_operators = _get_all_mxnet_operators()

    # Filter for miscellaneous binary operators
    binary_misc_mx_operators = {}
    for op_name, _ in mx_operators.items():
        if "choose_element_0index" == op_name:
            binary_misc_mx_operators[op_name] = mx_operators[op_name]
        elif "reshape_like" == op_name:
            binary_misc_mx_operators[op_name] = mx_operators[op_name]
    return binary_misc_mx_operators


def get_all_elemen_wise_binary_operators():
    """Gets all binary elemen_wise operators registered with MXNet.

    Returns
    -------
    {"operator_name": {"has_backward", "nd_op_handle", "params"}}
    """
    # Get all mxnet operators
    mx_operators = _get_all_mxnet_operators()

    # Filter for binary elemen_wise operators
    binary_elemen_wise_mx_operators = {}
    for op_name, op_params in mx_operators.items():
        if op_name.startswith("elemwise_") and op_params["params"]["narg"] == 2 and \
                "lhs" in op_params["params"]["arg_names"] and \
                "rhs" in op_params["params"]["arg_names"]:
            binary_elemen_wise_mx_operators[op_name] = mx_operators[op_name]
        elif "ElementWiseSum" == op_name:
            binary_elemen_wise_mx_operators[op_name] = mx_operators[op_name]
    return binary_elemen_wise_mx_operators


def get_all_random_sampling_operators():
    """Gets all Random Sampling operators registered with MXNet.

    Returns
    -------
    {"operator_name": {"has_backward", "nd_op_handle", "params"}}
    """
    # Additional Random Sampling ops which do not start with "random_" or "sample_"
    additional_random_sampling_ops = {'GridGenerator', 'BilinearSampler'}

    # Get all mxnet operators
    mx_operators = _get_all_mxnet_operators()

    # Filter for Random Sampling operators
    random_sampling_mx_operators = {}
    for op_name, _ in mx_operators.items():
        if op_name.startswith(("random_", "sample_")) or op_name in additional_random_sampling_ops:
            random_sampling_mx_operators[op_name] = mx_operators[op_name]
    return random_sampling_mx_operators


def get_all_linalg_operators():
    """Gets all Linear Algebra operators registered with MXNet.

    Returns
    -------
    {"operator_name": {"has_backward", "nd_op_handle", "params"}}
    """
    other_linalg_ops = {'moments'}

    # Already tested linalg_potrf independently
    independently_tested = {'linalg_potrf'}

    # Get all mxnet operators
    mx_operators = _get_all_mxnet_operators()

    # Filter for Linear Algebra operators
    linalg_mx_operators = {}
    for op_name, _ in mx_operators.items():
        if (op_name.startswith("linalg_") and op_name not in independently_tested) or op_name in other_linalg_ops:
            linalg_mx_operators[op_name] = mx_operators[op_name]
    return linalg_mx_operators


def get_all_reduction_operators():
    """Gets all Reduction operators registered with MXNet.

    Returns
    -------
    {"operator_name": {"has_backward", "nd_op_handle", "params"}}
    """
    # Get all mxnet operators
    mx_operators = _get_all_mxnet_operators()

    # Filter for Reduction operators
    reduction_mx_operators = {}
    for op_name, op_params in mx_operators.items():
        if (op_params["params"]["narg"] == 4 and \
                set(["data", "axis", "exclude", "keepdims"]).issubset(set(op_params["params"]["arg_names"])) \
                or op_name == 'norm'):
            reduction_mx_operators[op_name] = mx_operators[op_name]
    return reduction_mx_operators

def get_all_nn_basic_operators():
    """Gets all NN basic operators registered with MXNet.

    Returns
    -------
    {"operator_name": {"has_backward", "nd_op_handle", "params"}}
    """
    nn_basic_ops = ['FullyConnected', 'Dropout', 'BatchNorm', 'SoftmaxOutput', 'LinearRegressionOutput',
                    'LogisticRegressionOutput', 'MAERegressionOutput', 'SVMOutput', 'L2Normalization',
                    'LayerNorm', 'InstanceNorm', 'Embedding', 'Correlation', 'SpatialTransformer', 'im2col',
                    'col2im', 'GroupNorm', 'LRN']

    # Get all mxnet operators
    mx_operators = _get_all_mxnet_operators()

    # Filter for NN Basic operators
    nn_basic_mx_operators = {}
    for op_name, _ in mx_operators.items():
         if op_name in nn_basic_ops:
             nn_basic_mx_operators[op_name] = mx_operators[op_name]
    return nn_basic_mx_operators

def get_all_nn_activation_operators():
    """Gets all NN Activation operators registered with MXNet.

     Returns
     -------
     {"operator_name": {"has_backward", "nd_op_handle", "params"}}
     """
    nn_activation_ops = {'Softmax', 'SoftmaxActivation', 'softmin', 'Activation', 'LeakyReLU', 'hard_sigmoid', 'softmax', 'log_softmax'}

    # Get all mxnet operators
    mx_operators = _get_all_mxnet_operators()

    # Filter for NN Activation operators
    nn_activation_mx_operators = {}
    for op_name, _ in mx_operators.items():
         if op_name in nn_activation_ops:
             nn_activation_mx_operators[op_name] = mx_operators[op_name]
    return nn_activation_mx_operators


def get_all_optimizer_operators():
    """Gets all Optimizer operators registered with MXNet.

     Returns
     -------
     {"operator_name": {"has_backward", "nd_op_handle", "params"}}
     """
    optimizer_ops = {'mp_sgd_update', 'signum_update', 'rmspropalex_update', 'ftml_update', 'rmsprop_update',
                     'sgd_mom_update', 'signsgd_update', 'mp_sgd_mom_update', 'ftrl_update', 'sgd_update',
                     'adam_update', 'mp_nag_mom_update', 'nag_mom_update', 'lamb_update_phase1',
                     'lamb_update_phase2'}

    # Get all mxnet operators
    mx_operators = _get_all_mxnet_operators()

    # Filter for Optimizer operators
    optimizer_mx_operators = {}
    for op_name, _ in mx_operators.items():
        if op_name in optimizer_ops:
            optimizer_mx_operators[op_name] = mx_operators[op_name]
    return optimizer_mx_operators

def get_all_sorting_searching_operators():
    """Gets all Sorting and Searching operators registered with MXNet.

    Returns
    -------
    {"operator_name": {"has_backward", "nd_op_handle", "params"}}
    """
    sort_search_ops = {'sort', 'argsort', 'argmax', 'argmin', 'topk'}

    # Get all mxnet operators
    mx_operators = _get_all_mxnet_operators()

    # Filter for Sort and search operators
    sort_search_mx_operators = {}
    for op_name, _ in mx_operators.items():
        if op_name in sort_search_ops:
            sort_search_mx_operators[op_name] = mx_operators[op_name]
    return sort_search_mx_operators


def get_all_rearrange_operators():
    """Gets all array rearrange operators registered with MXNet.

    Returns
    -------
    {"operator_name": {"has_backward", "nd_op_handle", "params"}}
    """
    rearrange_ops = ['transpose', 'swapaxes', 'flip', 'depth_to_space',
                     'space_to_depth', 'SwapAxis', 'reverse']

    # Get all mxnet operators
    mx_operators = _get_all_mxnet_operators()

    # Filter for Array Rearrange operators
    rearrange_mx_operators = {}
    for op_name, _ in mx_operators.items():
        if op_name in rearrange_ops:
            rearrange_mx_operators[op_name] = mx_operators[op_name]
    return rearrange_mx_operators


def get_remaining_miscellaneous_operators():
    """Gets remaining Miscellaneous operators registered with MXNet not covered by individual tests.

    Returns
    -------
    {"operator_name": {"has_backward", "nd_op_handle", "params"}}
    """
    misc_ops = {'squeeze', 'all_finite', 'clip', 'multi_lars', 'SequenceReverse', 'SequenceLast', 'SequenceMask', 'cast_storage', 'cumsum', 'fill_element_0index'}

    # Get all mxnet operators
    mx_operators = _get_all_mxnet_operators()

    # Filter for Miscellaneous operators
    misc_mx_operators = {}
    for op_name, _ in mx_operators.items():
        if op_name in misc_ops:
            misc_mx_operators[op_name] = mx_operators[op_name]
    return misc_mx_operators

def get_all_indexing_routines():
    """Gets all indexing routines registered with MXNet.

    # @ChaiBapchya unravel_index errors out on certain inputs
    # tracked here https://github.com/apache/incubator-mxnet/issues/16771
    # @ChaiBapchya scatter_nd errors with core dump
    # tracked here https://github.com/apache/incubator-mxnet/issues/17480

    Returns
    -------
    {"operator_name": {"has_backward", "nd_op_handle", "params"}}
    """
    indexing_routines = {'slice', 'slice_axis', 'slice_like', 'take', 'one_hot',
                         'where', 'ravel_multi_index', 'gather_nd', 'pick'}

    # Get all mxnet operators
    mx_operators = _get_all_mxnet_operators()

    # Filter for Indexing routines
    indexing_mx_routines = {}
    for op_name, _ in mx_operators.items():
        if op_name in indexing_routines:
            indexing_mx_routines[op_name] = mx_operators[op_name]
    return indexing_mx_routines


def get_all_loss_operators():
    """Gets all Neural Network loss operators registered with MXNet.

    Returns
    -------
    {"operator_name": {"has_backward", "nd_op_handle", "params"}}
    """
    loss_ops = {'smooth_l1', 'CTCLoss', 'ctc_loss', 'MakeLoss', 'softmax_cross_entropy'}

    # Get all mxnet operators
    mx_operators = _get_all_mxnet_operators()

    # Filter for NN Loss operators
    loss_mx_operators = {}
    for op_name, _ in mx_operators.items():
        if op_name in loss_ops:
            loss_mx_operators[op_name] = mx_operators[op_name]
    return loss_mx_operators


def get_all_shape_operators():
    """Gets all array shape manipulation operators registered with MXNet.

    Returns
    -------
    {"operator_name": {"has_backward", "nd_op_handle", "params"}}
    """
    shape_ops = ['split', 'SliceChannel', 'diag', 'reshape',
                     'reshape_like', 'size_array', 'shape_array']

    # Get all mxnet operators
    mx_operators = _get_all_mxnet_operators()

    # Filter for Array Shape Manipulation operators
    shape_mx_operators = {}
    for op_name, op_params in mx_operators.items():
        if op_name in shape_ops:
            shape_mx_operators[op_name] = mx_operators[op_name]
    return shape_mx_operators


def get_all_expanding_operators():
    """Gets all array expanding operators registered with MXNet.

    Returns
    -------
    {"operator_name": {"has_backward", "nd_op_handle", "params"}}
    """
    expanding_ops = ['broadcast_axes', 'broadcast_axis', 'broadcast_to', 'broadcast_like',
                     'repeat', 'tile', 'pad', 'expand_dims']

    # Get all mxnet operators
    mx_operators = _get_all_mxnet_operators()

    # Filter for Array Expanding operators
    expanding_mx_operators = {}
    for op_name, op_params in mx_operators.items():
        if op_name in expanding_ops:
            expanding_mx_operators[op_name] = mx_operators[op_name]
    return expanding_mx_operators


def get_all_rounding_operators():
    """Gets all array rounding operators registered with MXNet.

    Returns
    -------
    {"operator_name": {"has_backward", "nd_op_handle", "params"}}
    """
    rounding_ops = ['round', 'rint', 'fix', 'floor',
                     'ceil', 'trunc']

    # Get all mxnet operators
    mx_operators = _get_all_mxnet_operators()

    # Filter for Array Rounding operators
    rounding_mx_operators = {}
    for op_name, op_params in mx_operators.items():
        if op_name in rounding_ops:
            rounding_mx_operators[op_name] = mx_operators[op_name]
    return rounding_mx_operators


def get_operators_with_no_benchmark(operators_with_benchmark):
    """Gets all MXNet operators with not benchmark.

    Retrieve all operators registered with MXNet and prepares a list of operators that are not part of given
    operators with benchmark list.

    Parameters
    ----------
    operators_with_benchmark: list[Str]
        List of operator names that has benchmarks

    Returns
    -------
    list[Str]
        List of operator names that is registered with MXNet but has no benchmarks.
    """
    all_mxnet_operators = _get_all_mxnet_operators().keys()
    return list(set(all_mxnet_operators) - set(operators_with_benchmark))


def get_current_runtime_features():
    """Get all current runtime time flags/configuration for MXNet.

    Returns
    -------
    Map of current runtime features such as compile flags used by MXNet.
        Example: {'runtime_features': {'OPENCV' : '✔ OPENCV', 'CUDA': '✖ CUDA'}}
    """
    features = runtime.Features()
    runtime_features = {}
    for feature, config in sorted(features.items(), key=itemgetter(0)):
        runtime_features[feature] = config

    return {'runtime_features': runtime_features}<|MERGE_RESOLUTION|>--- conflicted
+++ resolved
@@ -135,16 +135,14 @@
     int_only = {'random_randint'}
     float_only = {'log_softmax', 'softmax', 'softmin'}
 
-<<<<<<< HEAD
     # following ops need atleast 1 dim of size 1
     ops_dim1 = ['broadcast_axis', 'broadcast_like', 'broadcast_to', 'broadcast_axes']
-=======
+
     if int64_tensor == 'on':
         default_inputs = DEFAULTS_INPUTS_LARGE_TENSOR
         custom_data |= custom_data_int64
     else:
         default_inputs = DEFAULTS_INPUTS
->>>>>>> 10a12d59
 
     # Prepare op to default input mapping
     arg_values = {}
@@ -154,7 +152,6 @@
         # added a logic for using float only dtype as input for ops that take only floats
         # same for randint (which is the only op that takes only int as input)
         # rest all operators take int as well as float
-<<<<<<< HEAD
         if "NDArray" in arg_type:
             if op in int_only and arg_name == "dtype":
                 arg_values[arg_name] = DEFAULTS_INPUTS["dtype_int"]
@@ -192,32 +189,6 @@
             #default case
             elif arg_name in DEFAULTS_INPUTS:
                 arg_values[arg_name] = DEFAULTS_INPUTS[arg_name]
-=======
-        if op in int_only and arg_name == "dtype":
-            arg_values[arg_name] = default_inputs["dtype_int"]
-        elif (op.startswith(('random','sample')) or op in float_only) and arg_name == "dtype":
-            arg_values[arg_name] = default_inputs["dtype_float"]
-        elif "NDArray" in arg_type and op == "ravel_multi_index":
-            arg_values[arg_name] = default_inputs["ravel_data"]
-        elif op in custom_data and arg_name + "_" + op.lower() in default_inputs:
-            arg_values[arg_name] = default_inputs[arg_name + "_" + op.lower()]
-        elif "NDArray" in arg_type and arg_name + "_nd" in default_inputs:
-            arg_values[arg_name] = default_inputs[arg_name + "_nd"]
-        elif "NDArray" in arg_type and op in ops_4d and arg_name + "_4d" in default_inputs:
-            arg_values[arg_name] = default_inputs[arg_name + "_4d"]
-        elif "NDArray" in arg_type and op in ops_3d and arg_name + "_3d" in default_inputs:
-            arg_values[arg_name] = default_inputs[arg_name + "_3d"]
-        elif "NDArray" in arg_type and op == 'softmax_cross_entropy':
-            arg_values[arg_name] = default_inputs[arg_name + "_smce"]
-        elif arg_name in default_inputs:
-            arg_values[arg_name] = default_inputs[arg_name]
-        elif "float" in arg_type and arg_name + "_float" in default_inputs:
-            arg_values[arg_name] = default_inputs[arg_name + "_float"]
-        elif "Shape" in arg_type and arg_name + "_shape" in default_inputs:
-            # This is for cases where in some ops 'axis' is Int in some ops a shape tuple.
-            # Ex: axis in sum is shape, axis in sort is int.
-            arg_values[arg_name] = default_inputs[arg_name + "_shape"]
->>>>>>> 10a12d59
 
     # Number of different inputs we want to use to test
     # the operator
