# Licensed to the Apache Software Foundation (ASF) under one
# or more contributor license agreements.  See the NOTICE file
# distributed with this work for additional information
# regarding copyright ownership.  The ASF licenses this file
# to you under the Apache License, Version 2.0 (the
# "License"); you may not use this file except in compliance
# with the License.  You may obtain a copy of the License at
#
#   http://www.apache.org/licenses/LICENSE-2.0
#
# Unless required by applicable law or agreed to in writing,
# software distributed under the License is distributed on an
# "AS IS" BASIS, WITHOUT WARRANTIES OR CONDITIONS OF ANY
# KIND, either express or implied.  See the License for the
# specific language governing permissions and limitations
# under the License.
import sys

# We will use all operators inside NDArray Module
# If you want to run benchmark for all operators in different namespace,
# for example mxnet.numpy.op, update here. All operators for benchmarks
# will be picked up from this module
MX_OP_MODULE = sys.modules["mxnet.ndarray.op"]


"""Default Input Tensor shapes to use for benchmarking"""

# For operators like concat, ElementWiseSum, squeeze, stack
# argument data is passed as variable arg (*args)
DEFAULT_ARGS = [(1024, 1024)]

# For Unary operators like abs, arccos, arcsin etc..
DEFAULT_DATA = [(1024, 1024), (10000, 1), (10000, 100)]
DEFAULT_DTYPE = ['float32', 'int32', 'float32']  # required parameter for amp_cast, cast
DEFAULT_DTYPE_INT = ['int32', 'int64', 'int32']  # randint works for int* types only
DEFAULT_DTYPE_FLOAT = ['float16', 'float32', 'float64']  # random_exp works for float* types only

DEFAULT_DATA_LARGE_TENSOR = [(2**16, 2**16)]

# For Binary miscellaneous operators like choose_element0_index
# argument data must be indexed via an NDArray.
# NOTE: Data used is DEFAULT_DATA
DEFAULT_INDEX = [(1, 1024), (1, 1), (1, 100)]

DEFAULT_INDEX_LARGE_TENSOR = [(1, 2**16)]

# For Binary broadcast operators like - broadcast_add/sub/mod/logical_and etc..
DEFAULT_LHS = [(1024, 1024), (10000, 10), (10000, 1)]
DEFAULT_RHS = [(1024, 1024), (10000, 10), (10000, 1)]

DEFAULT_LHS_LARGE_TENSOR = [(2**16, 2**16), (2**28, 2**4), (2**32, 1)]
DEFAULT_RHS_LARGE_TENSOR = [(2**16, 2**16), (2**28, 2**4), (2**32, 1)]

# For operators like - random_uniform, random_normal etc..
DEFAULT_SHAPE = [(1024, 1024), (10000, 1), (10000, 100)]
DEFAULT_SAMPLE = [(2,)]
DEFAULT_LOW = [0]
DEFAULT_HIGH = [5]
DEFAULT_K = [1]
DEFAULT_P = [1]

DEFAULT_SHAPE_LARGE_TENSOR = [(2**16, 2**16)]#, (2**32, 1), (2**25, 2**7)]
DEFAULT_SAMPLE_LARGE_TENSOR = [(2**32,)]
DEFAULT_DATA_RPD_LARGE_TENSOR = [(2**32 + 1, 5)]
DEFAULT_ALPHA_RPD_LARGE_TENSOR = [(2**32,)]
DEFAULT_SAMPLE_RPE_LARGE_TENSOR = [(1, 2**32)]
DEFAULT_LAM_RPE_LARGE_TENSOR = [(1,)]
DEFAULT_SAMPLE_RPG_LARGE_TENSOR = [(1, 2**32 + 1)]
DEFAULT_ALPHA_RPG_LARGE_TENSOR = [(1,)]

# For operators like - sample_uniform, sample_normal etc..
# NOTE: There are many overlapping operators in random_* and sample_*,
# Ex: random_uniform, sample_uniform. Parameter names are same, but, for
# random_* operators they are float/int and for sample_* operators they are NDArray.
# Hence, below we append ND to mark the difference.
DEFAULT_LOW_ND = [[0.0, 2.5]]
DEFAULT_HIGH_ND = [[1.0, 3.7]]
DEFAULT_MU_ND = [[2.0, 2.5]]
DEFAULT_SIGMA = [[1.0, 3.7]]
DEFAULT_ALPHA_ND = [[0.0, 2.5]]
DEFAULT_BETA_ND = [[1.0, 0.7]]
DEFAULT_LAM = [[1.0, 8.5]]
DEFAULT_K_ND = [[20, 49]]
DEFAULT_P_ND = [[0.4, 0.77]]
DEFAULT_GRID = [(32, 2, 256, 256)]
DEFAULT_DATA_BILINEAR = [(32, 2, 256, 256)]
DEFAULT_TRANSFORM_TYPE = ['warp', 'affine']
DEFAULT_DATA_GRIDGEN = [(32, 2, 256, 256), (256, 6)]
DEFAULT_TARGET_SHAPE = [(256, 6)]
DEFAULT_DATA_SM = [(32, 32), (64, 64)]

<<<<<<< HEAD
=======
DEFAULT_LOW_ND_LARGE_TENSOR = [[0.0] * 2**16 + [2.5] * 2**16]
DEFAULT_HIGH_ND_LARGE_TENSOR = [[1.0] * 2**16 + [3.7] * 2**16]
DEFAULT_MU_ND_LARGE_TENSOR = [[2.0] * 2**16 + [2.5] * 2**16]
DEFAULT_SIGMA_LARGE_TENSOR = [[1.0] * 2**16 + [3.7] * 2**16]
DEFAULT_ALPHA_ND_LARGE_TENSOR = [[0.0] * 2**16 + [2.5] * 2**16]
DEFAULT_BETA_ND_LARGE_TENSOR = [[1.0] * 2**16 + [0.7] * 2**16]
DEFAULT_LAM_ND_LARGE_TENSOR = [[1.0] * 2**16 + [8.5] * 2**16]
DEFAULT_K_ND_LARGE_TENSOR = [[20] * 2**16 + [49] * 2**16]
DEFAULT_P_ND_LARGE_TENSOR = [[0.4] * 2**16 + [0.77] * 2**16]
DEFAULT_DATA_BILINEAR_LARGE_TENSOR = [(2**32, 1, 1, 1)]
DEFAULT_GRID_LARGE_TENSOR = [(2**32, 2, 1, 1)]
DEFAULT_DATA_GRIDGEN_LARGE_TENSOR = [(2**31, 2, 1, 1), (1, 6)]
DEFAULT_TARGET_SHAPE_LARGE_TENSOR = [(1, 6)]
DEFAULT_DATA_SM_LARGE_TENSOR = [(2**32,)]
DEFAULT_SHAPE_SE_LARGE_TENSOR = [(1,)]
DEFAULT_LAM_SE_LARGE_TENSOR = [(2**32 + 1,)]
DEFAULT_SHAPE_SU_LARGE_TENSOR = [(2**32,)]

# For reduction operators
# NOTE: Data used is DEFAULT_DATA
DEFAULT_AXIS_SHAPE = [(), 0, (0, 1)]

>>>>>>> 10a12d59
# For sorting and searching operators
# NOTE: Data used is DEFAULT_DATA
DEFAULT_AXIS = [0]

# For NN basic operators
# General
DEFAULT_DATA_NN_BASIC = [(32, 3, 256, 256), (32, 3, 10000, 10)]
DEFAULT_NUM_HIDDEN = [64]
DEFAULT_BIAS = [(64,)]
DEFAULT_FLATTEN = [True, False]
DEFAULT_GAMMA = [(3,)]
DEFAULT_BETA = [(3,)]
DEFAULT_MOVING_MEAN = [(3,)]
DEFAULT_MOVING_VAR = [(3,)]
DEFAULT_LABEL_REG = [(32, 3, 256, 256), (32, 3, 10000, 10)]
DEFAULT_GRAD_SCALE = [.5]
DEFAULT_NORMALIZATION = ["batch"]
DEFAULT_MARGIN = [.5]
DEFAULT_REG_COEFF = [.5]
DEFAULT_INPUT_DIM = [3, 16]
DEFAULT_OUTPUT_DIM = [4, 9]
DEFAULT_SPARSE_GRAD = [False]
DEFAULT_KERNEL_SIZE = [3]
DEFAULT_MAX_DISPLACEMENT = [2]
DEFAULT_STRIDE_1 = [2]
DEFAULT_STRIDE_2 = [2]
DEFAULT_ALPHA = [.001]
DEFAULT_NSIZE = [3]
DEFAULT_PARAMETERS = [(7,), (104,)]
DEFAULT_STATE = [(1, 4, 1), (2, 10000, 4)]
DEFAULT_STATE_SIZE = [1, 4]
DEFAULT_NUM_LAYERS = [1, 2]
DEFAULT_NUM_GROUPS = [1, 10]
DEFAULT_TRANSFORM = ["affine"]
DEFAULT_SAMPLER = ["bilinear"]
DEFAULT_DILATE = [(1,), (1, 1)]
DEFAULT_PAD = [(1,), (1, 1)]
DEFAULT_OUTPUT_SIZE = [(64, 16, 1), (32, 8, 1)]
DEFAULT_KERNEL = [(1, 1, 1), (1, 1, 1)]
DEFAULT_STRIDE = [(2, 2, 2), (1, 1, 1)]

DEFAULT_DATA_NN_BASIC_LARGE_TENSOR = [(2**32 + 1, 1)]
DEFAULT_NUM_HIDDEN_LARGE_TENSOR = [(1,)]
DEFAULT_BIAS_LARGE_TENSOR = [(1,)]
DEFAULT_FLATTEN_LARGE_TENSOR = [False]
DEFAULT_GAMMA_LARGE_TENSOR = [(1,)]
DEFAULT_BETA_LARGE_TENSOR = [(1,)]
DEFAULT_MOVING_MEAN_LARGE_TENSOR = [(2**32 + 1,)]
DEFAULT_MOVING_VAR_LARGE_TENSOR = [(2**32 + 1,)]
DEFAULT_INPUT_DIM_LARGE_TENSOR = [2**32]
DEFAULT_OUTPUT_DIM_LARGE_TENSOR = [1]
DEFAULT_KERNEL_SIZE_LARGE_TENSOR = [1]
DEFAULT_MAX_DISPLACEMENT_LARGE_TENSOR = [1]
DEFAULT_STRIDE_1_LARGE_TENSOR = [1]
DEFAULT_STRIDE_2_LARGE_TENSOR = [1]
DEFAULT_DILATE_LARGE_TENSOR = [[]]
DEFAULT_PAD_LARGE_TENSOR = [[]]
DEFAULT_OUTPUT_SIZE_LARGE_TENSOR = [(2, 2, 1)]
DEFAULT_KERNEL_LARGE_TENSOR = [(1, 1, 1)]
DEFAULT_STRIDE_LARGE_TENSOR = [[]]
DEFAULT_PARAMETERS_LARGE_TENSOR = [(7,)]
DEFAULT_STATE_LARGE_TENSOR = [(1, 4, 1)]
DEFAULT_STATE_SIZE_LARGE_TENSOR = [1]
DEFAULT_NUM_LAYERS_LARGE_TENSOR = [1]

# BatchNorm
DEFAULT_AXIS_BN = [1]

# LayerNorm
DEFAULT_GAMMA_LN = [(32,), (32,)]
DEFAULT_BETA_LN = [(32,), (32,)]

# L2Normalization
DEFAULT_MODE_L2 = ['channel', 'instance', 'spatial']

# SVMOutput
DEFAULT_LABEL_SVM = [(32, 3, 256), (32, 3, 10000)]

DEFAULT_DATA_SVM_LARGE_TENSOR = [(2**29, 2, 2, 2)]
DEFAULT_LABEL_SVM_LARGE_TENSOR = [(2**29, 2, 2)]

# SoftmaxOutput
DEFAULT_LABEL_SM = [(32, 3, 256), (32, 3, 10000)]

DEFAULT_DATA_SO_LARGE_TENSOR = [(2**29, 2, 2, 2)]
DEFAULT_LABEL_SO_LARGE_TENSOR = [(2**29, 2, 2)]

# FullyConnected
DEFAULT_WEIGHT_FC = [(64, 3 * 256 * 256), (64, 10)]

DEFAULT_DATA_FC_LARGE_TENSOR = [(2**32, 1)]
DEFAULT_WEIGHT_FC_LARGE_TENSOR = [(1, 1)]
DEFAULT_NUM_HIDDEN_FC_LARGE_TENSOR = [1]

# Embedding
DEFAULT_WEIGHT_EMBEDDING = [(3, 4), (16, 9)]

DEFAULT_WEIGHT_EMBEDDING_LARGE_TENSOR = [(2**32, 1)]

# GroupNorm
DEFAULT_DATA_GN = [(32, 3, 256, 256), (32, 10, 10000, 10)]
DEFAULT_BETA_GAMMA_GN = [(1,), (10,)]

DEFAULT_DATA_GN_LARGE_TENSOR = [(2**27, 4, 4, 2)]
DEFAULT_BETA_GAMMA_GN_LARGE_TENSOR = [(1,)]

# Dropout
DEFAULT_DATA_DROPOUT = [(32, 3, 256, 256), (10000, 10)]
DEFAULT_MODE_DROPOUT = ["always"]

DEFAULT_DATA_DROPOUT_LARGE_TENSOR = [(2**32 + 1,)]
DEFAULT_P_DROPOUT_LARGE_TENSOR = [.5]
DEFAULT_AXES_DROPOUT_LARGE_TENSOR = [[]]

# SpatialTransformer
DEFAULT_DATA_ST = [(32, 3, 256, 6), (256, 3, 10000, 6)]
DEFAULT_LOC_TAR_ST = [(32, 6), (256, 6)]

DEFAULT_DATA_ST_LARGE_TENSOR = [(2, 2**29, 1, 6)]
DEFAULT_LOC_TAR_ST_LARGE_TENSOR = [(2, 6)]

# im2col
DEFAULT_KERNEL_I2C = [(3,), (3, 3)]
DEFAULT_STRIDE_I2C = [(1,), (1, 1)]

DEFAULT_DATA_I2C_LARGE_TENSOR = [(2**29, 2, 2, 6)]
DEFAULT_KERNEL_I2C_LARGE_TENSOR = [(1,)]
DEFAULT_STRIDE_I2C_LARGE_TENSOR = [[]]

# col2im
DEFAULT_DATA_C2I = [(32, 64, 256), (32, 64, 256)]

DEFAULT_DATA_C2I_LARGE_TENSOR = [(1, 2**30, 4)]

# LRN
DEFAULT_BETA_LRN = [.2]

DEFAULT_DATA_LRN_LARGE_TENSOR = [(2**27, 4, 4, 2)]

# Correlation
DEFAULT_DATA1_LARGE_TENSOR = [(2**23, 8, 8, 8)]
DEFAULT_DATA2_LARGE_TENSOR = [(2**23, 8, 8, 8)]

# For regression operators
DEFAULT_DATA_REG_LARGE_TENSOR = [(2**29, 2, 2, 2)]
DEFAULT_LABEL_REG_LARGE_TENSOR = [(2**29, 2, 2, 2)]

# For normalization operators
DEFAULT_DATA_NORM_LARGE_TENSOR = [(2**29, 2, 2, 2)]
DEFAULT_GAMMA_NORM_LARGE_TENSOR = [(2,)]
DEFAULT_BETA_NORM_LARGE_TENSOR = [(2,)]
DEFAULT_AXIS_LARGE_TENSOR = [-1]

# For optimizer operators
DEFAULT_WEIGHT = [(1024, 1024), (10000, 1), (10000, 100)]
DEFAULT_GRAD = [(1024, 1024), (10000, 1), (10000, 100)]
DEFAULT_MOM = [(1024, 1024), (10000, 1), (10000, 100)]
DEFAULT_MEAN = [(1024, 1024), (10000, 1), (10000, 100)]
DEFAULT_VAR = [(1024, 1024), (10000, 1), (10000, 100)]
DEFAULT_N = [(1024, 1024), (10000, 1), (10000, 100)]
DEFAULT_D = [(1024, 1024), (10000, 1), (10000, 100)]
DEFAULT_V = [(1024, 1024), (10000, 1), (10000, 100)]
DEFAULT_Z = [(1024, 1024), (10000, 1), (10000, 100)]
DEFAULT_G = [(1024, 1024), (10000, 1), (10000, 100)]
DEFAULT_R1 = [(1, 1024), (1, 1), (1, 100)]
DEFAULT_R2 = [(1, 1024), (1, 1), (1, 100)]
DEFAULT_DELTA = [(1024, 1024), (10000, 1), (10000, 100)]
DEFAULT_LRS = [(0.1,0.1)]
DEFAULT_LR = [0.1,0.5,0.9]
DEFAULT_RHO = [0.1,0.5,0.9]
DEFAULT_MOMENTUM = [0.1,0.5,0.9]
DEFAULT_EPSILON = [1e-08]
DEFAULT_BETA_1 = [0.1, 0.5, 0.9]
DEFAULT_BETA_2 = [0.1, 0.5, 0.9]
DEFAULT_T = [1, 5]
DEFAULT_RESCALE_GRAD = [0.4, 0.77]
DEFAULT_CLIP_GRADIENT = [-1.0, 0.8]
DEFAULT_CLIP_WEIGHTS = [-1.0, 0.8]
DEFAULT_LAZY_UPDATE = [0, 1]

<<<<<<< HEAD
# For array manipulation operators
# NOTE: Data needs to be a 4D tensor for  operators like space_to_depth, depth_to_space etc
=======
DEFAULT_WEIGHT_LARGE_TENSOR = [(2**16, 2**16), (2**32, 1), (2**25, 2**7)]
DEFAULT_GRAD_LARGE_TENSOR = [(2**16, 2**16), (2**32, 1), (2**25, 2**7)]
DEFAULT_MOM_LARGE_TENSOR = [(2**16, 2**16), (2**32, 1), (2**25, 2**7)]
DEFAULT_MEAN_LARGE_TENSOR = [(2**16, 2**16), (2**32, 1), (2**25, 2**7)]
DEFAULT_VAR_LARGE_TENSOR = [(2**16, 2**16), (2**32, 1), (2**25, 2**7)]
DEFAULT_N_LARGE_TENSOR = [(2**16, 2**16), (2**32, 1), (2**25, 2**7)]
DEFAULT_D_LARGE_TENSOR = [(2**16, 2**16), (2**32, 1), (2**25, 2**7)]
DEFAULT_V_LARGE_TENSOR = [(2**16, 2**16), (2**32, 1), (2**25, 2**7)]
DEFAULT_Z_LARGE_TENSOR = [(2**16, 2**16), (2**32, 1), (2**25, 2**7)]
DEFAULT_G_LARGE_TENSOR = [(2**16, 2**16), (2**32, 1), (2**25, 2**7)]
DEFAULT_R1_LARGE_TENSOR = [(1,)]
DEFAULT_R2_LARGE_TENSOR = [(1,)]
DEFAULT_DELTA_LARGE_TENSOR = [(2**16, 2**16), (2**32, 1), (2**25, 2**7)]

# For rearrange operators
# NOTE: Data needs to be a 4D tensor for  operators like space_to_depth and depth_to_space
>>>>>>> 10a12d59
# Hence below we append 4d to mark the difference.
# For depth_to_space, dimension 3 needs to be a multiple of 'block' and 1 should be a multiple of `block^2`
DEFAULT_DATA_4d = [(1, 4, 2, 4), (10, 25, 10, 100)]
DEFAULT_BLOCK_SIZE = [2, 5]
DEFAULT_NUM_OUTPUTS = [1]
DEFAULT_PAD_WIDTH_4d = [(0, 0, 0, 0, 1, 1, 1, 1)]
DEFAULT_MODE_4d = ["constant"]
DEFAULT_REPEATS = [2]

# broadcast_axis needs input array with atleast 1 dim of size 1
# since axis is 0 (default) size(dim0)=1
DEFAULT_DATA_DIM1 = [(1, 1024), (1, 1), (1, 100)]
DEFAULT_SIZE = [2]

DEFAULT_DATA_4d_LARGE_TENSOR = [(1, 4, 2, 2**29), (1,2**4,2**4,2**24)]
DEFAULT_BLOCK_SIZE_LARGE_TENSOR = [2, 4]

# For miscellaneous operators
DEFAULT_DATA_SQUEEZE = [(1, 1024, 1024), (32, 1, 256, 256)]
DEFAULT_AXIS_SQUEEZE = [0, 1]
DEFAULT_A_MIN = [0.1]
DEFAULT_A_MAX = [0.9]
DEFAULT_LRS = [(1024, 1024), (10000, 1), (10000, 100)]
DEFAULT_WSS = [(1024, 1024), (10000, 1), (10000, 100)]
DEFAULT_GSS = [(1024, 1024), (10000, 1), (10000, 100)]
DEFAULT_WDS = [(1024, 1024), (10000, 1), (10000, 100)]
DEFAULT_ETA = [.5]
DEFAULT_STYPE = ['default', 'csr', 'row_sparse']
DEFAULT_A = [(1024, 1024), (10000, 1), (10000, 100)]
DEFAULT_LHS_FEI = [(1024, 1024), (10000, 1), (10000, 100)]
DEFAULT_MHS = [(1024,), (10000,), (10000,)]
DEFAULT_RHS_FEI = [(1024,), (10000,), (10000,)]

DEFAULT_DATA_SQUEEZE_LARGE_TENSOR = [(2**32, 1)]
DEFAULT_AXIS_SQUEEZE_LARGE_TENSOR = [1]
DEFAULT_WSS_LARGE_TENSOR = [(2**32, 1)]
DEFAULT_GSS_LARGE_TENSOR = [(2**32, 1)]
DEFAULT_WDS_LARGE_TENSOR = [(2**32, 1)]
DEFAULT_LHS_FEI_LARGE_TENSOR = [(2, 2**32 + 1)]
DEFAULT_RHS_FEI_LARGE_TENSOR = [(2,)]
DEFAULT_MHS_LARGE_TENSOR = [(2,)]

# For swapaxis operator
DEFAULT_DIM_1 = [0]
DEFAULT_DIM_2 = [1]

# For indexing routines
DEFAULT_INDEX = [(1,1024), (1,1), (1,100)]
DEFAULT_INDICES = [(1, 1)]
DEFAULT_BEGIN = [0] # slice_axis expects int, slice can have tuple/int
DEFAULT_END =[1] # same as above
DEFAULT_SHAPE_LIKE = [(100, 100), (10, 1), (100, 10)]
DEFAULT_X = [(1024, 1024), (10000, 1), (10000, 100)]
DEFAULT_Y = [(1024, 1024), (10000, 1), (10000, 100)]
DEFAULT_COND = [(1024,), (10000,), (10000,)]
DEFAULT_DEPTH = [0]

# For ravel_multi_index op, ndim(shape) = 2; hence data NDArray's first dim = 2
# First dimension of input of ravel operator should match shape parameter dimension
# DEFAULT_SHAPE is reused for ravel_multi_index op
RAVEL_DATA = [(2, 1024)]

RAVEL_DATA_LARGE_TENSOR = [(2, 2**32)]
DEFAULT_X_LARGE_TENSOR = [(2**32, 1)]

# For loss operators
DEFAULT_DATA_3d = [(1024, 100, 100)]
DEFAULT_LABEL = [(100,100)]
DEFAULT_DATA_SMCE = [(1024, 1024)]
DEFAULT_LABEL_SMCE = [(1024,)]

DEFAULT_LABEL_LARGE_TENSOR = [(1, 1)]
DEFAULT_DATA_CTCLOSS = [(2**32, 1, 1)]
DEFAULT_DATA_SMCE_LARGE_TENSOR = [(2**32 + 1, 1)]
DEFAULT_LABEL_SMCE_LARGE_TENSOR = [(2**32 + 1,)]

# For NN operators
DEFAULT_ACT_TYPE_LR = ['leaky', 'elu', 'selu', 'gelu']
DEFAULT_ACT_TYPE_ACTIVATION = ['relu', 'sigmoid', 'softrelu', 'softsign', 'tanh']
DEFAULT_LABEL_SOFTMAX = [(1024, 1024), (10000, 1), (10000, 100)]

DEFAULT_LABEL_SOFTMAX_LARGE_TENSOR = [(2**32, 1)]

# For linalg operators
DEFAULT_A = [(1024, 1024)]
DEFAULT_B = [(1024, 1024)]
DEFAULT_C = [(1024, 1024)]
DEFAULT_A_MT = [(1024, 1035)]
DEFAULT_AXES = [[0, 1]]

DEFAULT_A_LARGE_TENSOR = [(2**16, 2**16)]
DEFAULT_B_LARGE_TENSOR = [(2**16, 2**16)]
DEFAULT_C_LARGE_TENSOR = [(2**16, 2**16)]
DEFAULT_A_MT_LARGE_TENSOR = [(2**32 + 1, 1)]

# Default Inputs. MXNet Op Param Name to Default Input mapping
DEFAULTS_INPUTS = {"data": DEFAULT_DATA,
                   "dtype": DEFAULT_DTYPE,
                   "dtype_int": DEFAULT_DTYPE_INT,
                   "dtype_float": DEFAULT_DTYPE_FLOAT,
                   "sample": DEFAULT_SAMPLE,
                   "lhs": DEFAULT_LHS,
                   "rhs": DEFAULT_RHS,
                   "shape": DEFAULT_SHAPE,
                   "low": DEFAULT_LOW,
                   "high": DEFAULT_HIGH,
                   "low_nd": DEFAULT_LOW_ND,
                   "high_nd": DEFAULT_HIGH_ND,
                   "mu_nd": DEFAULT_MU_ND,
                   "sigma": DEFAULT_SIGMA,
                   "alpha_nd": DEFAULT_ALPHA_ND,
                   "beta_nd": DEFAULT_BETA_ND,
                   "lam_nd": DEFAULT_LAM,
                   "k": DEFAULT_K,
                   "p": DEFAULT_P,
                   "k_nd": DEFAULT_K_ND,
                   "p_nd": DEFAULT_P_ND,
                   "axis": DEFAULT_AXIS,
                   "weight" : DEFAULT_WEIGHT,
                   "weight32" : DEFAULT_WEIGHT,
                   "grad" : DEFAULT_GRAD,
                   "mean" : DEFAULT_MEAN,
                   "var" : DEFAULT_VAR,
                   "mom" : DEFAULT_MOM,
                   "n" : DEFAULT_N,
                   "d" : DEFAULT_D,
                   "v" : DEFAULT_V,
                   "z" : DEFAULT_Z,
                   "g" : DEFAULT_G,
                   "delta" : DEFAULT_DELTA,
                   "lr" : DEFAULT_LR,
                   "lrs" : DEFAULT_LRS,
                   "wds" : DEFAULT_LRS,
                   "rho" : DEFAULT_RHO,
                   "momentum" : DEFAULT_MOMENTUM,
                   "epsilon" : DEFAULT_EPSILON,
                   "beta1" : DEFAULT_BETA_1,
                   "beta2" : DEFAULT_BETA_2,
                   "t" : DEFAULT_T,
                   "rescale_grad" : DEFAULT_RESCALE_GRAD,
                   "clip_grad" : DEFAULT_CLIP_GRADIENT,
                   "lazy_update" : DEFAULT_LAZY_UPDATE,
                   "data_4d": DEFAULT_DATA_4d,
                   "dim1": DEFAULT_DIM_1,
                   "dim2": DEFAULT_DIM_2,
                   "block_size": DEFAULT_BLOCK_SIZE,
                   "args": DEFAULT_ARGS,
                   "a": DEFAULT_DATA,
                   "index": DEFAULT_INDEX,
                   "indices": DEFAULT_INDICES,
                   "begin": DEFAULT_BEGIN,
                   "end": DEFAULT_END,
                   "shape_like": DEFAULT_SHAPE_LIKE,
                   "x": DEFAULT_X,
                   "y": DEFAULT_Y,
                   "condition": DEFAULT_COND,
                   "depth": DEFAULT_DEPTH,
                   "ravel_data": RAVEL_DATA,
                   "data_smce": DEFAULT_DATA_SMCE,
                   "data_3d": DEFAULT_DATA_3d,
                   "label_smce": DEFAULT_LABEL_SMCE,
                   "label": DEFAULT_LABEL,
                   "num_outputs": DEFAULT_NUM_OUTPUTS,
                   "data_dim1": DEFAULT_DATA_DIM1,
                   "size": DEFAULT_SIZE,
                   "mode_4d": DEFAULT_MODE_4d,
                   "pad_width_4d": DEFAULT_PAD_WIDTH_4d,
                   "repeats": DEFAULT_REPEATS,
                   "reps": DEFAULT_REPEATS,
                   "grid": DEFAULT_GRID,
                   "data_bilinearsampler": DEFAULT_DATA_BILINEAR,
                   "transform_type": DEFAULT_TRANSFORM_TYPE,
                   "data_gridgenerator": DEFAULT_DATA_GRIDGEN,
                   "target_shape_gridgenerator": DEFAULT_TARGET_SHAPE,
                   "data_sample_multinomial": DEFAULT_DATA_SM,
                   "A": DEFAULT_A,
                   "B": DEFAULT_B,
                   "C": DEFAULT_C,
                   "A_linalg_maketrian": DEFAULT_A_MT,
                   "axes": DEFAULT_AXES,
                   "act_type_leakyrelu": DEFAULT_ACT_TYPE_LR,
                   "label_softmax": DEFAULT_LABEL_SOFTMAX,
                   "act_type_activation": DEFAULT_ACT_TYPE_ACTIVATION,
                   "data_squeeze": DEFAULT_DATA_SQUEEZE,
                   "axis_squeeze": DEFAULT_AXIS_SQUEEZE,
                   "a_min": DEFAULT_A_MIN,
                   "a_max": DEFAULT_A_MAX,
                   "lrs": DEFAULT_LRS,
                   "weights_sum_sq": DEFAULT_WSS,
                   "grads_sum_sq": DEFAULT_GSS,
                   "wds": DEFAULT_WDS,
                   "eta": DEFAULT_ETA,
                   "eps": DEFAULT_EPSILON,
                   "stype": DEFAULT_STYPE,
                   "a": DEFAULT_A,
                   "lhs_fill_element_0index": DEFAULT_LHS_FEI,
                   "rhs_fill_element_0index": DEFAULT_RHS_FEI,
                   "mhs": DEFAULT_MHS,
                   "data_spatialtransformer": DEFAULT_DATA_ST,
                   "loc_spatialtransformer": DEFAULT_LOC_TAR_ST,
                   "target_shape": DEFAULT_LOC_TAR_ST,
                   "transform_type_spatialtransformer": DEFAULT_TRANSFORM,
                   "sampler_type": DEFAULT_SAMPLER,
                   "data_col2im": DEFAULT_DATA_C2I,
                   "output_size": DEFAULT_OUTPUT_SIZE,
                   "kernel_col2im": DEFAULT_KERNEL,
                   "stride_col2im": DEFAULT_STRIDE,
                   "parameters": DEFAULT_PARAMETERS,
                   "state": DEFAULT_STATE,
                   "state_size": DEFAULT_STATE_SIZE,
                   "num_layers": DEFAULT_NUM_LAYERS,
                   "data_groupnorm": DEFAULT_DATA_GN,
                   "gamma_groupnorm": DEFAULT_BETA_GAMMA_GN,
                   "beta_groupnorm": DEFAULT_BETA_GAMMA_GN,
                   "num_groups": DEFAULT_NUM_GROUPS,
                   "eps": DEFAULT_EPSILON,
                   "data_dropout": DEFAULT_DATA_DROPOUT,
                   "mode_dropout": DEFAULT_MODE_DROPOUT,
                   "p_dropout": DEFAULT_P,
                   "data_nn_basic": DEFAULT_DATA_NN_BASIC,
                   "num_hidden": DEFAULT_NUM_HIDDEN,
                   "data_fullyconnected": DEFAULT_DATA_NN_BASIC,
                   "weight_fullyconnected": DEFAULT_WEIGHT_FC,
                   "weight_embedding": DEFAULT_WEIGHT_EMBEDDING,
                   "bias": DEFAULT_BIAS,
                   "flatten": DEFAULT_FLATTEN,
                   "data_batchnorm": DEFAULT_DATA_NN_BASIC,
                   "gamma_batchnorm": DEFAULT_GAMMA,
                   "beta_batchnorm": DEFAULT_BETA,
                   "moving_mean_batchnorm": DEFAULT_MOVING_MEAN,
                   "moving_var_batchnorm": DEFAULT_MOVING_VAR,
                   "axis_batchnorm": DEFAULT_AXIS_BN,
                   "data_softmaxoutput": DEFAULT_DATA_NN_BASIC,
                   "label_softmaxoutput": DEFAULT_LABEL_SM,
                   "data_maeregressionoutput": DEFAULT_DATA_NN_BASIC,
                   "label_maeregressionoutput": DEFAULT_LABEL_REG,
                   "data_logisticregressionoutput": DEFAULT_DATA_NN_BASIC,
                   "label_logisticregressionoutput": DEFAULT_LABEL_REG,
                   "data_linearregressionoutput": DEFAULT_DATA_NN_BASIC,
                   "label_linearregressionoutput": DEFAULT_LABEL_REG,
                   "data_svmoutput": DEFAULT_DATA_NN_BASIC,
                   "label_svmoutput": DEFAULT_LABEL_SVM,
                   "grad_scale": DEFAULT_GRAD_SCALE,
                   "normalization": DEFAULT_NORMALIZATION,
                   "margin": DEFAULT_MARGIN,
                   "regularization_coefficient": DEFAULT_REG_COEFF,
                   "data_l2normalization": DEFAULT_DATA_NN_BASIC,
                   "mode_l2normalization": DEFAULT_MODE_L2,
                   "gamma_layernorm": DEFAULT_GAMMA_LN,
                   "beta_layernorm": DEFAULT_BETA_LN,
                   "data_instancenorm": DEFAULT_DATA_NN_BASIC,
                   "gamma_instancenorm": DEFAULT_GAMMA,
                   "beta_instancenorm": DEFAULT_BETA,
                   "input_dim": DEFAULT_INPUT_DIM,
                   "output_dim": DEFAULT_OUTPUT_DIM,
                   "sparse_grad": DEFAULT_SPARSE_GRAD,
                   "data1": DEFAULT_DATA_NN_BASIC,
                   "data2": DEFAULT_DATA_NN_BASIC,
                   "kernel_size": DEFAULT_KERNEL_SIZE,
                   "max_displacement": DEFAULT_MAX_DISPLACEMENT,
                   "stride1": DEFAULT_STRIDE_1,
                   "stride2": DEFAULT_STRIDE_2,
                   "data_im2col": DEFAULT_DATA_NN_BASIC,
                   "kernel_im2col": DEFAULT_KERNEL_I2C,
                   "stride_im2col": DEFAULT_STRIDE_I2C,
                   "dilate_im2col": DEFAULT_DILATE,
                   "pad_im2col": DEFAULT_PAD,
                   "data_lrn": DEFAULT_DATA_NN_BASIC,
                   "alpha_lrn": DEFAULT_ALPHA,
                   "beta_lrn": DEFAULT_BETA_LRN,
                   "nsize": DEFAULT_NSIZE,
                   "data_layernorm": DEFAULT_DATA_NN_BASIC,
                   "axis_layernorm": DEFAULT_AXIS}

# Default Inputs for Large Tensor. MXNet Op Param Name to Default Input mapping
DEFAULTS_INPUTS_LARGE_TENSOR = {"data": DEFAULT_DATA_LARGE_TENSOR,
                                "dtype": DEFAULT_DTYPE,
                                "dtype_int": DEFAULT_DTYPE_INT,
                                "dtype_float": DEFAULT_DTYPE_FLOAT,
                                "sample": DEFAULT_SAMPLE_LARGE_TENSOR,
                                "lhs": DEFAULT_LHS_LARGE_TENSOR,
                                "rhs": DEFAULT_RHS_LARGE_TENSOR,
                                "shape": DEFAULT_SHAPE_LARGE_TENSOR,
                                "low": DEFAULT_LOW,
                                "high": DEFAULT_HIGH,
                                "low_nd": DEFAULT_LOW_ND_LARGE_TENSOR,
                                "high_nd": DEFAULT_HIGH_ND_LARGE_TENSOR,
                                "mu_nd": DEFAULT_MU_ND_LARGE_TENSOR,
                                "sigma": DEFAULT_SIGMA_LARGE_TENSOR,
                                "alpha_nd": DEFAULT_ALPHA_ND_LARGE_TENSOR,
                                "beta_nd": DEFAULT_BETA_ND_LARGE_TENSOR,
                                "lam_nd": DEFAULT_LAM_ND_LARGE_TENSOR,
                                "lam_random_pdf_exponential": DEFAULT_LAM_RPE_LARGE_TENSOR,
                                "sample_random_pdf_exponential": DEFAULT_SAMPLE_RPE_LARGE_TENSOR,
                                "k": DEFAULT_K,
                                "p": DEFAULT_P,
                                "k_nd": DEFAULT_K_ND_LARGE_TENSOR,
                                "p_nd": DEFAULT_P_ND_LARGE_TENSOR,
                                "axis_shape": DEFAULT_AXIS_SHAPE,
                                "axis": DEFAULT_AXIS,
                                "weight" : DEFAULT_WEIGHT_LARGE_TENSOR,
                                "weight32" : DEFAULT_WEIGHT_LARGE_TENSOR,
                                "grad" : DEFAULT_GRAD_LARGE_TENSOR,
                                "mean" : DEFAULT_MEAN_LARGE_TENSOR,
                                "var" : DEFAULT_VAR_LARGE_TENSOR,
                                "mom" : DEFAULT_MOM_LARGE_TENSOR,
                                "r1": DEFAULT_R1_LARGE_TENSOR,
                                "r2": DEFAULT_R2_LARGE_TENSOR,
                                "n" : DEFAULT_N_LARGE_TENSOR,
                                "d" : DEFAULT_D_LARGE_TENSOR,
                                "v" : DEFAULT_V_LARGE_TENSOR,
                                "z" : DEFAULT_Z_LARGE_TENSOR,
                                "g" : DEFAULT_G_LARGE_TENSOR,
                                "delta" : DEFAULT_DELTA_LARGE_TENSOR,
                                "lr" : DEFAULT_LR,
                                "lrs" : DEFAULT_LRS,
                                "wds" : DEFAULT_LRS,
                                "wd": DEFAULT_LR,
                                "gamma1" : DEFAULT_GAMMA_1,
                                "gamma2" : DEFAULT_GAMMA_2,
                                "epsilon" : DEFAULT_EPSILON,
                                "beta1" : DEFAULT_BETA_1,
                                "beta2" : DEFAULT_BETA_2,
                                "t" : DEFAULT_T,
                                "rescale_grad" : DEFAULT_RESCALE_GRAD,
                                "clip_grad" : DEFAULT_CLIP_GRADIENT,
                                "lazy_update" : DEFAULT_LAZY_UPDATE,
                                "data_4d": DEFAULT_DATA_4d_LARGE_TENSOR,
                                "dim1": DEFAULT_DIM_1,
                                "dim2": DEFAULT_DIM_2,
                                "block_size": DEFAULT_BLOCK_SIZE_LARGE_TENSOR,
                                "args": DEFAULT_ARGS,
                                "index": DEFAULT_INDEX_LARGE_TENSOR,
                                "data_smce": DEFAULT_DATA_SMCE_LARGE_TENSOR,
                                "label_smce": DEFAULT_LABEL_SMCE_LARGE_TENSOR,
                                "grid": DEFAULT_GRID_LARGE_TENSOR,
                                "data_bilinearsampler": DEFAULT_DATA_BILINEAR_LARGE_TENSOR,
                                "transform_type": DEFAULT_TRANSFORM_TYPE,
                                "data_gridgenerator": DEFAULT_DATA_GRIDGEN_LARGE_TENSOR,
                                "target_shape_gridgenerator": DEFAULT_TARGET_SHAPE_LARGE_TENSOR,
                                "data_sample_multinomial": DEFAULT_DATA_SM_LARGE_TENSOR,
                                "data_random_pdf_dirichlet": DEFAULT_DATA_RPD_LARGE_TENSOR,
                                "alpha_random_pdf_dirichlet": DEFAULT_ALPHA_RPD_LARGE_TENSOR,
                                "sample_random_pdf_gamma": DEFAULT_SAMPLE_RPG_LARGE_TENSOR,
                                "alpha_random_pdf_gamma": DEFAULT_ALPHA_RPG_LARGE_TENSOR,
                                "beta_random_pdf_gamma": DEFAULT_BETA_LARGE_TENSOR,
                                "sample_random_pdf_generalized_negative_binomial": DEFAULT_SAMPLE_RPG_LARGE_TENSOR,
                                "mu_random_pdf_generalized_negative_binomial": DEFAULT_ALPHA_RPG_LARGE_TENSOR,
                                "alpha_random_pdf_generalized_negative_binomial": DEFAULT_ALPHA_RPG_LARGE_TENSOR,
                                "sample_random_pdf_negative_binomial": DEFAULT_SAMPLE_RPG_LARGE_TENSOR,
                                "k_random_pdf_negative_binomial": DEFAULT_ALPHA_RPG_LARGE_TENSOR,
                                "p_random_pdf_negative_binomial": DEFAULT_ALPHA_RPG_LARGE_TENSOR,
                                "sample_random_pdf_normal": DEFAULT_SAMPLE_RPG_LARGE_TENSOR,
                                "mu_random_pdf_normal": DEFAULT_ALPHA_RPG_LARGE_TENSOR,
                                "sigma_random_pdf_normal": DEFAULT_ALPHA_RPG_LARGE_TENSOR,
                                "sample_random_pdf_poisson": DEFAULT_SAMPLE_RPG_LARGE_TENSOR,
                                "lam_random_pdf_poisson": DEFAULT_ALPHA_RPG_LARGE_TENSOR,
                                "sample_random_pdf_uniform": DEFAULT_SAMPLE_RPG_LARGE_TENSOR,
                                "low_random_pdf_uniform": DEFAULT_ALPHA_RPG_LARGE_TENSOR,
                                "high_random_pdf_uniform": DEFAULT_ALPHA_RPG_LARGE_TENSOR,
                                "shape_sample_exponential": DEFAULT_SHAPE_SE_LARGE_TENSOR,
                                "lam_sample_exponential": DEFAULT_LAM_SE_LARGE_TENSOR,
                                "mu_sample_normal": DEFAULT_LAM_SE_LARGE_TENSOR,
                                "sigma_sample_normal": DEFAULT_LAM_SE_LARGE_TENSOR,
                                "shape_sample_poisson": DEFAULT_LAM_SE_LARGE_TENSOR,
                                "lam_sample_poisson": DEFAULT_SHAPE_SE_LARGE_TENSOR,
                                "shape_sample_uniform": DEFAULT_SHAPE_SU_LARGE_TENSOR,
                                "low_sample_uniform": DEFAULT_LAM_SE_LARGE_TENSOR,
                                "high_sample_uniform": DEFAULT_LAM_SE_LARGE_TENSOR,
                                "alpha_sample_gamma": DEFAULT_SHAPE_SU_LARGE_TENSOR,
                                "beta_sample_gamma": DEFAULT_SHAPE_SU_LARGE_TENSOR,
                                "mu_sample_generalized_negative_binomial": DEFAULT_SHAPE_SU_LARGE_TENSOR,
                                "shape_sample_generalized_negative_binomial": DEFAULT_SHAPE_SU_LARGE_TENSOR,
                                "alpha_sample_generalized_negative_binomial": DEFAULT_SHAPE_SU_LARGE_TENSOR,
                                "shape_sample_negative_binomial": DEFAULT_SHAPE_SU_LARGE_TENSOR,
                                "k_sample_negative_binomial": DEFAULT_SHAPE_SU_LARGE_TENSOR,
                                "p_sample_negative_binomial": DEFAULT_SHAPE_SU_LARGE_TENSOR,
                                "A": DEFAULT_A_LARGE_TENSOR,
                                "B": DEFAULT_B_LARGE_TENSOR,
                                "C": DEFAULT_C_LARGE_TENSOR,
                                "A_linalg_maketrian": DEFAULT_A_MT_LARGE_TENSOR,
                                "axes": DEFAULT_AXES,
                                "act_type_leakyrelu": DEFAULT_ACT_TYPE_LR,
                                "label_softmax": DEFAULT_LABEL_SOFTMAX_LARGE_TENSOR,
                                "act_type_activation": DEFAULT_ACT_TYPE_ACTIVATION,
                                "data_squeeze": DEFAULT_DATA_SQUEEZE_LARGE_TENSOR,
                                "axis_squeeze": DEFAULT_AXIS_SQUEEZE_LARGE_TENSOR,
                                "a_min": DEFAULT_A_MIN,
                                "a_max": DEFAULT_A_MAX,
                                "weights_sum_sq": DEFAULT_WSS_LARGE_TENSOR,
                                "grads_sum_sq": DEFAULT_GSS_LARGE_TENSOR,
                                "wds": DEFAULT_WDS_LARGE_TENSOR,
                                "eta": DEFAULT_ETA,
                                "eps": DEFAULT_EPSILON,
                                "stype": DEFAULT_STYPE,
                                "indices": DEFAULT_INDICES,
                                "begin": DEFAULT_BEGIN,
                                "end": DEFAULT_END,
                                "shape_like": DEFAULT_DATA_LARGE_TENSOR,
                                "depth": DEFAULT_DEPTH,
                                "condition": DEFAULT_X_LARGE_TENSOR,
                                "x": DEFAULT_X_LARGE_TENSOR,
                                "y": DEFAULT_X_LARGE_TENSOR,
                                "ravel_data": RAVEL_DATA_LARGE_TENSOR,
                                "a": DEFAULT_A_LARGE_TENSOR,
                                "lhs_fill_element_0index": DEFAULT_LHS_FEI_LARGE_TENSOR,
                                "rhs_fill_element_0index": DEFAULT_RHS_FEI_LARGE_TENSOR,
                                "mhs": DEFAULT_MHS_LARGE_TENSOR,
                                "lrs_multi_lars": DEFAULT_WSS_LARGE_TENSOR,
                                "data_softmax": DEFAULT_LABEL_SOFTMAX_LARGE_TENSOR,
                                "data_spatialtransformer": DEFAULT_DATA_ST_LARGE_TENSOR,
                                "loc_spatialtransformer": DEFAULT_LOC_TAR_ST_LARGE_TENSOR,
                                "target_shape": DEFAULT_LOC_TAR_ST_LARGE_TENSOR,
                                "transform_type_spatialtransformer": DEFAULT_TRANSFORM,
                                "sampler_type": DEFAULT_SAMPLER,
                                "data_col2im": DEFAULT_DATA_C2I_LARGE_TENSOR,
                                "output_size": DEFAULT_OUTPUT_SIZE_LARGE_TENSOR,
                                "kernel_col2im": DEFAULT_KERNEL_LARGE_TENSOR,
                                "stride_col2im": DEFAULT_STRIDE_LARGE_TENSOR,
                                "data_ctcloss": DEFAULT_DATA_CTCLOSS,
                                "label_ctcloss": DEFAULT_LABEL_LARGE_TENSOR,
                                "data_ctc_loss": DEFAULT_DATA_CTCLOSS,
                                "label_ctc_loss": DEFAULT_LABEL_LARGE_TENSOR,
                                "parameters": DEFAULT_PARAMETERS_LARGE_TENSOR,
                                "state": DEFAULT_STATE_LARGE_TENSOR,
                                "state_size": DEFAULT_STATE_SIZE_LARGE_TENSOR,
                                "num_layers": DEFAULT_NUM_LAYERS_LARGE_TENSOR,
                                "data_groupnorm": DEFAULT_DATA_GN_LARGE_TENSOR,
                                "gamma_groupnorm": DEFAULT_BETA_GAMMA_GN_LARGE_TENSOR,
                                "beta_groupnorm": DEFAULT_BETA_GAMMA_GN_LARGE_TENSOR,
                                "eps": DEFAULT_EPSILON,
                                "data_dropout": DEFAULT_DATA_DROPOUT_LARGE_TENSOR,
                                "mode_dropout": DEFAULT_MODE_DROPOUT,
                                "p_dropout": DEFAULT_P_DROPOUT_LARGE_TENSOR,
                                "axes_dropout": DEFAULT_AXES_DROPOUT_LARGE_TENSOR,
                                "data_nn_basic": DEFAULT_DATA_NN_BASIC_LARGE_TENSOR,
                                "num_hidden": DEFAULT_NUM_HIDDEN_LARGE_TENSOR,
                                "data_fullyconnected": DEFAULT_DATA_FC_LARGE_TENSOR,
                                "weight_fullyconnected": DEFAULT_WEIGHT_FC_LARGE_TENSOR,
                                "num_hidden_fullyconnected": DEFAULT_NUM_HIDDEN_FC_LARGE_TENSOR,
                                "weight_embedding": DEFAULT_WEIGHT_EMBEDDING_LARGE_TENSOR,
                                "bias": DEFAULT_BIAS_LARGE_TENSOR,
                                "flatten": DEFAULT_FLATTEN_LARGE_TENSOR,
                                "data_batchnorm": DEFAULT_DATA_NN_BASIC_LARGE_TENSOR,
                                "gamma_batchnorm": DEFAULT_GAMMA_LARGE_TENSOR,
                                "beta_batchnorm": DEFAULT_BETA_LARGE_TENSOR,
                                "moving_mean_batchnorm": DEFAULT_MOVING_MEAN_LARGE_TENSOR,
                                "moving_var_batchnorm": DEFAULT_MOVING_VAR_LARGE_TENSOR,
                                "axis_batchnorm": DEFAULT_AXIS_BN,
                                "data_softmaxoutput": DEFAULT_DATA_SO_LARGE_TENSOR,
                                "label_softmaxoutput": DEFAULT_LABEL_SO_LARGE_TENSOR,
                                "data_maeregressionoutput": DEFAULT_DATA_REG_LARGE_TENSOR,
                                "label_maeregressionoutput": DEFAULT_LABEL_REG_LARGE_TENSOR,
                                "data_logisticregressionoutput": DEFAULT_DATA_REG_LARGE_TENSOR,
                                "label_logisticregressionoutput": DEFAULT_LABEL_REG_LARGE_TENSOR,
                                "data_linearregressionoutput": DEFAULT_DATA_REG_LARGE_TENSOR,
                                "label_linearregressionoutput": DEFAULT_LABEL_REG_LARGE_TENSOR,
                                "data_svmoutput": DEFAULT_DATA_SVM_LARGE_TENSOR,
                                "label_svmoutput": DEFAULT_LABEL_SVM_LARGE_TENSOR,
                                "grad_scale": DEFAULT_GRAD_SCALE,
                                "normalization": DEFAULT_NORMALIZATION,
                                "margin": DEFAULT_MARGIN,
                                "regularization_coefficient": DEFAULT_REG_COEFF,
                                "data_l2normalization": DEFAULT_DATA_NORM_LARGE_TENSOR,
                                "mode_l2normalization": DEFAULT_MODE_L2,
                                "gamma_layernorm": DEFAULT_GAMMA_NORM_LARGE_TENSOR,
                                "beta_layernorm": DEFAULT_BETA_NORM_LARGE_TENSOR,
                                "data_instancenorm": DEFAULT_DATA_NORM_LARGE_TENSOR,
                                "gamma_instancenorm": DEFAULT_GAMMA_NORM_LARGE_TENSOR,
                                "beta_instancenorm": DEFAULT_GAMMA_NORM_LARGE_TENSOR,
                                "input_dim": DEFAULT_INPUT_DIM_LARGE_TENSOR,
                                "output_dim": DEFAULT_OUTPUT_DIM_LARGE_TENSOR,
                                "sparse_grad": DEFAULT_SPARSE_GRAD,
                                "data1": DEFAULT_DATA1_LARGE_TENSOR,
                                "data2": DEFAULT_DATA2_LARGE_TENSOR,
                                "kernel_size": DEFAULT_KERNEL_SIZE_LARGE_TENSOR,
                                "max_displacement": DEFAULT_MAX_DISPLACEMENT_LARGE_TENSOR,
                                "stride1": DEFAULT_STRIDE_1_LARGE_TENSOR,
                                "stride2": DEFAULT_STRIDE_2_LARGE_TENSOR,
                                "data_im2col": DEFAULT_DATA_I2C_LARGE_TENSOR,
                                "kernel_im2col": DEFAULT_KERNEL_I2C_LARGE_TENSOR,
                                "stride_im2col": DEFAULT_STRIDE_I2C_LARGE_TENSOR,
                                "dilate_im2col": DEFAULT_DILATE_LARGE_TENSOR,
                                "pad_im2col": DEFAULT_PAD_LARGE_TENSOR,
                                "data_lrn": DEFAULT_DATA_LRN_LARGE_TENSOR,
                                "alpha_lrn": DEFAULT_ALPHA,
                                "beta_lrn": DEFAULT_BETA_LRN,
                                "nsize": DEFAULT_NSIZE,
                                "data_layernorm": DEFAULT_DATA_NORM_LARGE_TENSOR,
                                "axis_layernorm": DEFAULT_AXIS_LARGE_TENSOR}

# These are names of MXNet operator parameters that is of type NDArray.
# We maintain this list to automatically recognize these parameters are to be
# given as NDArray and translate users inputs such as a shape tuple, Numpy Array or
# a list to MXNet NDArray. This is just a convenience added so benchmark utility users
# can just say shape of the tensor, and we automatically create Tensors.
PARAMS_OF_TYPE_NDARRAY = ["lhs", "rhs", "data", "base", "exp", "sample",
                          "mu", "sigma", "lam", "alpha", "beta", "gamma", "k", "p",
                          "low", "high", "weight", "bias", "moving_mean", "moving_var",
                          "weight", "weight32", "grad", "mean", "var", "mom", "n", "d",
                          "v", "z", "g", "delta", "args", "indices", "shape_like", "y",
                          "x", "condition", "a", "index", "raveL_data", "label", "grid",
                          "A", "B", "C", "r1", "r2", "rois", "lrs", "wds", "weights_sum_sq",
                          "grads_sum_sq", "mhs", "data1", "data2", "loc", "parameters", "state",
                          "state_cell"]
<|MERGE_RESOLUTION|>--- conflicted
+++ resolved
@@ -89,8 +89,6 @@
 DEFAULT_TARGET_SHAPE = [(256, 6)]
 DEFAULT_DATA_SM = [(32, 32), (64, 64)]
 
-<<<<<<< HEAD
-=======
 DEFAULT_LOW_ND_LARGE_TENSOR = [[0.0] * 2**16 + [2.5] * 2**16]
 DEFAULT_HIGH_ND_LARGE_TENSOR = [[1.0] * 2**16 + [3.7] * 2**16]
 DEFAULT_MU_ND_LARGE_TENSOR = [[2.0] * 2**16 + [2.5] * 2**16]
@@ -109,11 +107,6 @@
 DEFAULT_LAM_SE_LARGE_TENSOR = [(2**32 + 1,)]
 DEFAULT_SHAPE_SU_LARGE_TENSOR = [(2**32,)]
 
-# For reduction operators
-# NOTE: Data used is DEFAULT_DATA
-DEFAULT_AXIS_SHAPE = [(), 0, (0, 1)]
-
->>>>>>> 10a12d59
 # For sorting and searching operators
 # NOTE: Data used is DEFAULT_DATA
 DEFAULT_AXIS = [0]
@@ -294,10 +287,6 @@
 DEFAULT_CLIP_WEIGHTS = [-1.0, 0.8]
 DEFAULT_LAZY_UPDATE = [0, 1]
 
-<<<<<<< HEAD
-# For array manipulation operators
-# NOTE: Data needs to be a 4D tensor for  operators like space_to_depth, depth_to_space etc
-=======
 DEFAULT_WEIGHT_LARGE_TENSOR = [(2**16, 2**16), (2**32, 1), (2**25, 2**7)]
 DEFAULT_GRAD_LARGE_TENSOR = [(2**16, 2**16), (2**32, 1), (2**25, 2**7)]
 DEFAULT_MOM_LARGE_TENSOR = [(2**16, 2**16), (2**32, 1), (2**25, 2**7)]
@@ -312,9 +301,8 @@
 DEFAULT_R2_LARGE_TENSOR = [(1,)]
 DEFAULT_DELTA_LARGE_TENSOR = [(2**16, 2**16), (2**32, 1), (2**25, 2**7)]
 
-# For rearrange operators
-# NOTE: Data needs to be a 4D tensor for  operators like space_to_depth and depth_to_space
->>>>>>> 10a12d59
+# For array manipulation operators
+# NOTE: Data needs to be a 4D tensor for  operators like space_to_depth, depth_to_space etc
 # Hence below we append 4d to mark the difference.
 # For depth_to_space, dimension 3 needs to be a multiple of 'block' and 1 should be a multiple of `block^2`
 DEFAULT_DATA_4d = [(1, 4, 2, 4), (10, 25, 10, 100)]
