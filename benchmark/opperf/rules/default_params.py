--- conflicted
+++ resolved
@@ -62,7 +62,6 @@
 # NOTE: Data used is DEFAULT_DATA
 DEFAULT_AXIS = [0]
 
-<<<<<<< HEAD
 # For optimizer operators
 DEFAULT_WEIGHT = [(1024, 1024), (10000, 1), (10000, 100)]
 DEFAULT_GRAD = [(1024, 1024), (10000, 1), (10000, 100)]
@@ -87,7 +86,7 @@
 DEFAULT_CLIP_GRADIENT = [-1.0,0.8]
 DEFAULT_CLIP_WEIGHTS = [-1.0,0.8]
 DEFAULT_LAZY_UPDATE = [0,1]
-=======
+
 # For rearrange operators
 # NOTE: Data needs to be a 4D tensor for  operators like space_to_depth and depth_to_space
 # Hence below we append 4d to mark the difference.
@@ -96,7 +95,7 @@
 DEFAULT_DIM_1 = [0, 1, 2, 3]
 DEFAULT_DIM_2 = [1, 2, 3, 0]
 DEFAULT_BLOCK_SIZE = [2, 5]
->>>>>>> b00bb81f
+
 
 # Default Inputs. MXNet Op Param Name to Default Input mapping
 DEFAULTS_INPUTS = {"data": DEFAULT_DATA,
@@ -118,7 +117,6 @@
                    "p_nd": DEFAULT_P_ND,
                    "axis_shape": DEFAULT_AXIS_SHAPE,
                    "axis": DEFAULT_AXIS,
-<<<<<<< HEAD
                    "weight" : DEFAULT_WEIGHT,
                    "weight32" : DEFAULT_WEIGHT,
                    "grad" : DEFAULT_GRAD,
@@ -142,13 +140,12 @@
                    "t" : DEFAULT_T,
                    "rescale_grad" : DEFAULT_RESCALE_GRAD,
                    "clip_grad" : DEFAULT_CLIP_GRADIENT,
-                   "lazy_update" : DEFAULT_LAZY_UPDATE}
-=======
+                   "lazy_update" : DEFAULT_LAZY_UPDATE
                    "data_4d": DEFAULT_DATA_4d,
                    "dim1": DEFAULT_DIM_1,
                    "dim2": DEFAULT_DIM_2,
                    "block_size": DEFAULT_BLOCK_SIZE}
->>>>>>> b00bb81f
+
 
 # These are names of MXNet operator parameters that is of type NDArray.
 # We maintain this list to automatically recognize these parameters are to be
