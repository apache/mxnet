# Licensed to the Apache Software Foundation (ASF) under one
# or more contributor license agreements.  See the NOTICE file
# distributed with this work for additional information
# regarding copyright ownership.  The ASF licenses this file
# to you under the Apache License, Version 2.0 (the
# "License"); you may not use this file except in compliance
# with the License.  You may obtain a copy of the License at
#
#   http://www.apache.org/licenses/LICENSE-2.0
#
# Unless required by applicable law or agreed to in writing,
# software distributed under the License is distributed on an
# "AS IS" BASIS, WITHOUT WARRANTIES OR CONDITIONS OF ANY
# KIND, either express or implied.  See the License for the
# specific language governing permissions and limitations
# under the License.

from mxnet.test_utils import *
import time
import argparse
import os

parser = argparse.ArgumentParser(description="Run sparse linear regression " \
                                             "with distributed kvstore",
                                 formatter_class=argparse.ArgumentDefaultsHelpFormatter)
parser.add_argument('--profiler', type=int, default=0,
                    help='whether to use profiler')
parser.add_argument('--num-epoch', type=int, default=1,
                    help='number of epochs to train')
parser.add_argument('--batch-size', type=int, default=512,
                    help='number of examples per batch')
parser.add_argument('--num-batch', type=int, default=99999999,
                    help='number of batches per epoch')
parser.add_argument('--dummy-iter', type=int, default=0,
                    help='whether to use dummy iterator to exclude io cost')
parser.add_argument('--kvstore', type=str, default=None,
                    help='what kvstore to use [local, dist_sync, etc]')
<<<<<<< HEAD
parser.add_argument('--log-level', type=str, default='debug',
                    help='logging level [debug, info, error]')
parser.add_argument('--sparse-log-level', type=str, default='DEBUG',
=======
parser.add_argument('--sparse-log-level', type=str, default='INFO',
>>>>>>> 546b917e
                    help='logging level [DEBUG, INFO, ERROR]')
parser.add_argument('--dataset', type=str, default='avazu',
                    help='what test dataset to use')
parser.add_argument('--num-gpu', type=int, default=0,
                    help='number of gpus to use. 0 means using cpu(0);'
                         'otherwise, use gpu(0),...,gpu(num_gpu-1)')
parser.add_argument('--output-dim', type=int, default=4,
                    help='number of columns of the forward output')
parser.add_argument('--dummy-metric', type=int, default=0,
                    help='whether to call update_metric')
parser.add_argument('--enable-logging-for', default="0",
                    help="Enable logging for the specified list of workers")
<<<<<<< HEAD
parser.add_argument('--io-only', action='store_true',
                    help="Measure only io")
parser.add_argument('--compute-only', action='store_true',
                    help="Measure only compute")
parser.add_argument('--communication-only', action='store_true',
                    help="Measure only communication costs")
=======
>>>>>>> 546b917e


def get_libsvm_data(data_dir, data_name, url, data_origin_name):
    if not os.path.isdir(data_dir):
        os.system("mkdir " + data_dir)
    os.chdir(data_dir)
    if (not os.path.exists(data_name)):
        import urllib
        zippath = os.path.join(data_dir, data_origin_name)
        urllib.urlretrieve(url, zippath)
        os.system("bzip2 -d %r" % data_origin_name)
    os.chdir("..")


class DummyIter(mx.io.DataIter):
    "A dummy iterator that always return the same batch, used for speed testing"
    def __init__(self, real_iter):
        super(DummyIter, self).__init__()
        self.real_iter = real_iter
        self.provide_data = real_iter.provide_data
        self.provide_label = real_iter.provide_label
        self.batch_size = real_iter.batch_size

        for batch in real_iter:
            self.the_batch = batch
            break

    def __iter__(self):
        return self

    def next(self):
        return self.the_batch

# testing dataset sources
avazu = {
    'data_name': 'avazu-app.t',
    'data_origin_name': 'avazu-app.t.bz2',
    'url': "https://www.csie.ntu.edu.tw/~cjlin/libsvmtools/datasets/binary/avazu-app.t.bz2",
    'feature_dim': 1000000,
    'lc': 1719304,
}

kdda = {
    'data_name': 'kdda.t',
    'data_origin_name': 'kdda.t.bz2',
    'url': "https://www.csie.ntu.edu.tw/~cjlin/libsvmtools/datasets/binary/kdda.t.bz2",
    'feature_dim': 20216830,
    'lc': 510302,
}

criteo = {
    'data_name': 'criteo.t',
    'data_origin_name': 'criteo.t.bz2',
    'url': "https://s3-us-west-2.amazonaws.com/sparse-dataset/criteo.t.bz2",
    'feature_dim': 8388621,
    'lc': 548787,
}

datasets = { 'kdda' : kdda, 'avazu' : avazu , 'criteo': criteo }


def get_sym(feature_dim):
     x = mx.symbol.Variable("data", stype='csr')
     norm_init = mx.initializer.Normal(sigma=0.01)
     w = mx.symbol.Variable("w", shape=(feature_dim, args.output_dim), init=norm_init, stype='row_sparse')
     embed = mx.symbol.sparse.dot(x, w)
     y = mx.symbol.Variable("softmax_label")
     model = mx.symbol.SoftmaxOutput(data=embed, label=y, name="out")
     return model


def row_sparse_push(kv, param_arrays, grad_arrays, param_names):
    for index, pair in enumerate(zip(param_arrays, grad_arrays)):
        arg_list, grad_list = pair
        if grad_list[0] is None:
            continue
        name = param_names[index]
        kv.push(name, grad_list, priority=-index)


def row_sparse_pull(kv, key, data, slices, weight_array, priority):
    # if have kvstore, need to pull corresponding rows of
    # the weights to each context
    # column indices (NDArray type) of the csr data
    # used as the row_idx of the weight row-sparse matrix
    row_indices = data.indices
    if len(slices) == 1:
        kv.row_sparse_pull(key, weight_array, priority=priority, row_ids=row_indices)
    else:  # more than one slices, multi-GPU training. Need to retain weight rows according to data slices
        # TODO(junwu):
        # the following line blocks, may need to pre-compute
        # and cache it outside the for loop
        indptr = data.indptr.asnumpy()
        row_idx_array = []
        for s in slices:
            row_idx_array.append(row_indices[indptr[s.start]:indptr[s.stop]])
        kv.row_sparse_pull(key, weight_array, priority=priority, row_ids=row_idx_array)


if __name__ == '__main__':

    # arg parser
    args = parser.parse_args()
    num_epoch = args.num_epoch
    num_batch = args.num_batch
    kvstore = args.kvstore
    profiler = args.profiler > 0
    batch_size = args.batch_size if args.num_gpu == 0 else args.num_gpu * args.batch_size
    dummy_iter = args.dummy_iter
    dataset = args.dataset
    log_level = args.sparse_log_level
<<<<<<< HEAD
    io_only = args.io_only
    compute_only = args.compute_only
    communication_only = args.communication_only
    if (compute_only and io_only) or (compute_only and communication_only) or (io_only and communication_only):
        raise Exception("Only one of compute_only, io_only, communication_only can be set")
    if compute_only or io_only:
        assert not kvstore, "when compute_only or io_only is set, kvstore should be None"
        num_batch = datasets[dataset]['lc'] / batch_size if num_batch == 99999999 else num_batch
    if communication_only:
        assert (kvstore == "dist_async"), "when communication_only is set kvstore should be dist_async"
        num_batch = datasets[dataset]['lc'] / batch_size if num_batch == 99999999 else num_batch


=======
>>>>>>> 546b917e
    contexts = mx.context.cpu(0) if args.num_gpu < 1\
        else [mx.context.gpu(i) for i in range(args.num_gpu)]

    # create kvstore when there are gpus
    kv = mx.kvstore.create(kvstore) if kvstore else None
    rank = kv.rank if kv is not None else 0
    num_worker = kv.num_workers if kv is not None else 1

    # only print log for rank 0 worker
    import logging
    if log_level == 'ERROR':
        log_level = logging.ERROR
    elif log_level == 'DEBUG':
        log_level = logging.DEBUG
    else:
        log_level = logging.INFO

    # Only log if it is in the list of workers to be logged
    logging_workers_list = [int(i) for i in args.enable_logging_for.split(",")]
    log_level = log_level if rank in logging_workers_list else logging.CRITICAL

<<<<<<< HEAD

=======
>>>>>>> 546b917e
    head = '%(asctime)-15s %(message)s'
    logging.basicConfig(level=log_level, format=head)

    # dataset
    assert(dataset in datasets), "unknown dataset " + dataset
    metadata = datasets[dataset]
    feature_dim = metadata['feature_dim']
    if logging:
        logging.debug('preparing data ... ')
    data_dir = os.path.join(os.getcwd(), 'data')
    path = os.path.join(data_dir, metadata['data_name'])
    if not os.path.exists(path):
        get_libsvm_data(data_dir, metadata['data_name'], metadata['url'],
                        metadata['data_origin_name'])
        assert os.path.exists(path)

    # data iterator
    train_data = mx.io.LibSVMIter(data_libsvm=path, data_shape=(feature_dim,),
                                  batch_size=batch_size, num_parts=num_worker,
                                  part_index=rank)
    if dummy_iter or compute_only:
        train_data = DummyIter(train_data)

    # model
    model = get_sym(feature_dim)

    # module
    mod = mx.mod.Module(symbol=model, data_names=['data'],
                        label_names=['softmax_label'], context=contexts)
    mod.bind(data_shapes=train_data.provide_data, label_shapes=train_data.provide_label)
    mod.init_params(initializer=mx.init.Uniform(scale=.1))
    sgd = mx.optimizer.SGD(momentum=0.0, clip_gradient=5.0,
                           learning_rate=0.1, rescale_grad=1.0/batch_size/num_worker)
    mod.init_optimizer(optimizer=sgd, kvstore=kv)
    # use accuracy as the metric
    metric = mx.metric.create('acc')

    index = mod._exec_group.param_names.index('w')
    # weight_array bound to executors of the contexts
    weight_array = mod._exec_group.param_arrays[index]

    mx.nd.waitall()  # sync point for initialization
    # start profiler
    if profiler:
        device = 'cpu'
        if args.num_gpu > 0:
            device = 'gpu' + str(args.num_gpu)
        name = 'profile_' + args.dataset + '_' + device + '_nworker' + str(num_worker)\
               + '_batchsize' + str(args.batch_size) + '_outdim' + str(args.output_dim) + '.json'
        mx.profiler.profiler_set_config(mode='all', filename=name)
        mx.profiler.profiler_set_state('run')

    logging.debug('start training ...')
    start = time.time()
    data_iter = iter(train_data)
    time_cost_epoch = 0.
    sum_cost_epoch = 0.
    average_cost_epoch = 0.

    for epoch in range(num_epoch):
        start_time_epoch = time.time()
        nbatch = 0
        end_of_batch = False
        data_iter.reset()
        metric.reset()
        next_batch = next(data_iter)
        if kv is not None:
            row_sparse_pull(kv, 'w', next_batch.data[0], mod._exec_group.slices, weight_array, -index)
        while not end_of_batch:
            nbatch += 1
            batch = next_batch

            if not io_only and not communication_only:
                mod.forward_backward(batch)
                # update parameters
                mod.update()
            if communication_only:
                if nbatch == 1:
                    mod.forward_backward(batch)
                    mod.update()
                else:
                    row_sparse_push(kv, mod._exec_group.param_arrays, mod._exec_group.grad_arrays, mod._exec_group.param_names)


            try:
                # pre fetch next batch
                next_batch = next(data_iter)
                if nbatch == num_batch:
                    raise StopIteration
                if kv is not None:
                    row_sparse_pull(kv, 'w', next_batch.data[0], mod._exec_group.slices, weight_array, -index)
            except StopIteration:
                end_of_batch = True
            # accumulate prediction accuracy
            if args.dummy_metric == 0:
                mod.update_metric(metric, batch.label)
            else:  # call waitall to replace update_metric as sync point
                mx.nd.waitall()  # sync point for the current minibatch
        logging.info('epoch %d, %s' % (epoch, metric.get()))
        end_time_epoch = time.time()
        if epoch == 0:
            print "num_batches = ", nbatch
        time_cost_epoch = end_time_epoch - start_time_epoch
        if epoch > 0:
            sum_cost_epoch = sum_cost_epoch + time_cost_epoch
            average_cost_epoch = float(sum_cost_epoch) / epoch
        logging.info('num_worker = ' + str(num_worker) + ', time cost per epoch = ' + str(time_cost_epoch))
        logging.info('|cpu/32 cores| {} | {} | {} |'.format(str(num_worker), str(average_cost_epoch), rank))
    if profiler:
        mx.profiler.profiler_set_state('stop')
    end = time.time()
    time_cost = end - start
    logging.info('num_worker = ' + str(num_worker) + ', time cost = ' + str(time_cost))<|MERGE_RESOLUTION|>--- conflicted
+++ resolved
@@ -35,13 +35,7 @@
                     help='whether to use dummy iterator to exclude io cost')
 parser.add_argument('--kvstore', type=str, default=None,
                     help='what kvstore to use [local, dist_sync, etc]')
-<<<<<<< HEAD
-parser.add_argument('--log-level', type=str, default='debug',
-                    help='logging level [debug, info, error]')
 parser.add_argument('--sparse-log-level', type=str, default='DEBUG',
-=======
-parser.add_argument('--sparse-log-level', type=str, default='INFO',
->>>>>>> 546b917e
                     help='logging level [DEBUG, INFO, ERROR]')
 parser.add_argument('--dataset', type=str, default='avazu',
                     help='what test dataset to use')
@@ -54,15 +48,12 @@
                     help='whether to call update_metric')
 parser.add_argument('--enable-logging-for', default="0",
                     help="Enable logging for the specified list of workers")
-<<<<<<< HEAD
 parser.add_argument('--io-only', action='store_true',
                     help="Measure only io")
 parser.add_argument('--compute-only', action='store_true',
                     help="Measure only compute")
 parser.add_argument('--communication-only', action='store_true',
                     help="Measure only communication costs")
-=======
->>>>>>> 546b917e
 
 
 def get_libsvm_data(data_dir, data_name, url, data_origin_name):
@@ -174,7 +165,6 @@
     dummy_iter = args.dummy_iter
     dataset = args.dataset
     log_level = args.sparse_log_level
-<<<<<<< HEAD
     io_only = args.io_only
     compute_only = args.compute_only
     communication_only = args.communication_only
@@ -188,8 +178,6 @@
         num_batch = datasets[dataset]['lc'] / batch_size if num_batch == 99999999 else num_batch
 
 
-=======
->>>>>>> 546b917e
     contexts = mx.context.cpu(0) if args.num_gpu < 1\
         else [mx.context.gpu(i) for i in range(args.num_gpu)]
 
@@ -211,10 +199,6 @@
     logging_workers_list = [int(i) for i in args.enable_logging_for.split(",")]
     log_level = log_level if rank in logging_workers_list else logging.CRITICAL
 
-<<<<<<< HEAD
-
-=======
->>>>>>> 546b917e
     head = '%(asctime)-15s %(message)s'
     logging.basicConfig(level=log_level, format=head)
 
@@ -287,7 +271,7 @@
             nbatch += 1
             batch = next_batch
 
-            if not io_only and not communication_only:
+            if not (io_only or communication_only):
                 mod.forward_backward(batch)
                 # update parameters
                 mod.update()
@@ -316,7 +300,8 @@
         logging.info('epoch %d, %s' % (epoch, metric.get()))
         end_time_epoch = time.time()
         if epoch == 0:
-            print "num_batches = ", nbatch
+            logging.debug("num_batches = {}".format(nbatch))
+            logging.info('|device|num_worker|average_cost_epoch|rank|')
         time_cost_epoch = end_time_epoch - start_time_epoch
         if epoch > 0:
             sum_cost_epoch = sum_cost_epoch + time_cost_epoch
