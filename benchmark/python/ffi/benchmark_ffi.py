# Licensed to the Apache Software Foundation (ASF) under one
# or more contributor license agreements.  See the NOTICE file
# distributed with this work for additional information
# regarding copyright ownership.  The ASF licenses this file
# to you under the Apache License, Version 2.0 (the
# "License"); you may not use this file except in compliance
# with the License.  You may obtain a copy of the License at
#
#   http://www.apache.org/licenses/LICENSE-2.0
#
# Unless required by applicable law or agreed to in writing,
# software distributed under the License is distributed on an
# "AS IS" BASIS, WITHOUT WARRANTIES OR CONDITIONS OF ANY
# KIND, either express or implied.  See the License for the
# specific language governing permissions and limitations
# under the License.
import timeit
import itertools
import argparse
import os

class OpArgMngr(object):
    """Operator argument manager for storing operator workloads."""
    args = {}

    @staticmethod
    def add_workload(funcname, *args, **kwargs):
        if "_specifier" not in kwargs:
            _specifier = funcname
        else:
            _specifier = kwargs["_specififer"]
            del kwargs["_specififer"]
        if _specifier in OpArgMngr.args:
            raise ValueError("duplicate {}".format(_specifier))
        OpArgMngr.args[_specifier] = {'args': args, 'kwargs': kwargs, 'funcname': funcname}


def generate_workloads():
    array_pool = {}
    shapes = []
    for ndim in range(4):
        shapes.extend(list(itertools.product(range(4), repeat=ndim)))
    for shape in shapes:
        name = 'x'.join(str(i) for i in shape)
        if name in array_pool:
            raise ValueError("duplicate array {}".format(name))
        array_pool[name] = dnp.ones(shape)
    return array_pool


def prepare_workloads():
    pool = generate_workloads()
    OpArgMngr.add_workload("zeros", (2, 2))
    OpArgMngr.add_workload("einsum", "ii", pool['2x2'], optimize=False)
    OpArgMngr.add_workload("unique", pool['1'], return_index=True, return_inverse=True, return_counts=True, axis=-1)
    OpArgMngr.add_workload("dstack", (pool['2x1'], pool['2x1'], pool['2x1'], pool['2x1']))
    OpArgMngr.add_workload("polyval", dnp.arange(10), pool['2x2'])
    OpArgMngr.add_workload("ediff1d", pool['2x2'], pool['2x2'], pool['2x2'])
    OpArgMngr.add_workload("nan_to_num", pool['2x2'])
    OpArgMngr.add_workload("tensordot", pool['2x2'], pool['2x2'], ((1, 0), (0, 1)))
    OpArgMngr.add_workload("kron", pool['2x2'], pool['2x2'])
    OpArgMngr.add_workload("cumsum", pool['3x2'], axis=0, out=pool['3x2'])
    OpArgMngr.add_workload("add", pool['2x2'], pool['2x2'])
    OpArgMngr.add_workload("linalg.eig", pool['3x3'])
    OpArgMngr.add_workload("linalg.eigh", pool['3x3'])
    OpArgMngr.add_workload("linalg.det", pool['3x3'])
    OpArgMngr.add_workload("linalg.slogdet", pool['3x3'])
    OpArgMngr.add_workload("linalg.matrix_rank", pool['3x3'], pool['1'], hermitian=False)
    OpArgMngr.add_workload("linalg.svd", pool['3x3'])
    OpArgMngr.add_workload("linalg.cholesky", pool['1x1'])
    OpArgMngr.add_workload("linalg.qr", pool['3x3'])
    OpArgMngr.add_workload("linalg.lstsq", pool['2x1'], pool['2'], rcond=None)
    OpArgMngr.add_workload("linalg.eigvals", pool['1x1'])
    OpArgMngr.add_workload("linalg.eigvalsh", pool['1x1'], UPLO='L')
    OpArgMngr.add_workload("linalg.inv", pool['1x1'])
    OpArgMngr.add_workload("linalg.pinv", pool['2x3x3'], pool['1'], hermitian=False)
    OpArgMngr.add_workload("linalg.solve", pool['1x1'], pool['1'])
    OpArgMngr.add_workload("linalg.tensorinv", pool['1x1'], ind=2)
    OpArgMngr.add_workload("linalg.tensorsolve", pool['1x1x1'], pool['1x1x1'], (2, 0, 1))
    OpArgMngr.add_workload("split", pool['3x3'], (0, 1, 2), axis=1)
    OpArgMngr.add_workload("argmax", pool['3x2'], axis=-1)
    OpArgMngr.add_workload("argmin", pool['3x2'], axis=-1)
    OpArgMngr.add_workload("atleast_1d", pool['2'], pool['2x2'])
    OpArgMngr.add_workload("atleast_2d", pool['2'], pool['2x2'])
    OpArgMngr.add_workload("atleast_3d", pool['2'], pool['2x2'])
    OpArgMngr.add_workload("indices", dimensions=(1, 2, 3))
    OpArgMngr.add_workload("subtract", pool['2x2'], pool['2x2'])
    OpArgMngr.add_workload("multiply", pool['2x2'], pool['2x2'])
    OpArgMngr.add_workload("mod", pool['2x2'], pool['2x2'])
    OpArgMngr.add_workload("remainder", pool['2x2'], pool['2x2'])
    OpArgMngr.add_workload("divide", pool['2x2'], pool['2x2'])
    OpArgMngr.add_workload("true_divide", pool['2x2'], pool['2x2'])
    OpArgMngr.add_workload("power", pool['2x2'], pool['2x2'])
    OpArgMngr.add_workload("lcm", pool['2x2'].astype('int32'), pool['2x2'].astype('int32'))
    OpArgMngr.add_workload("diff", pool['2x2'], n=1, axis=-1)
    OpArgMngr.add_workload("nonzero", pool['2x2'])
    OpArgMngr.add_workload("tril", pool['2x2'], k=0)
    OpArgMngr.add_workload("random.choice", pool['2'], size=(2, 2))
    OpArgMngr.add_workload("take", pool['2'], dnp.array([1,0], dtype='int64'))
    OpArgMngr.add_workload("clip", pool['2x2'], 0, 1)
    OpArgMngr.add_workload("expand_dims", pool['2x2'], axis=0)
    OpArgMngr.add_workload("broadcast_to", pool['2x2'], (2, 2, 2))
    OpArgMngr.add_workload("full_like", pool['2x2'], 2)
    OpArgMngr.add_workload("zeros_like", pool['2x2'])
    OpArgMngr.add_workload("ones_like", pool['2x2'])
    OpArgMngr.add_workload("bitwise_and", pool['2x2'].astype(int), pool['2x2'].astype(int))
    OpArgMngr.add_workload("bitwise_xor", pool['2x2'].astype(int), pool['2x2'].astype(int))
    OpArgMngr.add_workload("bitwise_or", pool['2x2'].astype(int), pool['2x2'].astype(int))
    OpArgMngr.add_workload("copysign", pool['2x2'], pool['2x2'])
    OpArgMngr.add_workload("arctan2", pool['2x2'], pool['2x2'])
    OpArgMngr.add_workload("hypot", pool['2x2'], pool['2x2'])
    OpArgMngr.add_workload("ldexp", pool['2x2'].astype(int), pool['2x2'].astype(int))
    OpArgMngr.add_workload("random.uniform", low=0, high=1, size=1)
    OpArgMngr.add_workload("where", pool['2x3'], pool['2x3'], pool['2x1'])
    OpArgMngr.add_workload("fmax", pool['2x2'], pool['2x2'])
    OpArgMngr.add_workload("fmin", pool['2x2'], pool['2x2'])
    OpArgMngr.add_workload("fmod", pool['2x2'], pool['2x2'])
    OpArgMngr.add_workload("may_share_memory", pool['2x3'][:0], pool['2x3'][:1])
    OpArgMngr.add_workload("diag", pool['2x2'], k=1)
    OpArgMngr.add_workload("diagonal", pool['2x2x2'], offset=-1, axis1=0, axis2=1)
    OpArgMngr.add_workload("diag_indices_from", pool['2x2'])
    OpArgMngr.add_workload("bincount", dnp.arange(3, dtype=int), pool['3'], minlength=4)
    OpArgMngr.add_workload("percentile", pool['2x2x2'], 80, axis=0, out=pool['2x2'],\
                           interpolation='midpoint')
    OpArgMngr.add_workload("quantile", pool['2x2x2'], 0.8, axis=0, out=pool['2x2'],\
                           interpolation='midpoint')
    OpArgMngr.add_workload("all", pool['2x2x2'], axis=(0, 1),\
                           out=dnp.array([False, False], dtype=bool), keepdims=False)
    OpArgMngr.add_workload("any", pool['2x2x2'], axis=(0, 1),\
                           out=dnp.array([False, False], dtype=bool), keepdims=False)
    OpArgMngr.add_workload("roll", pool["2x2"], 1, axis=0)
    OpArgMngr.add_workload("rot90", pool["2x2"], 2)
<<<<<<< HEAD
    OpArgMngr.add_workload("triu", pool['3x3'])
    OpArgMngr.add_workload("array_split", pool['2X2'], 2, axis=1)
    OpArgMngr.add_workload("vsplit", pool['2X2'], 2)
    OpArgMngr.add_workload("hsplit", pool['2X2'], 2)
    OpArgMngr.add_workload("dsplit", pool['2X2x2'], 2)
=======
    OpArgMngr.add_workload("array_split", pool['2x2'], 2, axis=1)
    OpArgMngr.add_workload("vsplit", pool['2x2'], 2)
    OpArgMngr.add_workload("hsplit", pool['2x2'], 2)
    OpArgMngr.add_workload("dsplit", pool['2x2x2'], 2)
>>>>>>> a0447448
    OpArgMngr.add_workload("arange", 10)
    OpArgMngr.add_workload("concatenate", (pool['1x2'], pool['1x2'], pool['1x2']), axis=0)
    OpArgMngr.add_workload("append", pool['2x2'], pool['1x2'], axis=0)
    OpArgMngr.add_workload("insert", pool['3x2'], 1, pool['1x1'], axis=0)
    OpArgMngr.add_workload("delete", pool['3x2'], 1, axis=0)
    OpArgMngr.add_workload("blackman", 12)
    OpArgMngr.add_workload("eye", 5)
    OpArgMngr.add_workload("hamming", 12)
    OpArgMngr.add_workload("hanning", 12)
    OpArgMngr.add_workload("linspace", 0, 10, 8, endpoint=False)
    OpArgMngr.add_workload("logspace", 2.0, 3.0, num=4, base=2.0, dtype=onp.float32)
    OpArgMngr.add_workload("matmul", pool['2x2'], pool['2x2'])
    OpArgMngr.add_workload("mean", pool['2x2'], axis=0, keepdims=True)
    OpArgMngr.add_workload("random.gamma", 1, size=(2, 3))
    OpArgMngr.add_workload("random.normal", 1, size=(2, 3))

    unary_ops = ['negative', 'reciprocal', 'abs', 'sign', 'rint', 'ceil', 'floor',
                 'bitwise_not', 'trunc', 'fix', 'square', 'sqrt', 'cbrt', 'exp',
                 'log', 'log10', 'log2', 'log1p', 'expm1', 'logical_not', 'isnan',
                 'isinf', 'isposinf', 'isneginf', 'isfinite', 'sin', 'cos', 'tan',
                 'arcsin', 'arccos', 'arctan', 'degrees', 'radians', 'sinh', 'cosh',
                 'tanh', 'arcsinh', 'arccosh', 'arctanh']  # 'rad2deg', 'deg2rad' cannot run without tvm
    for unary_op in unary_ops:
        if unary_op == "bitwise_not":
            OpArgMngr.add_workload(unary_op, dnp.ones((2, 2), dtype=int))
        else:
            OpArgMngr.add_workload(unary_op, pool['2x2'])


def benchmark_helper(f, *args, **kwargs):
    number = 10000
    return timeit.timeit(lambda: f(*args, **kwargs), number=number) / number


def get_op(module, funcname):
    funcname = funcname.split(".")
    for fname in funcname:
        module = getattr(module, fname)
    return module


def run_benchmark(packages):
    results = {}
    for (k, v) in OpArgMngr.args.items():
        result = {}
        for (name, package) in packages.items():
            print('{}.{} running...'.format(name, k))
            op = get_op(package["module"], v["funcname"])
            args = [package["data"](arg) for arg in v["args"]]
            kwargs = {k: package["data"](v) for (k, v) in v["kwargs"].items()}
            benchmark = benchmark_helper(op, *args, **kwargs)
            result[name] = benchmark
        results[k] = result
    return results


def show_results(results):
    print("{:>24}{:>24}{:>24}".format("name", "package", "time(us)"))
    for (specifier, d) in results.items():
        for (k, v) in d.items():
            print("{:>24}{:>24}{:>24}".format(specifier, k, v * 10 ** 6))


if __name__ == "__main__":
    parser = argparse.ArgumentParser()
    parser.add_argument('ffi_type')
    parsed = parser.parse_args()
    if parsed.ffi_type == "cython":
        os.environ['MXNET_ENABLE_CYTHON'] = '1'
        os.environ['MXNET_ENFORCE_CYTHON'] = '1'
    elif parsed.ffi_type == "ctypes":
        os.environ['MXNET_ENABLE_CYTHON'] = '0'
    else:
        raise ValueError("unknown ffi_type {}",format(parsed.ffi_type))
    os.environ["MXNET_ENGINE_TYPE"] = "NaiveEngine"
    import mxnet as mx
    import numpy as onp
    from mxnet import np as dnp

    mx.npx.set_np()
    packages = {
        "onp": {
            "module": onp,
            "data": lambda arr: arr.asnumpy() if isinstance(arr, dnp.ndarray) else arr
        },
        "dnp": {
            "module": dnp,
            "data": lambda arr: arr
        }
    }
    prepare_workloads()
    results = run_benchmark(packages)
    show_results(results)<|MERGE_RESOLUTION|>--- conflicted
+++ resolved
@@ -130,18 +130,11 @@
                            out=dnp.array([False, False], dtype=bool), keepdims=False)
     OpArgMngr.add_workload("roll", pool["2x2"], 1, axis=0)
     OpArgMngr.add_workload("rot90", pool["2x2"], 2)
-<<<<<<< HEAD
     OpArgMngr.add_workload("triu", pool['3x3'])
-    OpArgMngr.add_workload("array_split", pool['2X2'], 2, axis=1)
-    OpArgMngr.add_workload("vsplit", pool['2X2'], 2)
-    OpArgMngr.add_workload("hsplit", pool['2X2'], 2)
-    OpArgMngr.add_workload("dsplit", pool['2X2x2'], 2)
-=======
     OpArgMngr.add_workload("array_split", pool['2x2'], 2, axis=1)
     OpArgMngr.add_workload("vsplit", pool['2x2'], 2)
     OpArgMngr.add_workload("hsplit", pool['2x2'], 2)
     OpArgMngr.add_workload("dsplit", pool['2x2x2'], 2)
->>>>>>> a0447448
     OpArgMngr.add_workload("arange", 10)
     OpArgMngr.add_workload("concatenate", (pool['1x2'], pool['1x2'], pool['1x2']), axis=0)
     OpArgMngr.add_workload("append", pool['2x2'], pool['1x2'], axis=0)
