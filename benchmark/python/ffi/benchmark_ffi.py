--- conflicted
+++ resolved
@@ -79,10 +79,6 @@
     OpArgMngr.add_workload("zeros_like", pool['2x2'])
     OpArgMngr.add_workload("ones_like", pool['2x2'])
     OpArgMngr.add_workload("random.uniform", low=0, high=1, size=1)
-<<<<<<< HEAD
-    OpArgMngr.add_workload("column_stack", (pool['3x3'], pool['3x3'], pool['3x3']))
-    OpArgMngr.add_workload("hstack", (pool['3x3'], pool['3x3'], pool['3x3']))
-=======
     OpArgMngr.add_workload("where", pool['2x3'], pool['2x3'], pool['2x1'])
     OpArgMngr.add_workload("fmax", pool['2x2'], pool['2x2'])
     OpArgMngr.add_workload("fmin", pool['2x2'], pool['2x2'])
@@ -90,7 +86,8 @@
     OpArgMngr.add_workload("may_share_memory", pool['2x3'][:0], pool['2x3'][:1])
     OpArgMngr.add_workload("roll", pool["2x2"], 1, axis=0)
     OpArgMngr.add_workload("rot90", pool["2x2"], 2)
->>>>>>> 2f358fdc
+    OpArgMngr.add_workload("column_stack", (pool['3x3'], pool['3x3'], pool['3x3']))
+    OpArgMngr.add_workload("hstack", (pool['3x3'], pool['3x3'], pool['3x3']))
 
 
 def benchmark_helper(f, *args, **kwargs):
