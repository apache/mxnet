--- conflicted
+++ resolved
@@ -81,7 +81,6 @@
     OpArgMngr.add_workload("random.uniform", low=0, high=1, size=1)
     OpArgMngr.add_workload("where", pool['2x3'], pool['2x3'], pool['2x1'])
     OpArgMngr.add_workload("may_share_memory", pool['2x3'][:0], pool['2x3'][:1])
-<<<<<<< HEAD
     OpArgMngr.add_workload("diag", pool['2x2'], k=1)
     OpArgMngr.add_workload("diagonal", pool['2x2x2'], offset=-1, axis1=0, axis2=1)
     OpArgMngr.add_workload("diag_indices_from", pool['2x2'])
@@ -94,10 +93,8 @@
                            out=dnp.array([False, False], dtype=bool), keepdims=False)
     OpArgMngr.add_workload("any", pool['2x2x2'], axis=(0, 1),\
                            out=dnp.array([False, False], dtype=bool), keepdims=False)
-=======
     OpArgMngr.add_workload("roll", pool["2x2"], 1, axis=0)
     OpArgMngr.add_workload("rot90", pool["2x2"], 2)
->>>>>>> ea2320a8
 
 
 def benchmark_helper(f, *args, **kwargs):
