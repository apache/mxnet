--- conflicted
+++ resolved
@@ -70,20 +70,17 @@
     OpArgMngr.add_workload("diff", pool['2x2'], n=1, axis=-1)
     OpArgMngr.add_workload("nonzero", pool['2x2'])
     OpArgMngr.add_workload("tril", pool['2x2'], k=0)
+    OpArgMngr.add_workload("random.choice", pool['2'], size=(2, 2))
+    OpArgMngr.add_workload("take", pool['2'], dnp.array([1,0], dtype='int64'))
+    OpArgMngr.add_workload("clip", pool['2x2'], 0, 1)
     OpArgMngr.add_workload("expand_dims", pool['2x2'], axis=0)
     OpArgMngr.add_workload("broadcast_to", pool['2x2'], (2, 2, 2))
     OpArgMngr.add_workload("full_like", pool['2x2'], 2)
     OpArgMngr.add_workload("zeros_like", pool['2x2'])
     OpArgMngr.add_workload("ones_like", pool['2x2'])
     OpArgMngr.add_workload("random.uniform", low=0, high=1, size=1)
-<<<<<<< HEAD
-    OpArgMngr.add_workload("random.choice", pool['2'], size=(2, 2))
-    OpArgMngr.add_workload("take", pool['2'], dnp.array([1,0], dtype='int64'))
-    OpArgMngr.add_workload("clip", pool['2x2'], 0, 1)
-=======
     OpArgMngr.add_workload("where", pool['2x3'], pool['2x3'], pool['2x1'])
     OpArgMngr.add_workload("may_share_memory", pool['2x3'][:0], pool['2x3'][:1])
->>>>>>> 2fae7e43
 
 
 def benchmark_helper(f, *args, **kwargs):
