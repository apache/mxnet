# Licensed to the Apache Software Foundation (ASF) under one
# or more contributor license agreements.  See the NOTICE file
# distributed with this work for additional information
# regarding copyright ownership.  The ASF licenses this file
# to you under the Apache License, Version 2.0 (the
# "License"); you may not use this file except in compliance
# with the License.  You may obtain a copy of the License at
#
#   http://www.apache.org/licenses/LICENSE-2.0
#
# Unless required by applicable law or agreed to in writing,
# software distributed under the License is distributed on an
# "AS IS" BASIS, WITHOUT WARRANTIES OR CONDITIONS OF ANY
# KIND, either express or implied.  See the License for the
# specific language governing permissions and limitations
# under the License.

GetMNIST_ubyte <- function() {
  if (!dir.exists("data")) {
    dir.create("data/")
  }
  if (!file.exists("data/train-images-idx3-ubyte") | !file.exists("data/train-labels-idx1-ubyte") | 
    !file.exists("data/t10k-images-idx3-ubyte") | !file.exists("data/t10k-labels-idx1-ubyte")) {
    download.file("http://data.mxnet.io/mxnet/data/mnist.zip", destfile = "data/mnist.zip")
    unzip("data/mnist.zip", exdir = "data/")
    file.remove("data/mnist.zip")
  }
}

GetMNIST_csv <- function() {
  if (!dir.exists("data")) {
    dir.create("data/")
  }
  if (!file.exists("data/train.csv") | !file.exists("data/test.csv")) {
    download.file("https://apache-mxnet.s3-accelerate.dualstack.amazonaws.com/R/data/mnist_csv.zip", 
      destfile = "data/mnist_csv.zip")
    unzip("data/mnist_csv.zip", exdir = "data/")
    file.remove("data/mnist_csv.zip")
  }
}

GetCifar10 <- function() {
  if (!dir.exists("data")) {
    dir.create("data/")
  }
  if (!file.exists("data/cifar/train.rec") | !file.exists("data/cifar/test.rec") | 
    !file.exists("data/cifar/train.lst") | !file.exists("data/cifar/test.lst")) {
    download.file("http://data.mxnet.io/mxnet/data/cifar10.zip", destfile = "data/cifar10.zip")
    unzip("data/cifar10.zip", exdir = "data/")
    file.remove("data/cifar10.zip")
  }
}

GetInception <- function() {
  if (!dir.exists("model")) {
    dir.create("model/")
  }

  if (!file.exists("model/Inception-BN-0126.params")) {
<<<<<<< HEAD
    download.file("http://data.mxnet.io/models/imagenet/inception-bn/Inception-BN-0126.params", 
      destfile = "model/Inception-BN-0126.params")
  }
  if (!file.exists("model/Inception-BN-symbol.json")) {
    download.file("http://data.mxnet.io/models/imagenet/inception-bn/Inception-BN-symbol.json", 
      destfile = "model/Inception-BN-symbol.json")
=======
    download.file(
        "http://data.mxnet.io/mxnet/models/imagenet/inception-bn/Inception-BN-0126.params?raw=true",
        destfile = "model/Inception-BN-0126.params")
  }
  if (!file.exists("model/Inception-BN-symbol.json")) {
    download.file(
        "http://data.mxnet.io/mxnet/models/imagenet/inception-bn/Inception-BN-symbol.json",
        destfile = "model/Inception-BN-symbol.json")
>>>>>>> eb0b8af4
  }
}

GetCatDog <- function() {
  if (!dir.exists("data")) {
    dir.create("data/")
  }
  if (!file.exists("data/cats_dogs/cats_dogs_train.rec") | !file.exists("data/cats_dogs/cats_dogs_val.rec")) {
    download.file("https://apache-mxnet.s3-accelerate.dualstack.amazonaws.com/R/data/cats_dogs.zip", 
      destfile = "data/cats_dogs.zip")
    unzip("data/cats_dogs.zip", exdir = "data/")
    file.remove("data/cats_dogs.zip")
  }
}

GetMovieLens <- function() {
  if (!dir.exists("data")) {
    dir.create("data/")
  }
  if (!file.exists("data/ml-100k/u.data")) {
    download.file("http://files.grouplens.org/datasets/movielens/ml-100k.zip", 
      destfile = "data/ml-100k.zip")
    unzip("data/ml-100k.zip", exdir = "data/")
    file.remove("data/ml-100k.zip")
  }
}

GetISBI_data <- function() {
  if (!dir.exists("data")) {
    dir.create("data/")
  }
  if (!file.exists("data/ISBI/train-volume.tif") | !file.exists("data/ISBI/train-labels.tif")) {
    download.file("https://apache-mxnet.s3-accelerate.dualstack.amazonaws.com/R/data/ISBI.zip", 
      destfile = "data/ISBI.zip")
    unzip("data/ISBI.zip", exdir = "data/")
    file.remove("data/ISBI.zip")
  }
}

GetCaptcha_data <- function() {
  if (!dir.exists("data")) {
    dir.create("data/")
  }
  if (!file.exists("data/captcha_example/captcha_train.rec") | !file.exists("data/captcha_example/captcha_test.rec")) {
    download.file("https://apache-mxnet.s3-accelerate.dualstack.amazonaws.com/R/data/captcha_example.zip", 
      destfile = "data/captcha_example.zip")
    unzip("data/captcha_example.zip", exdir = "data/")
    file.remove("data/captcha_example.zip")
  }
}<|MERGE_RESOLUTION|>--- conflicted
+++ resolved
@@ -57,14 +57,7 @@
   }
 
   if (!file.exists("model/Inception-BN-0126.params")) {
-<<<<<<< HEAD
-    download.file("http://data.mxnet.io/models/imagenet/inception-bn/Inception-BN-0126.params", 
-      destfile = "model/Inception-BN-0126.params")
-  }
-  if (!file.exists("model/Inception-BN-symbol.json")) {
-    download.file("http://data.mxnet.io/models/imagenet/inception-bn/Inception-BN-symbol.json", 
-      destfile = "model/Inception-BN-symbol.json")
-=======
+
     download.file(
         "http://data.mxnet.io/mxnet/models/imagenet/inception-bn/Inception-BN-0126.params?raw=true",
         destfile = "model/Inception-BN-0126.params")
@@ -73,7 +66,6 @@
     download.file(
         "http://data.mxnet.io/mxnet/models/imagenet/inception-bn/Inception-BN-symbol.json",
         destfile = "model/Inception-BN-symbol.json")
->>>>>>> eb0b8af4
   }
 }
 
