
GetMNIST_ubyte <- function() {
  if (!dir.exists("data")) {
    dir.create("data/")
  }
  if (!file.exists('data/train-images-idx3-ubyte') |
      !file.exists('data/train-labels-idx1-ubyte') |
      !file.exists('data/t10k-images-idx3-ubyte') |
      !file.exists('data/t10k-labels-idx1-ubyte')) {
    download.file('http://data.mxnet.io/mxnet/data/mnist.zip', destfile = 'data/mnist.zip')
    unzip('data/mnist.zip', exdir = 'data/')
  }
}

GetMNIST_csv <- function() {
  if (!dir.exists("data")) {
    dir.create("data/")
  }
  if (!file.exists('data/train.csv') |
      !file.exists('data/test.csv')) {
    download.file('https://s3-us-west-2.amazonaws.com/apache-mxnet/R/data/mnist_csv.zip',
                  destfile = 'data/mnist_csv.zip')
    unzip('data/mnist_csv.zip', exdir = 'data/')
  }
}

GetCifar10 <- function() {
  if (!dir.exists("data")) {
    dir.create("data/")
  }
  if (!file.exists('data/cifar/train.rec') |
      !file.exists('data/cifar/test.rec') |
      !file.exists('data/cifar/train.lst') |
      !file.exists('data/cifar/test.lst')) {
    download.file('http://data.mxnet.io/mxnet/data/cifar10.zip',
                  destfile = 'data/cifar10.zip')
    unzip('data/cifar10.zip', exdir = 'data/')
  }
}

<<<<<<< HEAD
GetInception <- function() {
  if (!dir.exists("model")) {
    dir.create("model/")
  }
  if (!file.exists('model/Inception-BN-0126.params')) {
    download.file('http://data.dmlc.ml/models/imagenet/inception-bn/Inception-BN-0126.params',
                  destfile = 'model/Inception-BN-0126.params')
  }
  if (!file.exists('model/Inception-BN-symbol.json')) {
    download.file('http://data.dmlc.ml/models/imagenet/inception-bn/Inception-BN-symbol.json',
                  destfile = 'model/Inception-BN-symbol.json')
  }
}

GetCatDog <- function() {
  if (!dir.exists("data")) {
    dir.create("data/")
  }
  if (!file.exists('data/cats_dogs/cats_dogs_train.rec') |
      !file.exists('data/cats_dogs/cats_dogs_val.rec')) {
    download.file('https://s3-us-west-2.amazonaws.com/apache-mxnet/R/data/cats_dogs.zip',
                  destfile = 'data/cats_dogs.zip')
    unzip('data/cats_dogs.zip', exdir = 'data/')
=======
GetMovieLens <- function() {
  if (!dir.exists("data")) {
    dir.create("data/")
  }
  if (!file.exists('data/ml-100k/u.data')) {
    download.file('http://files.grouplens.org/datasets/movielens/ml-100k.zip',
                  destfile = 'data/ml-100k.zip')
    unzip('data/ml-100k.zip', exdir = 'data/')
>>>>>>> 96902b70
  }
}<|MERGE_RESOLUTION|>--- conflicted
+++ resolved
@@ -38,7 +38,6 @@
   }
 }
 
-<<<<<<< HEAD
 GetInception <- function() {
   if (!dir.exists("model")) {
     dir.create("model/")
@@ -62,7 +61,9 @@
     download.file('https://s3-us-west-2.amazonaws.com/apache-mxnet/R/data/cats_dogs.zip',
                   destfile = 'data/cats_dogs.zip')
     unzip('data/cats_dogs.zip', exdir = 'data/')
-=======
+  }
+}
+
 GetMovieLens <- function() {
   if (!dir.exists("data")) {
     dir.create("data/")
@@ -71,6 +72,5 @@
     download.file('http://files.grouplens.org/datasets/movielens/ml-100k.zip',
                   destfile = 'data/ml-100k.zip')
     unzip('data/ml-100k.zip', exdir = 'data/')
->>>>>>> 96902b70
   }
 }