// -*- mode: groovy -*-

// Licensed to the Apache Software Foundation (ASF) under one
// or more contributor license agreements.  See the NOTICE file
// distributed with this work for additional information
// regarding copyright ownership.  The ASF licenses this file
// to you under the Apache License, Version 2.0 (the
// "License"); you may not use this file except in compliance
// with the License.  You may obtain a copy of the License at
//
//   http://www.apache.org/licenses/LICENSE-2.0
//
// Unless required by applicable law or agreed to in writing,
// software distributed under the License is distributed on an
// "AS IS" BASIS, WITHOUT WARRANTIES OR CONDITIONS OF ANY
// KIND, either express or implied.  See the License for the
// specific language governing permissions and limitations
// under the License.
//
// Jenkins pipeline
// See documents at https://jenkins.io/doc/book/pipeline/jenkinsfile/

// mxnet libraries
mx_lib = 'lib/libmxnet.so, lib/libmxnet.a, 3rdparty/dmlc-core/libdmlc.a, 3rdparty/tvm/nnvm/lib/libnnvm.a'
// for scala build, need to pass extra libs when run with dist_kvstore
mx_dist_lib = 'lib/libmxnet.so, lib/libmxnet.a, 3rdparty/dmlc-core/libdmlc.a, 3rdparty/tvm/nnvm/lib/libnnvm.a, 3rdparty/ps-lite/build/libps.a, deps/lib/libprotobuf-lite.a, deps/lib/libzmq.a'
// mxnet cmake libraries, in cmake builds we do not produce a libnvvm static library by default.
mx_cmake_lib = 'build/libmxnet.so, build/libmxnet.a, build/3rdparty/dmlc-core/libdmlc.a, build/tests/mxnet_unit_tests, build/3rdparty/openmp/runtime/src/libomp.so'
// mxnet cmake libraries, in cmake builds we do not produce a libnvvm static library by default.
mx_cmake_lib_debug = 'build/libmxnet.so, build/libmxnet.a, build/3rdparty/dmlc-core/libdmlc.a, build/tests/mxnet_unit_tests'
mx_cmake_mkldnn_lib = 'build/libmxnet.so, build/libmxnet.a, build/3rdparty/dmlc-core/libdmlc.a, build/tests/mxnet_unit_tests, build/3rdparty/openmp/runtime/src/libomp.so, build/3rdparty/mkldnn/src/libmkldnn.so.0'
mx_mkldnn_lib = 'lib/libmxnet.so, lib/libmxnet.a, lib/libiomp5.so, lib/libmkldnn.so.0, lib/libmklml_intel.so, 3rdparty/dmlc-core/libdmlc.a, 3rdparty/tvm/nnvm/lib/libnnvm.a'
mx_lib_cpp_examples = 'lib/libmxnet.so, lib/libmxnet.a, 3rdparty/dmlc-core/libdmlc.a, 3rdparty/tvm/nnvm/lib/libnnvm.a, 3rdparty/ps-lite/build/libps.a, deps/lib/libprotobuf-lite.a, deps/lib/libzmq.a, build/cpp-package/example/lenet, build/cpp-package/example/alexnet, build/cpp-package/example/googlenet, build/cpp-package/example/lenet_with_mxdataiter, build/cpp-package/example/resnet, build/cpp-package/example/mlp, build/cpp-package/example/mlp_cpu, build/cpp-package/example/mlp_gpu, build/cpp-package/example/test_score, build/cpp-package/example/test_optimizer'
mx_lib_cpp_examples_cpu = 'build/libmxnet.so, build/cpp-package/example/mlp_cpu'

// timeout in minutes
max_time = 120


// Python unittest for CPU
// Python 2
def python2_ut(docker_container_name) {
  timeout(time: max_time, unit: 'MINUTES') {
    utils.docker_run(docker_container_name, 'unittest_ubuntu_python2_cpu', false)
  }
}

// Python 3
def python3_ut(docker_container_name) {
  timeout(time: max_time, unit: 'MINUTES') {
    utils.docker_run(docker_container_name, 'unittest_ubuntu_python3_cpu', false)
  }
}

// Python 3
def python3_ut_asan(docker_container_name) {
  timeout(time: max_time, unit: 'MINUTES') {
    utils.docker_run(docker_container_name, 'unittest_ubuntu_python3_cpu_asan', false)
  }
}

def python3_ut_mkldnn(docker_container_name) {
  timeout(time: max_time, unit: 'MINUTES') {
    utils.docker_run(docker_container_name, 'unittest_ubuntu_python3_cpu_mkldnn', false)
  }
}

// GPU test has two parts. 1) run unittest on GPU, 2) compare the results on
// both CPU and GPU
// Python 2
def python2_gpu_ut(docker_container_name) {
  timeout(time: max_time, unit: 'MINUTES') {
    utils.docker_run(docker_container_name, 'unittest_ubuntu_python2_gpu', true)
  }
}

// Python 3
def python3_gpu_ut(docker_container_name) {
  timeout(time: max_time, unit: 'MINUTES') {
    utils.docker_run(docker_container_name, 'unittest_ubuntu_python3_gpu', true)
  }
}

// Python 3 NOCUDNN
def python3_gpu_ut_nocudnn(docker_container_name) {
  timeout(time: max_time, unit: 'MINUTES') {
    utils.docker_run(docker_container_name, 'unittest_ubuntu_python3_gpu_nocudnn', true)
  }
}

def deploy_docs() {
  parallel 'Docs': {
    node(NODE_LINUX_CPU) {
      ws('workspace/docs') {
        timeout(time: max_time, unit: 'MINUTES') {
          utils.init_git()
          utils.docker_run('ubuntu_cpu', 'deploy_docs', false)
          sh "ci/other/ci_deploy_doc.sh ${env.BRANCH_NAME} ${env.BUILD_NUMBER}"
        }
      }
    }
  },
  'Julia docs': {
    node(NODE_LINUX_CPU) {
      ws('workspace/julia-docs') {
        timeout(time: max_time, unit: 'MINUTES') {
          utils.unpack_and_init('cpu', mx_lib)
          utils.docker_run('ubuntu_cpu', 'deploy_jl_docs', false)
        }
      }
    }
  }
}

node('mxnetlinux-cpu') {
  // Loading the utilities requires a node context unfortunately
  checkout scm
  utils = load('ci/Jenkinsfile_utils.groovy')
}
utils.assign_node_labels(linux_cpu: 'mxnetlinux-cpu', linux_gpu: 'mxnetlinux-gpu', linux_gpu_p3: 'mxnetlinux-gpu-p3', windows_cpu: 'mxnetwindows-cpu', windows_gpu: 'mxnetwindows-gpu')

utils.main_wrapper(
core_logic: {
  stage('Sanity Check') {
    parallel 'Lint': {
      node(NODE_LINUX_CPU) {
        ws('workspace/sanity-lint') {
          utils.init_git()
          utils.docker_run('ubuntu_cpu', 'sanity_check', false)
        }
      }
    },
    'RAT License': {
      node(NODE_LINUX_CPU) {
        ws('workspace/sanity-rat') {
          utils.init_git()
          utils.docker_run('ubuntu_rat', 'nightly_test_rat_check', false)
        }
      }
    }
  }

  stage('Build') {
    parallel 'CPU: CentOS 7': {
      node(NODE_LINUX_CPU) {
        ws('workspace/build-centos7-cpu') {
          timeout(time: max_time, unit: 'MINUTES') {
            utils.init_git()
            utils.docker_run('centos7_cpu', 'build_centos7_cpu', false)
            utils.pack_lib('centos7_cpu', mx_lib, true)
          }
        }
      }
    },
    'CPU: CentOS 7 MKLDNN': {
      node(NODE_LINUX_CPU) {
        ws('workspace/build-centos7-mkldnn') {
          timeout(time: max_time, unit: 'MINUTES') {
            utils.init_git()
            utils.docker_run('centos7_cpu', 'build_centos7_mkldnn', false)
            utils.pack_lib('centos7_mkldnn', mx_lib, true)
          }
        }
      }
    },
    'GPU: CentOS 7': {
      node(NODE_LINUX_CPU) {
        ws('workspace/build-centos7-gpu') {
          timeout(time: max_time, unit: 'MINUTES') {
            utils.init_git()
            utils.docker_run('centos7_gpu', 'build_centos7_gpu', false)
            utils.pack_lib('centos7_gpu', mx_lib, true)
          }
        }
      }
    },
    'CPU: Openblas': {
      node(NODE_LINUX_CPU) {
        ws('workspace/build-cpu-openblas') {
          timeout(time: max_time, unit: 'MINUTES') {
            utils.init_git()
            utils.docker_run('ubuntu_cpu', 'build_ubuntu_cpu_openblas', false)
            utils.pack_lib('cpu', mx_dist_lib, true)
          }
        }
      }
    },
    'CPU: ASAN': {
      node(NODE_LINUX_CPU) {
        ws('workspace/build-cpu-asan') {
          timeout(time: max_time, unit: 'MINUTES') {
            utils.init_git()
            utils.docker_run('ubuntu_cpu', 'build_ubuntu_cpu_cmake_asan', false)
            utils.pack_lib('cpu_asan', mx_lib_cpp_examples_cpu)
          }
        }
      }
    },
    'CPU: Openblas, debug': {
      node(NODE_LINUX_CPU) {
        ws('workspace/build-cpu-openblas') {
          timeout(time: max_time, unit: 'MINUTES') {
            utils.init_git()
            utils.docker_run('ubuntu_cpu', 'build_ubuntu_cpu_cmake_debug', false)
            utils.pack_lib('cpu_debug', mx_cmake_lib_debug, true)
          }
        }
      }
    },
    'CPU: Clang 3.9': {
      node(NODE_LINUX_CPU) {
        ws('workspace/build-cpu-clang39') {
          timeout(time: max_time, unit: 'MINUTES') {
            utils.init_git()
            utils.docker_run('ubuntu_cpu', 'build_ubuntu_cpu_clang39', false)
          }
        }
      }
    },
    'CPU: Clang 6': {
      node(NODE_LINUX_CPU) {
        ws('workspace/build-cpu-clang60') {
          timeout(time: max_time, unit: 'MINUTES') {
            utils.init_git()
            utils.docker_run('ubuntu_cpu', 'build_ubuntu_cpu_clang60', false)
          }
        }
      }
    },
    'CPU: Clang Tidy': {
      node(NODE_LINUX_CPU) {
        ws('workspace/build-cpu-clang60_tidy') {
          timeout(time: max_time, unit: 'MINUTES') {
            utils.init_git()
            utils.docker_run('ubuntu_cpu', 'build_ubuntu_cpu_clang_tidy', false)
          }
        }
      }
    },
    'CPU: Clang 3.9 MKLDNN': {
      node(NODE_LINUX_CPU) {
        ws('workspace/build-cpu-mkldnn-clang39') {
          timeout(time: max_time, unit: 'MINUTES') {
            utils.init_git()
            utils.docker_run('ubuntu_cpu', 'build_ubuntu_cpu_clang39_mkldnn', false)
            utils.pack_lib('mkldnn_cpu_clang3', mx_mkldnn_lib, true)
          }
        }
      }
    },
    'CPU: Clang 6 MKLDNN': {
      node(NODE_LINUX_CPU) {
        ws('workspace/build-cpu-mkldnn-clang60') {
          timeout(time: max_time, unit: 'MINUTES') {
            utils.init_git()
            utils.docker_run('ubuntu_cpu', 'build_ubuntu_cpu_clang60_mkldnn', false)
            utils.pack_lib('mkldnn_cpu_clang6', mx_mkldnn_lib, true)
          }
        }
      }
    },
    'CPU: MKLDNN': {
      node(NODE_LINUX_CPU) {
        ws('workspace/build-mkldnn-cpu') {
          timeout(time: max_time, unit: 'MINUTES') {
            utils.init_git()
            utils.docker_run('ubuntu_cpu', 'build_ubuntu_cpu_mkldnn', false)
            utils.pack_lib('mkldnn_cpu', mx_mkldnn_lib, true)
          }
        }
      }
    },
    'GPU: MKLDNN': {
      node(NODE_LINUX_CPU) {
        ws('workspace/build-mkldnn-gpu') {
          timeout(time: max_time, unit: 'MINUTES') {
            utils.init_git()
            utils.docker_run('ubuntu_build_cuda', 'build_ubuntu_gpu_mkldnn', false)
            utils.pack_lib('mkldnn_gpu', mx_mkldnn_lib, true)
          }
        }
      }
    },
    'GPU: MKLDNN_CUDNNOFF': {
       node(NODE_LINUX_CPU) {
         ws('workspace/build-mkldnn-gpu-nocudnn') {
           timeout(time: max_time, unit: 'MINUTES') {
             utils.init_git()
             utils.docker_run('ubuntu_build_cuda', 'build_ubuntu_gpu_mkldnn_nocudnn', false)
             utils.pack_lib('mkldnn_gpu_nocudnn', mx_mkldnn_lib, true)
           }
         }
       }
    },
    'GPU: CUDA9.1+cuDNN7': {
      node(NODE_LINUX_CPU) {
        ws('workspace/build-gpu') {
          timeout(time: max_time, unit: 'MINUTES') {
            utils.init_git()
            utils.docker_run('ubuntu_build_cuda', 'build_ubuntu_gpu_cuda91_cudnn7', false)
            utils.pack_lib('gpu', mx_lib_cpp_examples, true)
          }
        }
      }
    },
    'Amalgamation MIN': {
      node(NODE_LINUX_CPU) {
        ws('workspace/amalgamationmin') {
          timeout(time: max_time, unit: 'MINUTES') {
            utils.init_git()
            utils.docker_run('ubuntu_cpu', 'build_ubuntu_amalgamation_min', false)
          }
        }
      }
    },
    'Amalgamation': {
      node(NODE_LINUX_CPU) {
        ws('workspace/amalgamation') {
          timeout(time: max_time, unit: 'MINUTES') {
            utils.init_git()
            utils.docker_run('ubuntu_cpu', 'build_ubuntu_amalgamation', false)
          }
        }
      }
    },

    'GPU: CMake MKLDNN': {
      node(NODE_LINUX_CPU) {
        ws('workspace/build-cmake-mkldnn-gpu') {
          timeout(time: max_time, unit: 'MINUTES') {
            utils.init_git()
            utils.docker_run('ubuntu_gpu', 'build_ubuntu_gpu_cmake_mkldnn', false)
            utils.pack_lib('cmake_mkldnn_gpu', mx_cmake_mkldnn_lib, true)
          }
        }
      }
    },
    'GPU: CMake': {
      node(NODE_LINUX_CPU) {
        ws('workspace/build-cmake-gpu') {
          timeout(time: max_time, unit: 'MINUTES') {
            utils.init_git()
            utils.docker_run('ubuntu_gpu', 'build_ubuntu_gpu_cmake', false)
            utils.pack_lib('cmake_gpu', mx_cmake_lib, true)
          }
        }
      }
    },
    'TensorRT': {
      node(NODE_LINUX_CPU) {
        ws('workspace/build-tensorrt') {
          timeout(time: max_time, unit: 'MINUTES') {
            utils.init_git()
            utils.docker_run('ubuntu_gpu_tensorrt', 'build_ubuntu_gpu_tensorrt', false)
<<<<<<< HEAD
            utils.pack_lib('tensorrt', mx_lib)
=======
            utils.pack_lib('tensorrt', mx_tensorrt_lib, true)
>>>>>>> 931555c6
          }
        }
      }
    },
    'Build CPU windows':{
      node(NODE_WINDOWS_CPU) {
        timeout(time: max_time, unit: 'MINUTES') {
          ws('workspace/build-cpu') {
            withEnv(['OpenBLAS_HOME=C:\\mxnet\\openblas', 'OpenCV_DIR=C:\\mxnet\\opencv_vc14', 'CUDA_PATH=C:\\CUDA\\v8.0']) {
              utils.init_git_win()
              powershell 'python ci/build_windows.py -f WIN_CPU'
              stash includes: 'windows_package.7z', name: 'windows_package_cpu'
            }
          }
        }
      }
    },

    'Build GPU windows':{
      node(NODE_WINDOWS_CPU) {
        timeout(time: max_time, unit: 'MINUTES') {
          ws('workspace/build-gpu') {
            withEnv(['OpenBLAS_HOME=C:\\mxnet\\openblas', 'OpenCV_DIR=C:\\mxnet\\opencv_vc14', 'CUDA_PATH=C:\\CUDA\\v8.0']) {
              utils.init_git_win()
              powershell 'python ci/build_windows.py -f WIN_GPU'
              stash includes: 'windows_package.7z', name: 'windows_package_gpu'
            }
          }
        }
      }
    },
    'Build GPU MKLDNN windows':{
      node(NODE_WINDOWS_CPU) {
        timeout(time: max_time, unit: 'MINUTES') {
          ws('workspace/build-gpu') {
            withEnv(['OpenBLAS_HOME=C:\\mxnet\\openblas', 'OpenCV_DIR=C:\\mxnet\\opencv_vc14', 'CUDA_PATH=C:\\CUDA\\v8.0','BUILD_NAME=vc14_gpu_mkldnn']) {
              utils.init_git_win()
              powershell 'python ci/build_windows.py -f WIN_GPU_MKLDNN'
              stash includes: 'windows_package.7z', name: 'windows_package_gpu_mkldnn'
            }
          }
        }
      }
    },
    'NVidia Jetson / ARMv8':{
      node(NODE_LINUX_CPU) {
        ws('workspace/build-jetson-armv8') {
          timeout(time: max_time, unit: 'MINUTES') {
            utils.init_git()
            utils.docker_run('jetson', 'build_jetson', false)
          }
        }
      }
    },
    'ARMv7':{
      node(NODE_LINUX_CPU) {
        ws('workspace/build-ARMv7') {
          timeout(time: max_time, unit: 'MINUTES') {
            utils.init_git()
            utils.docker_run('armv7', 'build_armv7', false)
          }
        }
      }
    },
    'ARMv6':{
      node(NODE_LINUX_CPU) {
        ws('workspace/build-ARMv6') {
          timeout(time: max_time, unit: 'MINUTES') {
            utils.init_git()
            utils.docker_run('armv6', 'build_armv6', false)
          }
        }
      }
    },
    'ARMv8':{
      node(NODE_LINUX_CPU) {
        ws('workspace/build-ARMv8') {
          timeout(time: max_time, unit: 'MINUTES') {
            utils.init_git()
            utils.docker_run('armv8', 'build_armv8', false)
          }
        }
      }
    },
    'Android / ARMv8':{
      node(NODE_LINUX_CPU) {
        ws('workspace/android64') {
          timeout(time: max_time, unit: 'MINUTES') {
            utils.init_git()
            utils.docker_run('android_armv8', 'build_android_armv8', false)
          }
        }
      }
    },
    'Android / ARMv7':{
      node(NODE_LINUX_CPU) {
        ws('workspace/androidv7') {
          timeout(time: max_time, unit: 'MINUTES') {
            utils.init_git()
            utils.docker_run('android_armv7', 'build_android_armv7', false)
          }
        }
      }
    }

  } // End of stage('Build')

  stage('Tests') {
    parallel 'Python2: CPU': {
      node(NODE_LINUX_CPU) {
        ws('workspace/ut-python2-cpu') {
          try {
            utils.unpack_and_init('cpu', mx_lib, true)
            python2_ut('ubuntu_cpu')
            utils.publish_test_coverage()
          } finally {
            utils.collect_test_results_unix('nosetests_unittest.xml', 'nosetests_python2_cpu_unittest.xml')
            utils.collect_test_results_unix('nosetests_train.xml', 'nosetests_python2_cpu_train.xml')
            utils.collect_test_results_unix('nosetests_quantization.xml', 'nosetests_python2_cpu_quantization.xml')
          }
        }
      }
    },
    'Python3: CPU': {
      node(NODE_LINUX_CPU) {
        ws('workspace/ut-python3-cpu') {
          try {
            utils.unpack_and_init('cpu', mx_lib, true)
            python3_ut('ubuntu_cpu')
            utils.publish_test_coverage()
          } finally {
            utils.collect_test_results_unix('nosetests_unittest.xml', 'nosetests_python3_cpu_unittest.xml')
            utils.collect_test_results_unix('nosetests_quantization.xml', 'nosetests_python3_cpu_quantization.xml')
          }
        }
      }
    },
    'CPU ASAN': {
      node(NODE_LINUX_CPU) {
        ws('workspace/ut-python3-cpu-asan') {
            utils.unpack_and_init('cpu_asan', mx_lib_cpp_examples_cpu)
            utils.docker_run('ubuntu_cpu', 'integrationtest_ubuntu_cpu_asan', false)
        }
      }
    },
    'Python3: CPU debug': {
      node(NODE_LINUX_CPU) {
        ws('workspace/ut-python3-cpu-debug') {
          try {
            utils.unpack_and_init('cpu_debug', mx_cmake_lib_debug, true)
            python3_ut('ubuntu_cpu')
          } finally {
            utils.collect_test_results_unix('nosetests_unittest.xml', 'nosetests_python3_cpu_debug_unittest.xml')
            utils.collect_test_results_unix('nosetests_quantization.xml', 'nosetests_python3_cpu_debug_quantization.xml')
          }
        }
      }
    },
    'Python2: GPU': {
      node(NODE_LINUX_GPU) {
        ws('workspace/ut-python2-gpu') {
          try {
            utils.unpack_and_init('gpu', mx_lib, true)
            python2_gpu_ut('ubuntu_gpu')
            utils.publish_test_coverage()
          } finally {
            utils.collect_test_results_unix('nosetests_gpu.xml', 'nosetests_python2_gpu.xml')
          }
        }
      }
    },
    'Python3: GPU': {
      node(NODE_LINUX_GPU) {
        ws('workspace/ut-python3-gpu') {
          try {
            utils.unpack_and_init('gpu', mx_lib, true)
            python3_gpu_ut('ubuntu_gpu')
            utils.publish_test_coverage()
          } finally {
            utils.collect_test_results_unix('nosetests_gpu.xml', 'nosetests_python3_gpu.xml')
          }
        }
      }
    },
    'Python2: Quantize GPU': {
      node(NODE_LINUX_GPU_P3) {
        ws('workspace/ut-python2-quantize-gpu') {
          timeout(time: max_time, unit: 'MINUTES') {
            try {
              utils.unpack_and_init('gpu', mx_lib, true)
              utils.docker_run('ubuntu_gpu', 'unittest_ubuntu_python2_quantization_gpu', true)
              utils.publish_test_coverage()
            } finally {
              utils.collect_test_results_unix('nosetests_quantization_gpu.xml', 'nosetests_python2_quantize_gpu.xml')
            }
          }
        }
      }
    },
    'Python3: Quantize GPU': {
      node(NODE_LINUX_GPU_P3) {
        ws('workspace/ut-python3-quantize-gpu') {
          timeout(time: max_time, unit: 'MINUTES') {
            try {
              utils.unpack_and_init('gpu', mx_lib, true)
              utils.docker_run('ubuntu_gpu', 'unittest_ubuntu_python3_quantization_gpu', true)
              utils.publish_test_coverage()
            } finally {
              utils.collect_test_results_unix('nosetests_quantization_gpu.xml', 'nosetests_python3_quantize_gpu.xml')
            }
          }
        }
      }
    },
    'Python2: MKLDNN-CPU': {
      node(NODE_LINUX_CPU) {
        ws('workspace/ut-python2-mkldnn-cpu') {
          try {
            utils.unpack_and_init('mkldnn_cpu', mx_mkldnn_lib, true)
            python2_ut('ubuntu_cpu')
            utils.publish_test_coverage()
          } finally {
            utils.collect_test_results_unix('nosetests_unittest.xml', 'nosetests_python2_mkldnn_cpu_unittest.xml')
            utils.collect_test_results_unix('nosetests_train.xml', 'nosetests_python2_mkldnn_cpu_train.xml')
            utils.collect_test_results_unix('nosetests_quantization.xml', 'nosetests_python2_mkldnn_cpu_quantization.xml')
          }
        }
      }
    },
    'Python2: MKLDNN-GPU': {
      node(NODE_LINUX_GPU) {
        ws('workspace/ut-python2-mkldnn-gpu') {
          try {
            utils.unpack_and_init('mkldnn_gpu', mx_mkldnn_lib, true)
            python2_gpu_ut('ubuntu_gpu')
            utils.publish_test_coverage()
          } finally {
            utils.collect_test_results_unix('nosetests_gpu.xml', 'nosetests_python2_mkldnn_gpu.xml')
          }
        }
      }
    },
    'Python3: MKLDNN-CPU': {
      node(NODE_LINUX_CPU) {
        ws('workspace/ut-python3-mkldnn-cpu') {
          try {
            utils.unpack_and_init('mkldnn_cpu', mx_mkldnn_lib, true)
            python3_ut_mkldnn('ubuntu_cpu')
            utils.publish_test_coverage()
          } finally {
            utils.collect_test_results_unix('nosetests_unittest.xml', 'nosetests_python3_mkldnn_cpu_unittest.xml')
            utils.collect_test_results_unix('nosetests_mkl.xml', 'nosetests_python3_mkldnn_cpu_mkl.xml')
          }
        }
      }
    },
    'Python3: MKLDNN-GPU': {
      node(NODE_LINUX_GPU) {
        ws('workspace/ut-python3-mkldnn-gpu') {
          try {
            utils.unpack_and_init('mkldnn_gpu', mx_mkldnn_lib, true)
            python3_gpu_ut('ubuntu_gpu')
            utils.publish_test_coverage()
          } finally {
            utils.collect_test_results_unix('nosetests_gpu.xml', 'nosetests_python3_mkldnn_gpu.xml')
          }
        }
      }
    },
    'Python3: MKLDNN-GPU-NOCUDNN': {
      node(NODE_LINUX_GPU) {
        ws('workspace/ut-python3-mkldnn-gpu-nocudnn') {
          try {
            utils.unpack_and_init('mkldnn_gpu_nocudnn', mx_mkldnn_lib, true)
            python3_gpu_ut_nocudnn('ubuntu_gpu')
            utils.publish_test_coverage()
          } finally {
            utils.collect_test_results_unix('nosetests_gpu.xml', 'nosetests_python3_mkldnn_gpu_nocudnn.xml')
          }
        }
      }
    },
    'Python3: CentOS 7 CPU': {
      node(NODE_LINUX_CPU) {
        ws('workspace/build-centos7-cpu') {
          timeout(time: max_time, unit: 'MINUTES') {
            try {
              utils.unpack_and_init('centos7_cpu', mx_lib, true)
              utils.docker_run('centos7_cpu', 'unittest_centos7_cpu', false)
              utils.publish_test_coverage()
            } finally {
              utils.collect_test_results_unix('nosetests_unittest.xml', 'nosetests_python3_centos7_cpu_unittest.xml')
              utils.collect_test_results_unix('nosetests_train.xml', 'nosetests_python3_centos7_cpu_train.xml')
            }
          }
        }
      }
    },
    'Python3: CentOS 7 GPU': {
      node(NODE_LINUX_GPU) {
        ws('workspace/build-centos7-gpu') {
          timeout(time: max_time, unit: 'MINUTES') {
            try {
              utils.unpack_and_init('centos7_gpu', mx_lib, true)
              utils.docker_run('centos7_gpu', 'unittest_centos7_gpu', true)
              utils.publish_test_coverage()
            } finally {
              utils.collect_test_results_unix('nosetests_gpu.xml', 'nosetests_python3_centos7_gpu.xml')
            }
          }
        }
      }
    },
    'Python3: TensorRT GPU': {
      node(NODE_LINUX_GPU_P3) {
        ws('workspace/build-tensorrt') {
          timeout(time: max_time, unit: 'MINUTES') {
            try {
<<<<<<< HEAD
              utils.unpack_and_init('tensorrt', mx_lib)
=======
              utils.unpack_and_init('tensorrt', mx_tensorrt_lib, true)
>>>>>>> 931555c6
              utils.docker_run('ubuntu_gpu_tensorrt', 'unittest_ubuntu_tensorrt_gpu', true)
              utils.publish_test_coverage()
            } finally {
              utils.collect_test_results_unix('nosetests_tensorrt.xml', 'nosetests_python3_tensorrt_gpu.xml')
            }
          }
        }
      }
    },
    'Scala: CPU': {
      node(NODE_LINUX_CPU) {
        ws('workspace/ut-scala-cpu') {
          timeout(time: max_time, unit: 'MINUTES') {
            utils.unpack_and_init('cpu', mx_dist_lib, true)
            utils.docker_run('ubuntu_cpu', 'unittest_ubuntu_cpu_scala', false)
            utils.publish_test_coverage()
          }
        }
      }
    },
    'Clojure: CPU': {
      node(NODE_LINUX_CPU) {
        ws('workspace/ut-clojure-cpu') {
          timeout(time: max_time, unit: 'MINUTES') {
            utils.unpack_and_init('cpu', mx_dist_lib, true)
            utils.docker_run('ubuntu_cpu', 'unittest_ubuntu_cpu_clojure', false)
            utils.publish_test_coverage()
          }
        }
      }
    },
    'Perl: CPU': {
      node(NODE_LINUX_CPU) {
        ws('workspace/ut-perl-cpu') {
          timeout(time: max_time, unit: 'MINUTES') {
            utils.unpack_and_init('cpu', mx_lib, true)
            utils.docker_run('ubuntu_cpu', 'unittest_ubuntu_cpugpu_perl', false)
            utils.publish_test_coverage()
          }
        }
      }
    },
    'Perl: GPU': {
      node(NODE_LINUX_GPU) {
        ws('workspace/ut-perl-gpu') {
          timeout(time: max_time, unit: 'MINUTES') {
            utils.unpack_and_init('gpu', mx_lib, true)
            utils.docker_run('ubuntu_gpu', 'unittest_ubuntu_cpugpu_perl', true)
            utils.publish_test_coverage()
          }
        }
      }
    },
    'Cpp: GPU': {
      node(NODE_LINUX_GPU) {
        ws('workspace/ut-cpp-gpu') {
          timeout(time: max_time, unit: 'MINUTES') {
            utils.unpack_and_init('cmake_gpu', mx_cmake_lib, true)
            utils.docker_run('ubuntu_gpu', 'unittest_ubuntu_gpu_cpp', true)
            utils.publish_test_coverage()
          }
        }
      }
    },
    'Cpp: MKLDNN+GPU': {
      node(NODE_LINUX_GPU) {
        ws('workspace/ut-cpp-mkldnn-gpu') {
          timeout(time: max_time, unit: 'MINUTES') {
            utils.unpack_and_init('cmake_mkldnn_gpu', mx_cmake_mkldnn_lib, true)
            utils.docker_run('ubuntu_gpu', 'unittest_ubuntu_gpu_cpp', true)
            utils.publish_test_coverage()
          }
        }
      }
    },
    'R: CPU': {
      node(NODE_LINUX_CPU) {
        ws('workspace/ut-r-cpu') {
          timeout(time: max_time, unit: 'MINUTES') {
            utils.unpack_and_init('cpu', mx_lib, true)
            utils.docker_run('ubuntu_cpu', 'unittest_ubuntu_cpu_R', false)
            utils.publish_test_coverage()
          }
        }
      }
    },
    'R: GPU': {
      node(NODE_LINUX_GPU) {
        ws('workspace/ut-r-gpu') {
          timeout(time: max_time, unit: 'MINUTES') {
            utils.unpack_and_init('gpu', mx_lib, true)
            utils.docker_run('ubuntu_gpu', 'unittest_ubuntu_gpu_R', true)
            utils.publish_test_coverage()
          }
        }
      }
    },
    'Julia 0.6: CPU': {
      node(NODE_LINUX_CPU) {
        ws('workspace/ut-julia06-cpu') {
          timeout(time: max_time, unit: 'MINUTES') {
            utils.unpack_and_init('cpu', mx_lib)
            utils.docker_run('ubuntu_cpu', 'unittest_ubuntu_cpu_julia06', false)
          }
        }
      }
    },

    'Python 2: CPU Win':{
      node(NODE_WINDOWS_CPU) {
        timeout(time: max_time, unit: 'MINUTES') {
          ws('workspace/ut-python-cpu') {
            try {
              utils.init_git_win()
              unstash 'windows_package_cpu'
              powershell 'ci/windows/test_py2_cpu.ps1'
            } finally {
              utils.collect_test_results_windows('nosetests_unittest.xml', 'nosetests_unittest_windows_python2_cpu.xml')
            }
          }
        }
      }
    },
    'Python 3: CPU Win': {
      node(NODE_WINDOWS_CPU) {
        timeout(time: max_time, unit: 'MINUTES') {
          ws('workspace/ut-python-cpu') {
            try {
              utils.init_git_win()
              unstash 'windows_package_cpu'
              powershell 'ci/windows/test_py3_cpu.ps1'
            } finally {
              utils.collect_test_results_windows('nosetests_unittest.xml', 'nosetests_unittest_windows_python3_cpu.xml')
            }
          }
        }
      }
    },
    'Python 2: GPU Win':{
      node(NODE_WINDOWS_GPU) {
        timeout(time: max_time, unit: 'MINUTES') {
          ws('workspace/ut-python-gpu') {
            try {
              utils.init_git_win()
              unstash 'windows_package_gpu'
              powershell 'ci/windows/test_py2_gpu.ps1'
            } finally {
              utils.collect_test_results_windows('nosetests_forward.xml', 'nosetests_gpu_forward_windows_python2_gpu.xml')
              utils.collect_test_results_windows('nosetests_operator.xml', 'nosetests_gpu_operator_windows_python2_gpu.xml')
            }
          }
        }
      }
    },
    'Python 3: GPU Win':{
      node(NODE_WINDOWS_GPU) {
        timeout(time: max_time, unit: 'MINUTES') {
          ws('workspace/ut-python-gpu') {
            try {
              utils.init_git_win()
              unstash 'windows_package_gpu'
              powershell 'ci/windows/test_py3_gpu.ps1'
            } finally {
              utils.collect_test_results_windows('nosetests_forward.xml', 'nosetests_gpu_forward_windows_python3_gpu.xml')
              utils.collect_test_results_windows('nosetests_operator.xml', 'nosetests_gpu_operator_windows_python3_gpu.xml')
            }
          }
        }
      }
    },
    'Python 3: MKLDNN-GPU Win':{
      node(NODE_WINDOWS_GPU) {
        timeout(time: max_time, unit: 'MINUTES') {
          ws('workspace/ut-python-gpu') {
            try {
              utils.init_git_win()
              unstash 'windows_package_gpu_mkldnn'
              powershell 'ci/windows/test_py3_gpu.ps1'
            } finally {
              utils.collect_test_results_windows('nosetests_forward.xml', 'nosetests_gpu_forward_windows_python3_gpu_mkldnn.xml')
              utils.collect_test_results_windows('nosetests_operator.xml', 'nosetests_gpu_operator_windows_python3_gpu_mkldnn.xml')
            }
          }
        }
      }
    },
    'Onnx CPU': {
      node(NODE_LINUX_CPU) {
        ws('workspace/it-onnx-cpu') {
          timeout(time: max_time, unit: 'MINUTES') {
            utils.unpack_and_init('cpu', mx_lib, true)
            utils.docker_run('ubuntu_cpu', 'integrationtest_ubuntu_cpu_onnx', false)
            utils.publish_test_coverage()
          }
        }
      }
    },
    'Python GPU': {
      node(NODE_LINUX_GPU) {
        ws('workspace/it-python-gpu') {
          timeout(time: max_time, unit: 'MINUTES') {
            utils.unpack_and_init('gpu', mx_lib, true)
            utils.docker_run('ubuntu_gpu', 'integrationtest_ubuntu_gpu_python', true)
            utils.publish_test_coverage()
          }
        }
      }
    },
    'cpp-package GPU': {
      node(NODE_LINUX_GPU) {
        ws('workspace/it-cpp-package') {
          timeout(time: max_time, unit: 'MINUTES') {
            utils.unpack_and_init('gpu', mx_lib_cpp_examples, true)
            utils.docker_run('ubuntu_gpu', 'integrationtest_ubuntu_gpu_cpp_package', true)
            utils.publish_test_coverage()
          }
        }
      }
    },
    // Disabled due to: https://github.com/apache/incubator-mxnet/issues/11407
    // 'Caffe GPU': {
    //   node(NODE_LINUX_GPU) {
    //     ws('workspace/it-caffe') {
    //       timeout(time: max_time, unit: 'MINUTES') {
    //         utils.init_git()
    //         utils.unpack_lib('gpu', mx_lib)
    //         utils.docker_run('ubuntu_gpu', 'integrationtest_ubuntu_gpu_caffe', true)
    //         utils.publish_test_coverage()
    //       }
    //     }
    //   }
    // },
    'dist-kvstore tests GPU': {
      node(NODE_LINUX_GPU) {
        ws('workspace/it-dist-kvstore') {
          timeout(time: max_time, unit: 'MINUTES') {
            utils.unpack_and_init('gpu', mx_lib, true)
            utils.docker_run('ubuntu_gpu', 'integrationtest_ubuntu_gpu_dist_kvstore', true)
            utils.publish_test_coverage()
          }
        }
      }
    },
    /*  Disabled due to master build failure:
     *  http://jenkins.mxnet-ci.amazon-ml.com/blue/organizations/jenkins/incubator-mxnet/detail/master/1221/pipeline/
     *  https://github.com/apache/incubator-mxnet/issues/11801

    'dist-kvstore tests CPU': {
      node(NODE_LINUX_CPU) {
        ws('workspace/it-dist-kvstore') {
          timeout(time: max_time, unit: 'MINUTES') {
            utils.unpack_and_init('cpu', mx_lib, true)
            utils.docker_run('ubuntu_cpu', 'integrationtest_ubuntu_cpu_dist_kvstore', false)
            utils.publish_test_coverage()
          }
        }
      }
    }, */
    'Scala: GPU': {
      node(NODE_LINUX_GPU) {
        ws('workspace/ut-scala-gpu') {
          timeout(time: max_time, unit: 'MINUTES') {
            utils.unpack_and_init('gpu', mx_dist_lib, true)
            utils.docker_run('ubuntu_gpu', 'integrationtest_ubuntu_gpu_scala', true)
            utils.publish_test_coverage()
          }
        }
      }
    }
  }

  stage('Deploy') {
    deploy_docs()
  }
}
,
failure_handler: {
  // Only send email if master or release branches failed
  if (currentBuild.result == "FAILURE" && (env.BRANCH_NAME == "master" || env.BRANCH_NAME.startsWith("v"))) {
    emailext body: 'Build for MXNet branch ${BRANCH_NAME} has broken. Please view the build at ${BUILD_URL}', replyTo: '${EMAIL}', subject: '[BUILD FAILED] Branch ${BRANCH_NAME} build ${BUILD_NUMBER}', to: '${EMAIL}'
  }
}
)<|MERGE_RESOLUTION|>--- conflicted
+++ resolved
@@ -352,11 +352,7 @@
           timeout(time: max_time, unit: 'MINUTES') {
             utils.init_git()
             utils.docker_run('ubuntu_gpu_tensorrt', 'build_ubuntu_gpu_tensorrt', false)
-<<<<<<< HEAD
-            utils.pack_lib('tensorrt', mx_lib)
-=======
-            utils.pack_lib('tensorrt', mx_tensorrt_lib, true)
->>>>>>> 931555c6
+            utils.pack_lib('tensorrt', mx_lib, true)
           }
         }
       }
@@ -675,11 +671,7 @@
         ws('workspace/build-tensorrt') {
           timeout(time: max_time, unit: 'MINUTES') {
             try {
-<<<<<<< HEAD
               utils.unpack_and_init('tensorrt', mx_lib)
-=======
-              utils.unpack_and_init('tensorrt', mx_tensorrt_lib, true)
->>>>>>> 931555c6
               utils.docker_run('ubuntu_gpu_tensorrt', 'unittest_ubuntu_tensorrt_gpu', true)
               utils.publish_test_coverage()
             } finally {
