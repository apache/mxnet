--- conflicted
+++ resolved
@@ -525,14 +525,9 @@
         ws('workspace/ut-python3-cpu') {
           try {
             init_git()
-<<<<<<< HEAD
             unpack_lib('cpu', mx_cython_lib)
             python3_cython_ut('ubuntu_cpu')
-=======
-            unpack_lib('cpu')
-            python3_ut('ubuntu_cpu')
-            publish_test_coverage()
->>>>>>> 5550c0af
+            publish_test_coverage()
           } finally {
             collect_test_results_unix('nosetests_unittest.xml', 'nosetests_python3_cpu_unittest.xml')
             collect_test_results_unix('nosetests_quantization.xml', 'nosetests_python3_cpu_quantization.xml')
@@ -545,14 +540,9 @@
         ws('workspace/ut-python2-gpu') {
           try {
             init_git()
-<<<<<<< HEAD
             unpack_lib('gpu', mx_cython_lib)
             python2_cython_gpu_ut('ubuntu_gpu')
-=======
-            unpack_lib('gpu', mx_lib)
-            python2_gpu_ut('ubuntu_gpu')
-            publish_test_coverage()
->>>>>>> 5550c0af
+            publish_test_coverage()
           } finally {
             collect_test_results_unix('nosetests_gpu.xml', 'nosetests_python2_gpu.xml')
           }
