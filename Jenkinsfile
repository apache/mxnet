// -*- mode: groovy -*-
// Jenkins pipeline
// See documents at https://jenkins.io/doc/book/pipeline/jenkinsfile/

// mxnet libraries
mx_lib = 'lib/libmxnet.so, lib/libmxnet.a, dmlc-core/libdmlc.a, nnvm/lib/libnnvm.a'
mx_mkldnn_lib = 'lib/libmxnet.so, lib/libmxnet.a, lib/libiomp5.so, lib/libmklml_gnu.so, lib/libmkldnn.so, lib/libmkldnn.so.0, lib/libmklml_intel.so, dmlc-core/libdmlc.a, nnvm/lib/libnnvm.a'
// command to start a docker container
docker_run = 'tests/ci_build/ci_build.sh'
// timeout in minutes
max_time = 1440
// assign any caught errors here
err = null

// initialize source codes
def init_git() {
  deleteDir()
  retry(5) {
    try {
      // Make sure wait long enough for api.github.com request quota. Important: Don't increase the amount of 
      // retries as this will increase the amount of requests and worsen the throttling
      timeout(time: 15, unit: 'MINUTES') {
        checkout scm
        sh 'git submodule update --init'
        sh 'git clean -d -f'        
      }
    } catch (exc) {
      deleteDir()
      error "Failed to fetch source codes with ${exc}"
      sleep 2
    }
  }
}

def init_git_win() {
  deleteDir()
  retry(5) {
    try {
      // Make sure wait long enough for api.github.com request quota. Important: Don't increase the amount of
      // retries as this will increase the amount of requests and worsen the throttling
      timeout(time: 15, unit: 'MINUTES') {
        checkout scm
        bat 'git submodule update --init'
        bat 'git clean -d -f'        
      }
    } catch (exc) {
      deleteDir()
      error "Failed to fetch source codes with ${exc}"
      sleep 2
    }
  }
}

// Run make. First try to do an incremental make from a previous workspace in hope to
// accelerate the compilation. If something wrong, clean the workspace and then
// build from scratch.
def make(docker_type, make_flag) {
  timeout(time: max_time, unit: 'MINUTES') {
    try {
      sh "${docker_run} ${docker_type} --dockerbinary docker make ${make_flag}"
    } catch (exc) {
      echo 'Incremental compilation failed with ${exc}. Fall back to build from scratch'
      sh "${docker_run} ${docker_type} --dockerbinary docker sudo make clean"
      sh "${docker_run} ${docker_type} --dockerbinary docker sudo make -C amalgamation/ clean"
      sh "${docker_run} ${docker_type} --dockerbinary docker make ${make_flag}"
    }
  }
}

// pack libraries for later use
def pack_lib(name, libs=mx_lib) {
  sh """
echo "Packing ${libs} into ${name}"
echo ${libs} | sed -e 's/,/ /g' | xargs md5sum
"""
  stash includes: libs, name: name
}


// unpack libraries saved before
def unpack_lib(name, libs=mx_lib) {
  unstash name
  sh """
echo "Unpacked ${libs} from ${name}"
echo ${libs} | sed -e 's/,/ /g' | xargs md5sum
"""
}

// Python unittest for CPU
// Python 2
def python2_ut(docker_type) {
  timeout(time: max_time, unit: 'MINUTES') {
    sh "${docker_run} ${docker_type} --dockerbinary docker find . -name '*.pyc' -type f -delete"
    sh "${docker_run} ${docker_type} --dockerbinary docker PYTHONPATH=./python/ nosetests-2.7 --with-timer --verbose tests/python/unittest"
    sh "${docker_run} ${docker_type} --dockerbinary docker PYTHONPATH=./python/ nosetests-2.7 --with-timer --verbose tests/python/train"
  }
}

// Python 3
def python3_ut(docker_type) {
  timeout(time: max_time, unit: 'MINUTES') {
    sh "${docker_run} ${docker_type} --dockerbinary docker find . -name '*.pyc' -type f -delete"
    sh "${docker_run} ${docker_type} --dockerbinary docker PYTHONPATH=./python/ nosetests-3.4 --with-timer --verbose tests/python/unittest"
  }
}

// GPU test has two parts. 1) run unittest on GPU, 2) compare the results on
// both CPU and GPU
// Python 2
def python2_gpu_ut(docker_type) {
  timeout(time: max_time, unit: 'MINUTES') {
    sh "${docker_run} ${docker_type} find . -name '*.pyc' -type f -delete"
    sh "${docker_run} ${docker_type} PYTHONPATH=./python/ nosetests-2.7 --with-timer --verbose tests/python/gpu"
  }
}

// Python 3
def python3_gpu_ut(docker_type) {
  timeout(time: max_time, unit: 'MINUTES') {
    sh "${docker_run} ${docker_type} find . -name '*.pyc' -type f -delete"
    sh "${docker_run} ${docker_type} PYTHONPATH=./python/ nosetests-3.4 --with-timer --verbose tests/python/gpu"
  }
}

// Python 2
def python2_mkldnn_ut(docker_type) {
  timeout(time: max_time, unit: 'MINUTES') {
    sh "${docker_run} ${docker_type} find . -name '*.pyc' -type f -delete"
    sh "${docker_run} ${docker_type} PYTHONPATH=./python/ nosetests-2.7 --with-timer --verbose tests/python/cpu"
  }
}

// Python 3
def python3_mkldnn_ut(docker_type) {
  timeout(time: max_time, unit: 'MINUTES') {
    sh "${docker_run} ${docker_type} find . -name '*.pyc' -type f -delete"
    sh "${docker_run} ${docker_type} PYTHONPATH=./python/ nosetests-3.4 --with-timer --verbose tests/python/cpu"
  }
}

try {
  stage("Sanity Check") {
    timeout(time: max_time, unit: 'MINUTES') {
      node('mxnetlinux-cpu') {
        ws('workspace/sanity') {
          init_git()
          sh "python tools/license_header.py check"
          make('lint', 'cpplint rcpplint jnilint')
          make('lint', 'pylint')
        }
      }
    }
  }

  stage('Build') {
    parallel 'CPU: Openblas': {
      node('mxnetlinux-cpu') {
        ws('workspace/build-cpu') {
          init_git()
          def flag = """ \
            DEV=1                         \
            USE_PROFILER=1                \
            USE_CPP_PACKAGE=1             \
            USE_BLAS=openblas             \
            -j\$(nproc)
            """
          make("cpu", flag)
          pack_lib('cpu')
        }
      }
    },
<<<<<<< HEAD
    'CPU: MKLDNN': {
=======
    'CPU: Clang 3.9': {
      node('mxnetlinux-cpu') {
        ws('workspace/build-cpu-clang') {
          init_git()
          def flag = """ \
            USE_PROFILER=1                \
            USE_CPP_PACKAGE=1             \
            USE_BLAS=openblas             \
            USE_OPENMP=0                  \
            CXX=clang++-3.9               \
            CC=clang-3.9                  \
            -j\$(nproc)
            """
          make("cpu_clang", flag)
          pack_lib('cpu_clang')
        }
      }
    },
    'CPU: Clang 5': {
      node('mxnetlinux-cpu') {
        ws('workspace/build-cpu-clang') {
          init_git()
          def flag = """ \
            USE_PROFILER=1                \
            USE_CPP_PACKAGE=1             \
            USE_BLAS=openblas             \
            USE_OPENMP=1                  \
            CXX=clang++-5.0               \
            CC=clang-5.0                  \
            -j\$(nproc)
            """
          make("cpu_clang", flag)
          pack_lib('cpu_clang')
        }
      }
    },
    'CPU: MKLML': {
>>>>>>> 5251b861
      node('mxnetlinux-cpu') {
        ws('workspace/build-mkldnn-cpu') {
          init_git()
          def flag = """ \
            DEV=1                         \
            USE_PROFILER=1                \
            USE_CPP_PACKAGE=1             \
            USE_BLAS=openblas             \
            USE_MKLDNN=1                  \
            -j\$(nproc)
            """
          make("cpu_mkldnn", flag)
          pack_lib('mkldnn_cpu', mx_mkldnn_lib)
        }
      }
    },
    'GPU: MKLDNN': {
      node('mxnetlinux-cpu') {
        ws('workspace/build-mkldnn-gpu') {
          init_git()
          def flag = """ \
            DEV=1                         \
            USE_PROFILER=1                \
            USE_CPP_PACKAGE=1             \
            USE_BLAS=openblas             \
            USE_MKLDNN=1                  \
            USE_CUDA=1                    \
            USE_CUDA_PATH=/usr/local/cuda \
            USE_CUDNN=1                   \
            -j\$(nproc)
            """
          make("build_cuda", flag)
          pack_lib('mkldnn_gpu', mx_mkldnn_lib)
        }
      }
    },
    'GPU: CUDA8.0+cuDNN5': {
      node('mxnetlinux-cpu') {
        ws('workspace/build-gpu') {
          init_git()
          def flag = """ \
            DEV=1                         \
            USE_PROFILER=1                \
            USE_BLAS=openblas             \
            USE_CUDA=1                    \
            USE_CUDA_PATH=/usr/local/cuda \
            USE_CUDNN=1                   \
            USE_CPP_PACKAGE=1             \
            -j\$(nproc)
            """
          make('build_cuda', flag)
          pack_lib('gpu')
          stash includes: 'build/cpp-package/example/test_score', name: 'cpp_test_score'
        }
      }
    },
    'Amalgamation MIN': {
      node('mxnetlinux-cpu') {
        ws('workspace/amalgamationmin') {
          init_git()
          make('cpu', '-C amalgamation/ clean')
          make('cpu', '-C amalgamation/ USE_BLAS=openblas MIN=1')
        }
      }
    },
    'Amalgamation': {
      node('mxnetlinux-cpu') {
        ws('workspace/amalgamation') {
          init_git()
          make('cpu', '-C amalgamation/ clean')
          make('cpu', '-C amalgamation/ USE_BLAS=openblas')
        }
      }
    },
    'Build CPU windows':{
      node('mxnetwindows-cpu') {
        timeout(time: max_time, unit: 'MINUTES') {
          ws('workspace/build-cpu') {
            withEnv(['OpenBLAS_HOME=C:\\mxnet\\openblas', 'OpenCV_DIR=C:\\mxnet\\opencv_vc14', 'CUDA_PATH=C:\\CUDA\\v8.0']) {
              init_git_win()
              bat """mkdir build_vc14_cpu
                call "C:\\Program Files (x86)\\Microsoft Visual Studio 14.0\\VC\\bin\\x86_amd64\\vcvarsx86_amd64.bat"
                cd build_vc14_cpu
                cmake -G \"Visual Studio 14 2015 Win64\" -DUSE_CUDA=0 -DUSE_CUDNN=0 -DUSE_NVRTC=0 -DUSE_OPENCV=1 -DUSE_OPENMP=1 -DUSE_PROFILER=1 -DUSE_BLAS=open -DUSE_LAPACK=1 -DUSE_DIST_KVSTORE=0 ${env.WORKSPACE}"""
              bat 'C:\\mxnet\\build_vc14_cpu.bat'

              bat '''rmdir /s/q pkg_vc14_cpu
                mkdir pkg_vc14_cpu\\lib
                mkdir pkg_vc14_cpu\\python
                mkdir pkg_vc14_cpu\\include
                mkdir pkg_vc14_cpu\\build
                copy build_vc14_cpu\\Release\\libmxnet.lib pkg_vc14_cpu\\lib
                copy build_vc14_cpu\\Release\\libmxnet.dll pkg_vc14_cpu\\build
                xcopy python pkg_vc14_cpu\\python /E /I /Y
                xcopy include pkg_vc14_cpu\\include /E /I /Y
                xcopy dmlc-core\\include pkg_vc14_cpu\\include /E /I /Y
                xcopy mshadow\\mshadow pkg_vc14_cpu\\include\\mshadow /E /I /Y
                xcopy nnvm\\include pkg_vc14_cpu\\nnvm\\include /E /I /Y
                del /Q *.7z
                7z.exe a vc14_cpu.7z pkg_vc14_cpu\\
                '''
              stash includes: 'vc14_cpu.7z', name: 'vc14_cpu'
            }
          }
        }
      }
    },
    //Todo: Set specific CUDA_ARCh for windows builds in cmake
    'Build GPU windows':{
      node('mxnetwindows-cpu') {
        timeout(time: max_time, unit: 'MINUTES') {
          ws('workspace/build-gpu') {
            withEnv(['OpenBLAS_HOME=C:\\mxnet\\openblas', 'OpenCV_DIR=C:\\mxnet\\opencv_vc14', 'CUDA_PATH=C:\\CUDA\\v8.0']) {
            init_git_win()
            bat """mkdir build_vc14_gpu
              call "C:\\Program Files (x86)\\Microsoft Visual Studio 14.0\\VC\\bin\\x86_amd64\\vcvarsx86_amd64.bat"
              cd build_vc14_gpu
              cmake -G \"NMake Makefiles JOM\" -DUSE_CUDA=1 -DUSE_CUDNN=1 -DUSE_NVRTC=1 -DUSE_OPENCV=1 -DUSE_OPENMP=1 -DUSE_PROFILER=1 -DUSE_BLAS=open -DUSE_LAPACK=1 -DUSE_DIST_KVSTORE=0 -DCUDA_ARCH_NAME=All -DCMAKE_CXX_FLAGS_RELEASE="/FS /MD /O2 /Ob2 /DNDEBUG" -DCMAKE_BUILD_TYPE=Release ${env.WORKSPACE}"""
            bat 'C:\\mxnet\\build_vc14_gpu.bat'
            bat '''rmdir /s/q pkg_vc14_gpu
              mkdir pkg_vc14_gpu\\lib
              mkdir pkg_vc14_gpu\\python
              mkdir pkg_vc14_gpu\\include
              mkdir pkg_vc14_gpu\\build
              copy build_vc14_gpu\\libmxnet.lib pkg_vc14_gpu\\lib
              copy build_vc14_gpu\\libmxnet.dll pkg_vc14_gpu\\build
              xcopy python pkg_vc14_gpu\\python /E /I /Y
              xcopy include pkg_vc14_gpu\\include /E /I /Y
              xcopy dmlc-core\\include pkg_vc14_gpu\\include /E /I /Y
              xcopy mshadow\\mshadow pkg_vc14_gpu\\include\\mshadow /E /I /Y
              xcopy nnvm\\include pkg_vc14_gpu\\nnvm\\include /E /I /Y
              del /Q *.7z
              7z.exe a vc14_gpu.7z pkg_vc14_gpu\\
              '''
            stash includes: 'vc14_gpu.7z', name: 'vc14_gpu'
            }
          }
        }
      }
    }
  } // End of stage('Build')

  stage('Unit Test') {
    parallel 'Python2: CPU': {
      node('mxnetlinux-cpu') {
        ws('workspace/ut-python2-cpu') {
          init_git()
          unpack_lib('cpu')
          python2_ut('cpu')
        }
      }
    },
    'Python3: CPU': {
      node('mxnetlinux-cpu') {
        ws('workspace/ut-python3-cpu') {
          init_git()
          unpack_lib('cpu')
          python3_ut('cpu')
        }
      }
    },
    'Python2: GPU': {
      node('mxnetlinux-gpu') {
        ws('workspace/ut-python2-gpu') {
          init_git()
          unpack_lib('gpu', mx_lib)
          python2_gpu_ut('gpu')
        }
      }
    },
    'Python3: GPU': {
      node('mxnetlinux-gpu') {
        ws('workspace/ut-python3-gpu') {
          init_git()
          unpack_lib('gpu', mx_lib)
          python3_gpu_ut('gpu')
        }
      }
    },
    'Python2: MKLDNN-CPU': {
      node('mxnetlinux-cpu') {
        ws('workspace/ut-python2-mkldnn-cpu') {
          init_git()
          unpack_lib('mkldnn_cpu', mx_mkldnn_lib)
          python2_ut('cpu_mkldnn')
          python2_mkldnn_ut('cpu_mkldnn')
        }
      }
    },
    'Python2: MKLDNN-GPU': {
      node('mxnetlinux-gpu') {
        ws('workspace/ut-python2-mkldnn-gpu') {
          init_git()
          unpack_lib('mkldnn_gpu', mx_mkldnn_lib)
          python2_gpu_ut('gpu_mkldnn')
          python2_mkldnn_ut('gpu_mkldnn')
        }
      }
    },
    'Python3: MKLDNN-CPU': {
      node('mxnetlinux-cpu') {
        ws('workspace/ut-python3-mkldnn-cpu') {
          init_git()
          unpack_lib('mkldnn_cpu', mx_mkldnn_lib)
          python3_ut('cpu_mkldnn')
          python3_mkldnn_ut('cpu_mkldnn')
        }
      }
    },
    'Python3: MKLDNN-GPU': {
      node('mxnetlinux-gpu') {
        ws('workspace/ut-python3-mkldnn-gpu') {
          init_git()
          unpack_lib('mkldnn_gpu', mx_mkldnn_lib)
          python3_gpu_ut('gpu_mkldnn')
          python3_mkldnn_ut('gpu_mkldnn')
        }
      }
    },
    'Scala: CPU': {
      node('mxnetlinux-cpu') {
        ws('workspace/ut-scala-cpu') {
          init_git()
          unpack_lib('cpu')
          timeout(time: max_time, unit: 'MINUTES') {
            sh "${docker_run} cpu make scalapkg USE_BLAS=openblas"
            sh "${docker_run} cpu make scalatest USE_BLAS=openblas"
          }
        }
      }
    },
    'Perl: CPU': {
      node('mxnetlinux-cpu') {
        ws('workspace/ut-perl-cpu') {
          init_git()
          unpack_lib('cpu')
          timeout(time: max_time, unit: 'MINUTES') {
              sh "${docker_run} cpu ./perl-package/test.sh"
          }
        }
      }
    },
    'Perl: GPU': {
      node('mxnetlinux-gpu') {
        ws('workspace/ut-perl-gpu') {
          init_git()
          unpack_lib('gpu')
          timeout(time: max_time, unit: 'MINUTES') {
              sh "${docker_run} gpu ./perl-package/test.sh"
          }
        }
      }
    },
    'R: CPU': {
      node('mxnetlinux-cpu') {
        ws('workspace/ut-r-cpu') {
          init_git()
          unpack_lib('cpu')
          timeout(time: max_time, unit: 'MINUTES') {
            sh "${docker_run} cpu rm -rf .Renviron"
            sh "${docker_run} cpu mkdir -p /workspace/ut-r-cpu/site-library"
            sh "${docker_run} cpu make rpkg USE_BLAS=openblas R_LIBS=/workspace/ut-r-cpu/site-library"
            sh "${docker_run} cpu R CMD INSTALL --library=/workspace/ut-r-cpu/site-library R-package"
            sh "${docker_run} cpu make rpkgtest R_LIBS=/workspace/ut-r-cpu/site-library"
          }
        }
      }
    },
    'R: GPU': {
      node('mxnetlinux-gpu') {
        ws('workspace/ut-r-gpu') {
          init_git()
          unpack_lib('gpu')
          timeout(time: max_time, unit: 'MINUTES') {
            sh "${docker_run} gpu rm -rf .Renviron"
            sh "${docker_run} gpu mkdir -p /workspace/ut-r-gpu/site-library"
            sh "${docker_run} gpu make rpkg USE_BLAS=openblas R_LIBS=/workspace/ut-r-gpu/site-library"
            sh "${docker_run} gpu R CMD INSTALL --library=/workspace/ut-r-gpu/site-library R-package"
            sh "${docker_run} gpu make rpkgtest R_LIBS=/workspace/ut-r-gpu/site-library R_GPU_ENABLE=1"
          }
        }
      }
    },
    'Python 2: CPU Win':{
      node('mxnetwindows-cpu') {
        timeout(time: max_time, unit: 'MINUTES') {
          ws('workspace/ut-python-cpu') {
            init_git_win()
            unstash 'vc14_cpu'
            bat '''rmdir /s/q pkg_vc14_cpu
              7z x -y vc14_cpu.7z'''
            bat """xcopy C:\\mxnet\\data data /E /I /Y
              xcopy C:\\mxnet\\model model /E /I /Y
              call activate py2
              set PYTHONPATH=${env.WORKSPACE}\\pkg_vc14_cpu\\python
              del /S /Q ${env.WORKSPACE}\\pkg_vc14_cpu\\python\\*.pyc
              C:\\mxnet\\test_cpu.bat"""
          }
        }
       }
    },
    'Python 3: CPU Win': {
      node('mxnetwindows-cpu') {
        timeout(time: max_time, unit: 'MINUTES') {
          ws('workspace/ut-python-cpu') {
            init_git_win()
            unstash 'vc14_cpu'
            bat '''rmdir /s/q pkg_vc14_cpu
              7z x -y vc14_cpu.7z'''
            bat """xcopy C:\\mxnet\\data data /E /I /Y
              xcopy C:\\mxnet\\model model /E /I /Y
              call activate py3
              set PYTHONPATH=${env.WORKSPACE}\\pkg_vc14_cpu\\python
              del /S /Q ${env.WORKSPACE}\\pkg_vc14_cpu\\python\\*.pyc
              C:\\mxnet\\test_cpu.bat"""
          }
        }
      }
    },
    'Python 2: GPU Win':{
      node('mxnetwindows-gpu') {
        timeout(time: max_time, unit: 'MINUTES') {
          ws('workspace/ut-python-gpu') {
            init_git_win()
            unstash 'vc14_gpu'
            bat '''rmdir /s/q pkg_vc14_gpu
              7z x -y vc14_gpu.7z'''
            bat """xcopy C:\\mxnet\\data data /E /I /Y
              xcopy C:\\mxnet\\model model /E /I /Y
              call activate py2
              set PYTHONPATH=${env.WORKSPACE}\\pkg_vc14_gpu\\python
              del /S /Q ${env.WORKSPACE}\\pkg_vc14_gpu\\python\\*.pyc
              C:\\mxnet\\test_gpu.bat"""
          }
        }
      }
    },
    'Python 3: GPU Win':{
      node('mxnetwindows-gpu') {
        timeout(time: max_time, unit: 'MINUTES') {
          ws('workspace/ut-python-gpu') {
          init_git_win()
          unstash 'vc14_gpu'
          bat '''rmdir /s/q pkg_vc14_gpu
            7z x -y vc14_gpu.7z'''
          bat """xcopy C:\\mxnet\\data data /E /I /Y
            xcopy C:\\mxnet\\model model /E /I /Y
            call activate py3
            set PYTHONPATH=${env.WORKSPACE}\\pkg_vc14_gpu\\python
            del /S /Q ${env.WORKSPACE}\\pkg_vc14_gpu\\python\\*.pyc
            C:\\mxnet\\test_gpu.bat"""
          }
        }
      }
    }
  }

  stage('Integration Test') {
    parallel 'Python GPU': {
      node('mxnetlinux-gpu') {
        ws('workspace/it-python-gpu') {
          init_git()
          unpack_lib('gpu')
          timeout(time: max_time, unit: 'MINUTES') {
            sh "${docker_run} gpu --dockerbinary nvidia-docker PYTHONPATH=./python/ python example/image-classification/test_score.py"
          }
        }
      }
    },
    'Caffe GPU': {
      node('mxnetlinux-gpu') {
        ws('workspace/it-caffe') {
          init_git()
          unpack_lib('gpu')
          timeout(time: max_time, unit: 'MINUTES') {
            sh "${docker_run} caffe_gpu --dockerbinary nvidia-docker PYTHONPATH=/caffe/python:./python python tools/caffe_converter/test_converter.py"
          }
        }
      }
    },
    'cpp-package GPU': {
      node('mxnetlinux-gpu') {
        ws('workspace/it-cpp-package') {
          init_git()
          unpack_lib('gpu')
          unstash 'cpp_test_score'
          timeout(time: max_time, unit: 'MINUTES') {
            sh "${docker_run} gpu --dockerbinary nvidia-docker cpp-package/tests/ci_test.sh"
          }
        }
      }
    }
  }

  stage('Deploy') {
    node('mxnetlinux-cpu') {
      ws('workspace/docs') {
        init_git()
        sh "make clean"
        sh "make docs"
      }
    }
  }
  // set build status to success at the end
  currentBuild.result = "SUCCESS"
} catch (caughtError) {
  node("mxnetlinux-cpu") {
    sh "echo caught ${caughtError}"
    err = caughtError
    currentBuild.result = "FAILURE"
  }
} finally {
  node("mxnetlinux-cpu") {
    // Only send email if master failed
    if (currentBuild.result == "FAILURE" && env.BRANCH_NAME == "master") {
      emailext body: 'Build for MXNet branch ${BRANCH_NAME} has broken. Please view the build at ${BUILD_URL}', replyTo: '${EMAIL}', subject: '[BUILD FAILED] Branch ${BRANCH_NAME} build ${BUILD_NUMBER}', to: '${EMAIL}'
    }
    // Remember to rethrow so the build is marked as failing
    if (err) {
      throw err
    }
  }
}<|MERGE_RESOLUTION|>--- conflicted
+++ resolved
@@ -169,9 +169,6 @@
         }
       }
     },
-<<<<<<< HEAD
-    'CPU: MKLDNN': {
-=======
     'CPU: Clang 3.9': {
       node('mxnetlinux-cpu') {
         ws('workspace/build-cpu-clang') {
@@ -208,8 +205,7 @@
         }
       }
     },
-    'CPU: MKLML': {
->>>>>>> 5251b861
+    'CPU: MKLDNN': {
       node('mxnetlinux-cpu') {
         ws('workspace/build-mkldnn-cpu') {
           init_git()
