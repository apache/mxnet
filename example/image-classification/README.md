--- conflicted
+++ resolved
@@ -1,73 +1,32 @@
 # Image Classification
 
-This fold contains examples for image classification. The goal of image
-classifcation is to identify the objects contained in images. The following
-[example](http://mxnet.io/tutorials/python/predict_imagenet.html) shows
-recognized object classes with corresponding probabilities using a pre-traind
-model.
-
-<img src="https://raw.githubusercontent.com/dmlc/web-data/master/mxnet/image/predict-dog.png" width="600"/>
-
-## Contents
-
-1. [Basic usages](#basic-usages)
-2. [How to prepare datasets](#prepare-datasets)
-3. [A List of pre-trained models](#pre-trained-models)
-4. [How to fine-tune a dataset with a pre-trained model](#fine-tune-another-dataset)
-5. [How to train with multiple machines](#distributed-training)
-6. [Frequently asked questions](#faq)
-
-## Basic Usages
-
-Both python and R training programs are provided. Use `train_*.py` or
-`train_*.R` to train a network on a particular dataset. For example:
-
-- train a multilayer perception on the mnist dataset
-
-  ```bash
-  python train_mnist.py --network mlp
-  ```
-
-- train a 110-layer resnet on the cifar10 dataset with batch size 128 and GPU 0 and 1
-
-  ```bash
-  python train_cifar10.py --network resnet --num-layers 110 --batch-size 128 --gpus 0,1
-  ```
-
-There is a rich set of options, one can list them by passing `--help`. Some
-commonly used options are listed as following:
-
-| Argument                      | Comments                                 |
-| ----------------------------- | ---------------------------------------- |
-| `network`                     | The network to train, which is defined in [symbol/](https://github.com/dmlc/mxnet/tree/master/example/image-classification/symbol). Some networks may accept additional arguments, such as `--num-layers` is used to specify the number of layers in ResNet. |
-| `data-train`, `data-val`      | The data for training and validation. It can be either a filename or a directory. For the latter, all files in the directory will be used. But if `--benchmark 1` is used, then there two arguments will be ignored. |
-| `gpus`                        | The list of GPUs to use, such as `0` or `0,3,4,7`. If an empty string `''` is given, then we will use CPU. |
-| `batch-size`                  | The batch size for SGD training. It specifies the number of examples used for each SGD iteration. If we use *k* GPUs, then each GPU will compute *batch_size/k* examples in each time. |
-| `model`                       | The model name to save (and load). A model will be saved into two parts: `model-symbol.json` for the network definition and `model-n.params` for the parameters saved on epoch *n*. |
-| `num-epochs`                  | The maximal number of epochs to train.   |
-| `load-epoch`                  | If given integer *k*, then resume the training starting from epoch *k* with the model saved at the end of epoch *k-1*. Note that the training starts from epoch 0, and the model saved at the end of this epoch will be `model-0001.params`. |
-| `lr`                          | The initial learning rate, namely for epoch 0. |
-| `lr-factor`, `lr-step-epochs` | Reduce the learning rate on give epochs. For example, `--lr-factor .1 --lr-step-epochs 30,60` will reduce the learning rate by 0.1 on epoch 30, and then reduce it by 0.1 again on epoch 60. |
-
-## Prepare Datasets
-
-The recommended data format is
-[RecordIO](http://mxnet.io/architecture/note_data_loading.html), which
-concatenates multiple examples into seekable binary files for better read
-efficiency. We provide a tool `im2rec.py` located in `tools/` to convert
-individual images into `.rec` files.
-
-For a simple tutorial, assume all images are stored as individual image files
-such as `.png` or `.jpg`, and images belonging to the same class are placed in
-the same directory. All these class directories are then in the same root
-`img_data` directory. Our goal is to generate two files, `mydata_train.rec` for
-training and `mydata_val.rec` for validation, and the former contains 95%
-images.
-
-We first prepare two `lst` files, which consist of the labels and image paths
-can be used for generating `rec` files.
-
-<<<<<<< HEAD
+This folder contains examples for image classifications. In this task, we assign labels to an image with confidence scores, see the following figure for example ([source](http://papers.nips.cc/paper/4824-imagenet-classification-with-deep-convolutional-neural-networks.pdf)):
+
+<img src=https://raw.githubusercontent.com/dmlc/web-data/master/mxnet/image/image-classification.png
+width=400/>
+
+## How to use
+
+First build mxnet by following the [guide](http://mxnet.readthedocs.io/en/latest/how_to/build.html)
+
+### Train
+
+Use `train_dataset.py` to train models on a particular dataset. For example:
+
+- train a MLP on mnist
+
+  ```bash
+  python train_mnist.py
+  ```
+
+- save the models for each epoch
+
+  ```bash
+  mkdir model; python train_mnist.py --model-prefix model/mnist
+  ```
+
+- restart training from the model saved at epoch 8
+
   ```bash
   python train_mnist.py --model-prefix model/mnist --load-epoch 8
   ```
@@ -149,7 +108,7 @@
 **--worker_count**: number of workers to run benchmark on.  
 **--gpu_count**: number of gpus on each worker to use.  
 **--networks**: one or more networks in the format network_name:batch_size:image_size.  
-The network_name is a valid model defined as **symbol_network**.py in the image-classification folder.. 
+The network_name is a valid model defined as **symbol_network**.py in the image-classification/symbol folder. 
 
 The `benchmark.py` script runs benchmarks on variable number of gpus upto gpu_count starting from 1 gpu doubling the number of gpus in each run using **kv-store=device** and after that running on variable number of nodes on all gpus starting with 1 node upto worker_count doubling the number of nodes used in each run using **kv-store=dist_sync_device**.  
 
@@ -206,247 +165,144 @@
 val_iter = mx.io.NDArrayIter(val_data, val_label, batch_size=batch_size)
 # create model as usual: model = mx.model.FeedForward(...)
 model.fit(X = train_iter, eval_data = val_iter)
-=======
+```
+
+## Note on Performance
+
+The following factors may significant affect the performance:
+
+1. Use a fast backend. A fast BLAS library, e.g. openblas, atlas,
+and mkl, is necessary if only using CPU. While for Nvidia GPUs, we strongly
+recommend to use CUDNN.
+2. Three important things for the input data:
+  1. data format. If you are using the `rec` format, then everything should be
+    fine.
+  2. decoding. In default MXNet uses 4 CPU threads for decoding the images, which
+    are often able to decode over 1k images per second. You
+    may increase the number of threads if either you are using a low-end CPU or
+    you GPUs are very powerful.
+  3. place to store the data. Any local or distributed filesystem (HDFS, Amazon
+    S3) should be fine. There may be a problem if multiple machines read the
+    data from the network shared filesystem (NFS) at the same time.
+3. Use a large batch size. We often choose the largest one which can fit into
+  the GPU memory. But a too large value may slow down the convergence. For
+  example, the safe batch size for CIFAR 10 is around 200, while for ImageNet
+  1K, the batch size can go beyond 1K.
+4. Choose the proper `kvstore` if using more than one GPU. (See
+  [doc/developer-guide/multi_node.md](../../doc/developer-guide/multi_node.md)
+  for more information)
+  1. For a single machine, often the default `local` is good enough. But you may want
+  to use `local_allreduce_device` for models with size >> 100MB such as AlexNet
+  and VGG. But also note that `local_allreduce_device` takes more GPU memory than
+  others.
+  2. For multiple machines, we recommend to try `dist_sync` first. But if the
+  model size is quite large or you use a large number of machines, you may want to use `dist_async`.
+
+## Results
+
+- Machines
+
+  | name | hardware | software |
+  | --- | --- | --- |
+  | GTX980 | Xeon E5-1650 v3, 4 x GTX 980 | GCC 4.8, CUDA 7.5, CUDNN 3 |
+  | TitanX | dual Xeon E5-2630 v3, 4 x GTX Titan X | GCC 4.8, CUDA 7.5, CUDNN 3 |
+  | EC2-g2.8x | Xeon E5-2670, 2 x GRID K520, 10G Ethernet | GCC 4.8, CUDA 7.5, CUDNN 3 |
+
+- Datasets
+
+  | name | class | image size | training | testing |
+  | ---- | ----: | ---------: | -------: | ------: |
+  | CIFAR 10 | 10 | 28 × 28 × 3 | 60,000  | 10,000 |
+  | ILSVRC 12 | 1,000 | 227 × 227 × 3 | 1,281,167 | 50,000 |
+
+### CIFAR 10
+
+- Command
+
 ```bash
-python tools/im2rec.py --list True --recursive True --train-ratio 0.95 mydata img_data
-```
-
-Then we generate the `.rec` files. We resize the images such that the short edge
-is at least 480px and save them with 90/100 quality. We also use 16 threads to
-accelerate the packing.
-
-```bash
-python tools/im2rec.py --resize 480 --quality 90 --num-thread 16 mydata img_data
->>>>>>> da9dd6fe
-```
-
-Hints:
-
-- SSD is much faster than HDD when dealing with a large number of small
-  files. (but HDD is good enough to read `rec` files).
-  - We can use a cloud storage instance to prepare the data. For example, AWS
-    `i2.4xlarge` provides 4 x 800 GB SSDs.
-  - We can make a software RAID over multiple disks. For example, the following
-    command create a RAID0 on 4 disks:
-
-    ```bash
-    sudo mdadm --create --verbose /dev/md0 --level=stripe --raid-devices=4 \
-      /dev/nvme0n1 /dev/nvme1n1 /dev/nvme2n1 /dev/nvme3n1
-    sudo mkfs /dev/md0
-    ```
-- Check `*.sh` scripts in the `data/` folder for more examples
-- Use `im2rec.py --help` to see more options.
-
-## Pre-trained Models
-
-We provide multiple pre-trained models on various datasets. Use
-[common/modelzone.py](https://github.com/dmlc/mxnet/blob/master/example/image-classification/common/modelzoo.py)
-to download these models. These models can be used in any front-end language
-MXNet supports. For example,
-[the tutorial](http://mxnet.io/tutorials/python/predict_imagenet.html) shows how
-to classify an image with jupyter notebook.
-
-### ImageNet 1K
-
-It is first used by
-[ImageNet challenge 2012](http://mxnet.io/tutorials/python/predict_imagenet.html),
-which contains about 1.2M images with 1000 classes. To test these models, one
-can use
-[data/imagenet1k-val.sh](https://github.com/dmlc/mxnet/blob/master/example/image-classification/data/imagenet1k-val.sh)
-to prepare the validation dataset and
-[score.py](https://github.com/dmlc/mxnet/blob/master/example/image-classification/score.py)
-to calculate the accuracy.
-
-#### Single Center Crop Accuracy
-
-| Model                     | Top-1  | Top-5  |
-| ------------------------- | ------ | ------ |
-| `imagenet1k-inception-bn` | 0.7245 | 0.9079 |
-| `imagenet1k-resnet-18`    | 0.6858 | 0.8866 |
-| `imagenet1k-resnet-34`    | 0.7244 | 0.9097 |
-| `imagenet1k-resnet-50`    | 0.7527 | 0.9258 |
-| `imagenet1k-resnet-101`   | 0.7684 | 0.9327 |
-| `imagenet1k-resnet-152`   | 0.7653 | 0.9312 |
-
-Note:
-- our Resnet dose not need to specify the RGB mean due the data batch
-  normalization layer. While the inception models needs `--rgb-mean
-  123.68,116.779,103.939`
-- Resnet training logs are available at
-  [tornadomeet/ResNet](https://github.com/tornadomeet/ResNet/tree/master/log)
-
-#### Speed and Memory Footprint:
-
-Single K80 GPU with batch size 32.
-
-| Model                     | memory (MB) | images/sec |
-| ------------------------- | ----------- | ---------- |
-| `imagenet1k-inception-bn` | 548         | 152        |
-| `imagenet1k-resnet-18`    | 637         | 185        |
-| `imagenet1k-resnet-34`    | 678         | 172        |
-| `imagenet1k-resnet-50`    | 763         | 109        |
-| `imagenet1k-resnet-101`   | 835         | 78         |
-| `imagenet1k-resnet-152`   | 897         | 57         |
-
-### Imagenet 11K
-
-It is generated from the complete Imagenet dataset, namely  `fall11_whole.tar`
-from
-[http://www.image-net.org/download-images](http://www.image-net.org/download-images). In
-addition, we removed classes which have less than 500 images, and then randomly
-picked 50 images from each class as the validation set. As a result, this
-dataset contains 11221 classes, with 11,797,630 images for training.
-
-### Single Center Crop Accuracy
-
-| Model                    | Top-1  |
-| ------------------------ | ------ |
-| `imagenet11k-resnet-152` | 0.4157 |
-
-### Imagenet 11K + Place365 Challenge
-
-This dataset combine the Imagenet 11K dataset with
-[the Place 365 challenge dataset](http://places2.csail.mit.edu/download.html). The
-latter contains 365 classes with 8 millions images. It results in a dataset with
-around 20 million images.
-
-### Single Center Crop Accuracy
-
-| Model                               | Top-1  |
-| ----------------------------------- | ------ |
-| `imagenet11k-place365ch-resnet-50`  | 0.3112 |
-| `imagenet11k-place365ch-resnet-152` | 0.3355 |
-
-
-## Fine-tune another Dataset
-
-Fine-tune refers training with parameters partially intialized with pre-trained
-model. One can use
-[fine-tune.py](https://github.com/dmlc/mxnet/blob/master/example/image-classification/fine-tune.py)
-to train another dataset with pre-trained models listed above. For example,
-first run
-[data/caltech256.sh](https://github.com/dmlc/mxnet/blob/master/example/image-classification/data/caltech256.sh)
-to download and prepare the
-[Caltech-256](http://www.vision.caltech.edu/Image_Datasets/Caltech256/) dataset,
-then fine tune it with `imagenet11k-resnet-152` by using 8 GPUs:
-
-```bash
-python fine-tune.py --pretrained-model imagenet11k-resnet-152 --gpus 0,1,2,3,4,5,6,7 \
-    --data-train data/caltech256-train.rec --data-val data/caltech256-val.rec \
-    --batch-size 128 --num-classes 256 --num-examples 15240
-```
-
-We obtained 87.3% top-1 validation accuracy, and the training log is available
-[here](https://gist.github.com/mli/900b810258e2e0bc26fa606977a3b043#file-finetune-caltech265). See
-the [python notebook](http://mxnet.io/how_to/finetune.html) for more
-explanations.
-
-## Distributed Training
-
-The simplest way for distributing training is that both programs and data are
-placed on the a shared filesystem such as
-[NFS](https://en.wikipedia.org/wiki/Network_File_System) and
-[AWS EFS](https://aws.amazon.com/efs/), and there is one machine, we call it the
-root machine, can ssh to all others. Assume we save the hostnames (or IPs) of
-all machines will be used for training (might include the root machine) into a
-file named `hosts`. The outputs of `cat hosts` may be
-
-```bash
-172.30.0.172
-172.30.0.171
-```
-
-Now we can run the previous cifar10 training on two machines:
-
-```bash
-../../tools/launch.py -n 2 -H hosts \
-    python train_cifar10.py --network resnet --num-layers 110 --batch-size 128 --gpus 0,1 \
-    --kv-store dist_device_sync
-```
-
-It differs the previous command in two aspects. First, we use `launch.py` to
-start the program, which creates two workers (given by `-n`) on the two machines
-specified in `hosts` . Second, we change the `--kv-store` from the default
-`device`, which means try to use GPU P2P, to `dist_device_sync`. The latter uses
-distributed synchronized communication.
-
-For more usages:
-
-- One can use
-  [benchmark.py](https://github.com/dmlc/mxnet/blob/master/example/image-classification/benchmark.py)
-  to run distributed benchmarks (also for multiple GPUs with single machine)
-- A how-to [tutorial](http://mxnet.io/how_to/multi_devices.html) with more
-  explanation.
-- A
-  [blog](https://aws.amazon.com/blogs/compute/distributed-deep-learning-made-easy/)
-  about setuping up a GPU cluster on AWS with cloud formation.
-
-
-## FAQ
-
-### Validation Accuracy
-
-It is often straightforward to achieve a reasonable validation accuracy, but
-sometimes matching the state-of-the-art numbers reported in the papers is
-extremely hard. Here we list some aspects you may check to improve the
-validation accuracy:
-
-- Add more data argumentations, which often reduces the gap between training
-  accuracy and validation accuracy. You may reduce the data argumentation close
-  to end.
-- Increase the learning rate and keep large learning rate for a long time. For
-  example, in CIFAR10 we keep `lr=0.1` for 200 epochs and then reduce to 0.01.
-- Do not use too large batch size, especially for batch size >> number of
-  classes.
-
-### Speed
-
-First check the workload is not too small (e.g. LeNet on MNIST) and also batch
-size is reasonable large. The performance bottleneck often happens in three
-aspects:
-
-- Reading data. Use the `--test-io 1` flag to check how many images can be pre-processed per second
-  - Increase `--data-nthreads` (default is 4) to use more threads for data augmentation can help.
-  - Data preprocessing is done by `opencv`.  If opencv is compiled from source
-    codes, check if it is configured correctly.
-  - Use `--benchmark 1` to use randomly generated data rather than real data.
-- CPU performance. Check MKL DNN is used
-- Single GPU performace
-  - Check the recent CUDNN is used
-  - Check the environment variable `MXNET_CUDNN_AUTOTUNE_DEFAULT` is set
-    to 1. You can do it by `export MXNET_CUDNN_AUTOTUNE_DEFAULT=1; python
-    train_...`. Note that it is already enabled in default by
-    `common/find_mxnet.py`. Enabling it results 15% speedup in average, but it
-    may cause problems for RNN and bucketing, and also slow down the starting.
-- Multiple GPUs and multi-machine performance. The bottleneck is often on the
-  communication bandwidth, you can use
-  [tools/bandwidth](https://github.com/dmlc/mxnet/tree/master/tools/bandwidth)
-  to find the communication cost per batch. A ideal situation is the cost is
-  less than the time to compute a batch. We can
-  - Explore different `--kv-store` options to reduce the cost
-  - Increase the batch size to improve the computation and communication ratio.
-
-### Memory
-
-An over sized batch size may result in out of GPU memory. The common error
-message is `cudaMalloc failed: out of memory`. Now we can
-
-- Reduce the batch size
-- Set the environment variable `MXNET_BACKWARD_DO_MIRROR` to 1. It trades off
-  computation for memory consumption. For example, with batch size 64,
-  inception-v3 uses 10G memory and trains 30 image/sec on a single K80 GPU. When
-  mirroring is enabled, with 10G GPU memory consumption, we can run inception-v3
-  using batch size 128. The cost is that the speed reduces to 27 images/sec.
-
-## History
-
-- Nov 9, 2015: major refactor.
-  - Organize files into sub-directories
-  - Add [Resnet](https://github.com/tornadomeet/ResNet), pretrained models, and fine-tune scripts.
-  - Update documents.
-  - Move `../cpp/image-classification` into `./predict-cpp/`
-- Oct 15, 2016: add R examples
-- Nov 19, 2015: major refactor.
-  - Various networks (Alex/VGG/Inception) on multiple dataset
-    (MNIST/Cifar10/Imagenet)
-  - Distributed training+python train_cifar10.py --batch-size 128 --lr 0.1 --lr-factor .94 --num-epoch 50
+```
+
+- Performance:
+
+  | 1 GTX 980 | 2 GTX 980 | 4 GTX 980 |
+  | --- | --- | --- |
+  | 842 img/sec | 1640 img/sec | 2943 img/sec |
+
+- Accuracy vs epoch ([interactive figure](https://docs.google.com/spreadsheets/d/1kV2aDUXNyPn3t5nj8UdPA61AdRF4_w1UNmxaqu-cRBA/pubchart?oid=761035336&format=interactive)):
+
+  <img src=https://raw.githubusercontent.com/dmlc/web-data/master/mxnet/image/inception-with-bn-cifar10.png width=600px/>
+
+### ILSVRC 12
+
+<!-- #### Alexnet -->
+
+<!-- `train_imagenet.py` with `--network alexnet` -->
+
+<!-- - time for one epoch: -->
+
+<!--   | 1 x GTX 980 | 2 x GTX 980  | 4 x GTX 980  | -->
+<!--   | ----------- | ------------ | ------------ | -->
+<!--   | 2,413 sec | 1,244 sec | 906 sec | -->
+
+#### VGG
+
+`train_imagenet.py` with `--network vgg`
+
+- Performance
+
+  | Cluster | # machines | # GPUs | batch size | kvstore | epoch time |
+  | --- | --- | --- | --- | --- | ---: |
+  | TitanX | 1 | 1 | 96 | `none` | 14,545 |
+  | - | - | 2 | - | `local` | 19,692 |
+  | - | - | 4 | - | - | 20,014 |
+  | - | - | 2 | - | `local_allreduce_device` | 9,142 |
+  | - | - | 4 | - | - | 8,533 |
+  | - | - | - | 384 | - | 5,161 |
+
+#### Inception with Batch Normalization
+
+`train_imagenet.py` with `--network inception-bn`
+
+- Performance
+
+  | Cluster | # machines | # GPUs | batch size | kvstore | epoch time |
+  | --- | --- | --- | --- | --- | ---: |
+  | GTX980 | 1 | 1 |  32 | `local` | 13,210 |
+  | - | - | 2 |  64 | - | 7,198 |
+  | - | - | 3 |  128 | - | 4,952 |
+  | - | - | 4 |  - | - | 3,589 |
+  | TitanX | 1 | 1 | 128 | `none` | 10,666 |
+  | - | - | 2 | - | `local` | 5,161 |
+  | - | - | 3 | - | - | 3,460 |
+  | - | - | 4 | - | - | 2,844 |
+  | - | - | - | 512 | - | 2,495 |
+  | EC2-g2.8x | 1 | 4 | 144 |  `local` | 14,203 |
+  | - | 10 | 40 | 144 |  `dist_sync` | 1,422 |
+
+- Convergence
+
+  - `single machine` :
+
+  ```bash
+  python train_imagenet.py --batch-size 144 --lr 0.05 --lr-factor .94 \
+      --gpus 0,1,2,3 --num-epoch 60 --network inception-bn \
+      --data-dir ilsvrc12/ --model-prefix model/ilsvrc12
+  ```
+
+  - `10 x g2.8x` : `hosts` contains the private IPs of the 10 machines
+
+  ```bash
+  ../../tools/launch.py -H hosts -n 10 --sync-dir /tmp/mxnet  \
+      python train_imagenet.py --batch-size 144 --lr 0.05 --lr-factor .94 \
+        --gpus 0,1,2,3 --num-epoch 60 --network inception-bn \
+        --kv-store dist_sync \
+        --data-dir s3://dmlc/ilsvrc12/  --model-prefix s3://dmlc/model/ilsvrc12
+  ```
+
+  *Note: S3 is unstable sometimes, if your training hangs or getting error
+   frequently, you cant download data to `/mnt` first*
+
+  Accuracy vs epoch ([the interactive figure](https://docs.google.com/spreadsheets/d/1AEesHjWUZOzCN0Gp_PYI1Cw4U1kZMKot360p9Fowmjw/pubchart?oid=1740787404&format=interactive)):
+
+  <img src=https://raw.githubusercontent.com/dmlc/web-data/master/mxnet/image/inception-with-bn-imagnet1k.png width=600px/>