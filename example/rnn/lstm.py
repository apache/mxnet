--- conflicted
+++ resolved
@@ -31,19 +31,17 @@
                                 bias=param.h2h_bias,
                                 num_hidden=num_hidden * 4,
                                 name="t%d_l%d_h2h" % (seqidx, layeridx))
-<<<<<<< HEAD
     gates = i2h + h2h
     gates_bn = mx.sym.BatchNorm(data=gates,fix_gamma=False,
                                 gamma=param.bn_gamma,beta=param.bn_beta,
                                 #moving_mean=param.bn_moving_mean,moving_var=param.bn_moving_var,
                                 name="t%d_l%d_h2h_bn" % (seqidx, layeridx))
-    slice_gates = mx.sym.SliceChannel(gates_bn, num_outputs=4,
-=======
+    slice_gates = mx.sym.SliceChannel(gates, num_outputs=4,
+                                      name="t%d_l%d_slice" % (seqidx, layeridx))
     i2h_bn = mx.sym.BatchNorm(data=i2h,fix_gamma=False,name="t%d_l%d_i2h_bn" % (seqidx, layeridx))
     h2h_bn = mx.sym.BatchNorm(data=h2h,fix_gamma=False,name="t%d_l%d_h2h_bn" % (seqidx, layeridx))
     gates = i2h_bn + h2h_bn
     slice_gates = mx.sym.SliceChannel(gates, num_outputs=4,
->>>>>>> 5e273d5c
                                       name="t%d_l%d_slice" % (seqidx, layeridx))
     in_gate = mx.sym.Activation(slice_gates[0], act_type="sigmoid")
     in_transform = mx.sym.Activation(slice_gates[1], act_type="tanh")
