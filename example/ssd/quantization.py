# Licensed to the Apache Software Foundation (ASF) under one
# or more contributor license agreements.  See the NOTICE file
# distributed with this work for additional information
# regarding copyright ownership.  The ASF licenses this file
# to you under the Apache License, Version 2.0 (the
# "License"); you may not use this file except in compliance
# with the License.  You may obtain a copy of the License at
#
#   http://www.apache.org/licenses/LICENSE-2.0
#
# Unless required by applicable law or agreed to in writing,
# software distributed under the License is distributed on an
# "AS IS" BASIS, WITHOUT WARRANTIES OR CONDITIONS OF ANY
# KIND, either express or implied.  See the License for the
# specific language governing permissions and limitations
# under the License.

from __future__ import print_function
import os
import sys
import importlib
import mxnet as mx
from dataset.iterator import DetRecordIter
from config.config import cfg
from evaluate.eval_metric import MApMetric, VOC07MApMetric
import argparse
import logging
import time
from symbol.symbol_factory import get_symbol
from symbol import symbol_builder
from mxnet.base import SymbolHandle, check_call, _LIB, mx_uint, c_str_array
import ctypes
from mxnet.contrib.quantization import *

def save_symbol(fname, sym, logger=None):
    if logger is not None:
        logger.info('Saving symbol into file at %s' % fname)
    sym.save(fname)


def save_params(fname, arg_params, aux_params, logger=None):
    if logger is not None:
        logger.info('Saving params into file at %s' % fname)
    save_dict = {('arg:%s' % k): v.as_in_context(cpu()) for k, v in arg_params.items()}
    save_dict.update({('aux:%s' % k): v.as_in_context(cpu()) for k, v in aux_params.items()})
    mx.nd.save(fname, save_dict)


if __name__ == '__main__':
    parser = argparse.ArgumentParser(description='Generate a calibrated quantized SSD model from a FP32 model')
    parser.add_argument('--batch-size', type=int, default=32)
    parser.add_argument('--num-calib-batches', type=int, default=5,
                        help='number of batches for calibration')
    parser.add_argument('--exclude-first-conv', action='store_true', default=False,
                        help='excluding quantizing the first conv layer since the'
                             ' number of channels is usually not a multiple of 4 in that layer'
                             ' which does not satisfy the requirement of cuDNN')
    parser.add_argument('--shuffle-dataset', action='store_true', default=True,
                        help='shuffle the calibration dataset')
    parser.add_argument('--shuffle-chunk-seed', type=int, default=3982304,
                        help='shuffling chunk seed, see'
                             ' https://mxnet.incubator.apache.org/api/python/io/io.html?highlight=imager#mxnet.io.ImageRecordIter'
                             ' for more details')
    parser.add_argument('--shuffle-seed', type=int, default=48564309,
                        help='shuffling seed, see'
                             ' https://mxnet.incubator.apache.org/api/python/io/io.html?highlight=imager#mxnet.io.ImageRecordIter'
                             ' for more details')
    parser.add_argument('--calib-mode', type=str, default='naive',
                        help='calibration mode used for generating calibration table for the quantized symbol; supports'
                             ' 1. none: no calibration will be used. The thresholds for quantization will be calculated'
                             ' on the fly. This will result in inference speed slowdown and loss of accuracy'
                             ' in general.'
                             ' 2. naive: simply take min and max values of layer outputs as thresholds for'
                             ' quantization. In general, the inference accuracy worsens with more examples used in'
                             ' calibration. It is recommended to use `entropy` mode as it produces more accurate'
                             ' inference results.'
                             ' 3. entropy: calculate KL divergence of the fp32 output and quantized output for optimal'
                             ' thresholds. This mode is expected to produce the best inference accuracy of all three'
                             ' kinds of quantized models if the calibration dataset is representative enough of the'
                             ' inference dataset.')
    parser.add_argument('--quantized-dtype', type=str, default='auto',
                        choices=['auto', 'int8', 'uint8'],
                        help='quantization destination data type for input data')

    args = parser.parse_args()
    ctx = mx.cpu(0)
    logging.basicConfig()
    logger = logging.getLogger('logger')
    logger.setLevel(logging.INFO)

    logger.info('shuffle_dataset=%s' % args.shuffle_dataset)

    calib_mode = args.calib_mode
    logger.info('calibration mode set to %s' % calib_mode)

    # load FP32 models
    prefix, epoch = "./model/ssd_vgg16_reduced_300", 0
    sym, arg_params, aux_params = mx.model.load_checkpoint("./model/ssd_vgg16_reduced_300", 0)

    if not 'label' in sym.list_arguments():
        label = mx.sym.Variable(name='label')
        sym = mx.sym.Group([sym, label])

    sym = sym.get_backend_symbol('MKLDNN_QUANTIZE')

    # get batch size
    batch_size = args.batch_size
    logger.info('batch size = %d for calibration' % batch_size)

    # get number of batches for calibration
    num_calib_batches = args.num_calib_batches
    if calib_mode != 'none':
        logger.info('number of batches = %d for calibration' % num_calib_batches)

    # get image shape
    image_shape = '3,300,300'

    def calib_layer(name): return not (name.endswith('_data') or
                                       name.endswith('_weight') or
                                       name.endswith('_bias') or
                                       name.endswith('_workspace'))
    # Quantization layer configs
    exclude_first_conv = args.exclude_first_conv
    excluded_sym_names = []
    rgb_mean = '123,117,104'
    for i in range(1,19):
        excluded_sym_names += ['flatten'+str(i)]
<<<<<<< HEAD
    excluded_sym_names += ['relu4_3_cls_pred_conv',
                            'relu7_cls_pred_conv',
                            'relu4_3_loc_pred_conv',
                            'multibox_loc_pred',
                            'concat0',
                            'concat1']
=======
    excluded_sym_names += ['multibox_loc_pred',
                           'concat0',
                           'concat1']
>>>>>>> 75a9e187
    if exclude_first_conv:
        excluded_sym_names += ['conv1_1']

    label_name = 'label'
    logger.info('label_name = %s' % label_name)

    data_shape = tuple([int(i) for i in image_shape.split(',')])
    logger.info('Input data shape = %s' % str(data_shape))

    logger.info('rgb_mean = %s' % rgb_mean)
    rgb_mean = [float(i) for i in rgb_mean.split(',')]
    mean_args = {'mean_r': rgb_mean[0], 'mean_g': rgb_mean[1], 'mean_b': rgb_mean[2]}

    if calib_mode == 'none':
        qsym, qarg_params, aux_params = quantize_model(sym=sym, arg_params=arg_params, aux_params=aux_params,
                                                       ctx=ctx, excluded_sym_names=excluded_sym_names,
                                                       calib_mode=calib_mode, quantized_dtype=args.quantized_dtype,
                                                       logger=logger)
        sym_name = '%s-symbol.json' % ('./model/qssd_vgg16_reduced_300')
        param_name = '%s-%04d.params' % ('./model/qssd_vgg16_reduced_300', epoch)
        save_symbol(sym_name, qsym, logger)
    else:
        logger.info('Creating ImageRecordIter for reading calibration dataset')
        eval_iter = DetRecordIter(os.path.join(os.getcwd(), 'data', 'val.rec'),
                                  batch_size, data_shape, mean_pixels=(123, 117, 104),
                                  path_imglist="", **cfg.valid)

        qsym, qarg_params, aux_params = quantize_model(sym=sym, arg_params=arg_params, aux_params=aux_params,
                                                        ctx=ctx, excluded_sym_names=excluded_sym_names,
                                                        calib_mode=calib_mode, calib_data=eval_iter,
                                                        num_calib_examples=num_calib_batches * batch_size,
<<<<<<< HEAD
                                                        calib_layer=None, quantized_dtype=args.quantized_dtype,
                                                        label_names=(label_name,),
                                                        calib_quantize_op=True,
                                                        logger=logger)
=======
                                                        calib_layer=calib_layer, quantized_dtype=args.quantized_dtype,
                                                        label_names=(label_name,), logger=logger)
>>>>>>> 75a9e187
        sym_name = '%s-symbol.json' % ('./model/cqssd_vgg16_reduced_300')
        param_name = '%s-%04d.params' % ('./model/cqssd_vgg16_reduced_300', epoch)
    qsym = qsym.get_backend_symbol('MKLDNN_QUANTIZE')
    save_symbol(sym_name, qsym, logger)
    save_params(param_name, qarg_params, aux_params, logger)<|MERGE_RESOLUTION|>--- conflicted
+++ resolved
@@ -125,18 +125,9 @@
     rgb_mean = '123,117,104'
     for i in range(1,19):
         excluded_sym_names += ['flatten'+str(i)]
-<<<<<<< HEAD
-    excluded_sym_names += ['relu4_3_cls_pred_conv',
-                            'relu7_cls_pred_conv',
-                            'relu4_3_loc_pred_conv',
-                            'multibox_loc_pred',
-                            'concat0',
-                            'concat1']
-=======
     excluded_sym_names += ['multibox_loc_pred',
                            'concat0',
                            'concat1']
->>>>>>> 75a9e187
     if exclude_first_conv:
         excluded_sym_names += ['conv1_1']
 
@@ -168,15 +159,8 @@
                                                         ctx=ctx, excluded_sym_names=excluded_sym_names,
                                                         calib_mode=calib_mode, calib_data=eval_iter,
                                                         num_calib_examples=num_calib_batches * batch_size,
-<<<<<<< HEAD
-                                                        calib_layer=None, quantized_dtype=args.quantized_dtype,
-                                                        label_names=(label_name,),
-                                                        calib_quantize_op=True,
-                                                        logger=logger)
-=======
                                                         calib_layer=calib_layer, quantized_dtype=args.quantized_dtype,
                                                         label_names=(label_name,), logger=logger)
->>>>>>> 75a9e187
         sym_name = '%s-symbol.json' % ('./model/cqssd_vgg16_reduced_300')
         param_name = '%s-%04d.params' % ('./model/cqssd_vgg16_reduced_300', epoch)
     qsym = qsym.get_backend_symbol('MKLDNN_QUANTIZE')
