--- conflicted
+++ resolved
@@ -23,8 +23,10 @@
 # This test checks if dynamic loading of library into MXNet is successful
 # and checks the end of end computation of custom operator
 
+import os, ctypes
 import mxnet as mx
-import os, ctypes
+from mxnet.gluon import nn
+from mxnet import nd
 from mxnet.base import _LIB, check_call, mx_uint, c_str, c_str_array, SymbolHandle
 
 # load library
@@ -80,7 +82,6 @@
 out3 = exe3.forward()
 print(out3)
 
-<<<<<<< HEAD
 #execute in MXNet
 print('-------------------------------')
 print('Testing regular MXNet execution')
@@ -105,9 +106,6 @@
 exe6 = mysym6.bind(ctx=mx.cpu(), args={'a':mx.nd.ones((3,2))})
 out6 = exe6.forward()
 print(out6)
-=======
-from mxnet.gluon import nn
-from mxnet import nd
 
 # Gluon Hybridize partitioning with shapes/types
 print('-------------------------------')
@@ -117,5 +115,4 @@
 sym_block.initialize()
 sym_block.hybridize(backend='myProp')
 out4 = sym_block(mx.nd.ones((3,2)),mx.nd.ones((3,2)))
-print(out4)
->>>>>>> ab48a43e
+print(out4)