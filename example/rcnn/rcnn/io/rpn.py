"""
RPN:
data =
    {'data': [num_images, c, h, w],
     'im_info': [num_images, 4] (optional)}
label =
    {'gt_boxes': [num_boxes, 5] (optional),
     'label': [batch_size, 1] <- [batch_size, num_anchors, feat_height, feat_width],
     'bbox_target': [batch_size, num_anchors, feat_height, feat_width],
     'bbox_weight': [batch_size, num_anchors, feat_height, feat_width]}
"""

from __future__ import print_function
import numpy as np
import numpy.random as npr

from ..config import config
from .image import get_image, tensor_vstack
from ..processing.generate_anchor import generate_anchors
from ..processing.bbox_transform import bbox_overlaps, bbox_transform


def get_rpn_testbatch(roidb):
    """
    return a dict of testbatch
    :param roidb: ['image', 'flipped']
    :return: data, label, im_info
    """
    assert len(roidb) == 1, 'Single batch only'
    imgs, roidb = get_image(roidb)
    im_array = imgs[0]
    im_info = np.array([roidb[0]['im_info']], dtype=np.float32)

    data = {'data': im_array,
            'im_info': im_info}
    label = {}

    return data, label, im_info


def get_rpn_batch(roidb):
    """
    prototype for rpn batch: data, im_info, gt_boxes
    :param roidb: ['image', 'flipped'] + ['gt_boxes', 'boxes', 'gt_classes']
    :return: data, label
    """
    assert len(roidb) == 1, 'Single batch only'
    imgs, roidb = get_image(roidb)
    im_array = imgs[0]
    im_info = np.array([roidb[0]['im_info']], dtype=np.float32)

    # gt boxes: (x1, y1, x2, y2, cls)
    if roidb[0]['gt_classes'].size > 0:
        gt_inds = np.where(roidb[0]['gt_classes'] != 0)[0]
        gt_boxes = np.empty((roidb[0]['boxes'].shape[0], 5), dtype=np.float32)
        gt_boxes[:, 0:4] = roidb[0]['boxes'][gt_inds, :]
        gt_boxes[:, 4] = roidb[0]['gt_classes'][gt_inds]
    else:
        gt_boxes = np.empty((0, 5), dtype=np.float32)

    data = {'data': im_array,
            'im_info': im_info}
    label = {'gt_boxes': gt_boxes}

    return data, label


def assign_anchor(feat_shape, gt_boxes, im_info, feat_stride=16,
                  scales=(8, 16, 32), ratios=(0.5, 1, 2), allowed_border=0):
    """
    assign ground truth boxes to anchor positions
    :param feat_shape: infer output shape
    :param gt_boxes: assign ground truth
    :param im_info: filter out anchors overlapped with edges
    :param feat_stride: anchor position step
    :param scales: used to generate anchors, affects num_anchors (per location)
    :param ratios: aspect ratios of generated anchors
    :param allowed_border: filter out anchors with edge overlap > allowed_border
    :return: dict of label
    'label': of shape (batch_size, 1) <- (batch_size, num_anchors, feat_height, feat_width)
    'bbox_target': of shape (batch_size, num_anchors * 4, feat_height, feat_width)
    'bbox_inside_weight': *todo* mark the assigned anchors
    'bbox_outside_weight': used to normalize the bbox_loss, all weights sums to RPN_POSITIVE_WEIGHT
    """
    def _unmap(data, count, inds, fill=0):
        """" unmap a subset inds of data into original data of size count """
        if len(data.shape) == 1:
            ret = np.empty((count,), dtype=np.float32)
            ret.fill(fill)
            ret[inds] = data
        else:
            ret = np.empty((count,) + data.shape[1:], dtype=np.float32)
            ret.fill(fill)
            ret[inds, :] = data
        return ret

    DEBUG = False
    im_info = im_info[0]
    scales = np.array(scales, dtype=np.float32)
    base_anchors = generate_anchors(base_size=feat_stride, ratios=list(ratios), scales=scales)
    num_anchors = base_anchors.shape[0]
    feat_height, feat_width = feat_shape[-2:]

    if DEBUG:
<<<<<<< HEAD
        print ('anchors:')
        print (base_anchors)
        print ('anchor shapes:')
        print (np.hstack((base_anchors[:, 2::4] - base_anchors[:, 0::4],
                         base_anchors[:, 3::4] - base_anchors[:, 1::4])))
        print ('im_info', im_info())
        print ('height', feat_height, 'width', feat_width())
        print ('gt_boxes shape', gt_boxes.shape())
        print ('gt_boxes', gt_boxes())
=======
        print('anchors:')
        print(base_anchors)
        print('anchor shapes:')
        print(np.hstack((base_anchors[:, 2::4] - base_anchors[:, 0::4],
                         base_anchors[:, 3::4] - base_anchors[:, 1::4])))
        print('im_info', im_info)
        print('height', feat_height, 'width', feat_width)
        print('gt_boxes shape', gt_boxes.shape)
        print('gt_boxes', gt_boxes)
>>>>>>> dcdb35aa

    # 1. generate proposals from bbox deltas and shifted anchors
    shift_x = np.arange(0, feat_width) * feat_stride
    shift_y = np.arange(0, feat_height) * feat_stride
    shift_x, shift_y = np.meshgrid(shift_x, shift_y)
    shifts = np.vstack((shift_x.ravel(), shift_y.ravel(), shift_x.ravel(), shift_y.ravel())).transpose()
    # add A anchors (1, A, 4) to
    # cell K shifts (K, 1, 4) to get
    # shift anchors (K, A, 4)
    # reshape to (K*A, 4) shifted anchors
    A = num_anchors
    K = shifts.shape[0]
    all_anchors = base_anchors.reshape((1, A, 4)) + shifts.reshape((1, K, 4)).transpose((1, 0, 2))
    all_anchors = all_anchors.reshape((K * A, 4))
    total_anchors = int(K * A)

    # only keep anchors inside the image
    inds_inside = np.where((all_anchors[:, 0] >= -allowed_border) &
                           (all_anchors[:, 1] >= -allowed_border) &
                           (all_anchors[:, 2] < im_info[1] + allowed_border) &
                           (all_anchors[:, 3] < im_info[0] + allowed_border))[0]
    if DEBUG:
<<<<<<< HEAD
        print ('total_anchors', total_anchors)
        print ('inds_inside', len(inds_inside))
=======
        print('total_anchors', total_anchors)
        print('inds_inside', len(inds_inside))
>>>>>>> dcdb35aa

    # keep only inside anchors
    anchors = all_anchors[inds_inside, :]
    if DEBUG:
<<<<<<< HEAD
        print ('anchors shape', anchors.shape)
=======
        print('anchors shape', anchors.shape)
>>>>>>> dcdb35aa

    # label: 1 is positive, 0 is negative, -1 is dont care
    labels = np.empty((len(inds_inside),), dtype=np.float32)
    labels.fill(-1)

    if gt_boxes.size > 0:
        # overlap between the anchors and the gt boxes
        # overlaps (ex, gt)
        overlaps = bbox_overlaps(anchors.astype(np.float), gt_boxes.astype(np.float))
        argmax_overlaps = overlaps.argmax(axis=1)
        max_overlaps = overlaps[np.arange(len(inds_inside)), argmax_overlaps]
        gt_argmax_overlaps = overlaps.argmax(axis=0)
        gt_max_overlaps = overlaps[gt_argmax_overlaps, np.arange(overlaps.shape[1])]
        gt_argmax_overlaps = np.where(overlaps == gt_max_overlaps)[0]

        if not config.TRAIN.RPN_CLOBBER_POSITIVES:
            # assign bg labels first so that positive labels can clobber them
            labels[max_overlaps < config.TRAIN.RPN_NEGATIVE_OVERLAP] = 0

        # fg label: for each gt, anchor with highest overlap
        labels[gt_argmax_overlaps] = 1

        # fg label: above threshold IoU
        labels[max_overlaps >= config.TRAIN.RPN_POSITIVE_OVERLAP] = 1

        if config.TRAIN.RPN_CLOBBER_POSITIVES:
            # assign bg labels last so that negative labels can clobber positives
            labels[max_overlaps < config.TRAIN.RPN_NEGATIVE_OVERLAP] = 0
    else:
        labels[:] = 0

    # subsample positive labels if we have too many
    num_fg = int(config.TRAIN.RPN_FG_FRACTION * config.TRAIN.RPN_BATCH_SIZE)
    fg_inds = np.where(labels == 1)[0]
    if len(fg_inds) > num_fg:
        disable_inds = npr.choice(fg_inds, size=(len(fg_inds) - num_fg), replace=False)
        if DEBUG:
            disable_inds = fg_inds[:(len(fg_inds) - num_fg)]
        labels[disable_inds] = -1

    # subsample negative labels if we have too many
    num_bg = config.TRAIN.RPN_BATCH_SIZE - np.sum(labels == 1)
    bg_inds = np.where(labels == 0)[0]
    if len(bg_inds) > num_bg:
        disable_inds = npr.choice(bg_inds, size=(len(bg_inds) - num_bg), replace=False)
        if DEBUG:
            disable_inds = bg_inds[:(len(bg_inds) - num_bg)]
        labels[disable_inds] = -1

    bbox_targets = np.zeros((len(inds_inside), 4), dtype=np.float32)
    if gt_boxes.size > 0:
        bbox_targets[:] = bbox_transform(anchors, gt_boxes[argmax_overlaps, :4])

    bbox_weights = np.zeros((len(inds_inside), 4), dtype=np.float32)
    bbox_weights[labels == 1, :] = np.array(config.TRAIN.RPN_BBOX_WEIGHTS)

    if DEBUG:
        _sums = bbox_targets[labels == 1, :].sum(axis=0)
        _squared_sums = (bbox_targets[labels == 1, :] ** 2).sum(axis=0)
        _counts = np.sum(labels == 1)
        means = _sums / (_counts + 1e-14)
        stds = np.sqrt(_squared_sums / _counts - means ** 2)
<<<<<<< HEAD
        print ('means', means)
        print ('stdevs', stds)
=======
        print('means', means)
        print('stdevs', stds)
>>>>>>> dcdb35aa

    # map up to original set of anchors
    labels = _unmap(labels, total_anchors, inds_inside, fill=-1)
    bbox_targets = _unmap(bbox_targets, total_anchors, inds_inside, fill=0)
    bbox_weights = _unmap(bbox_weights, total_anchors, inds_inside, fill=0)

    if DEBUG:
<<<<<<< HEAD
        print ('rpn: max max_overlaps', np.max(max_overlaps))
        print ('rpn: num_positives', np.sum(labels == 1))
        print ('rpn: num_negatives', np.sum(labels == 0))
        _fg_sum = np.sum(labels == 1)
        _bg_sum = np.sum(labels == 0)
        _count = 1
        print ('rpn: num_positive avg', _fg_sum / _count)
        print ('rpn: num_negative avg', _bg_sum / _count)
=======
        print('rpn: max max_overlaps', np.max(max_overlaps))
        print('rpn: num_positives', np.sum(labels == 1))
        print('rpn: num_negatives', np.sum(labels == 0))
        _fg_sum = np.sum(labels == 1)
        _bg_sum = np.sum(labels == 0)
        _count = 1
        print('rpn: num_positive avg', _fg_sum / _count)
        print('rpn: num_negative avg', _bg_sum / _count)
>>>>>>> dcdb35aa

    labels = labels.reshape((1, feat_height, feat_width, A)).transpose(0, 3, 1, 2)
    labels = labels.reshape((1, A * feat_height * feat_width))
    bbox_targets = bbox_targets.reshape((1, feat_height, feat_width, A * 4)).transpose(0, 3, 1, 2)
    bbox_weights = bbox_weights.reshape((1, feat_height, feat_width, A * 4)).transpose((0, 3, 1, 2))

    label = {'label': labels,
             'bbox_target': bbox_targets,
             'bbox_weight': bbox_weights}
    return label<|MERGE_RESOLUTION|>--- conflicted
+++ resolved
@@ -102,17 +102,6 @@
     feat_height, feat_width = feat_shape[-2:]
 
     if DEBUG:
-<<<<<<< HEAD
-        print ('anchors:')
-        print (base_anchors)
-        print ('anchor shapes:')
-        print (np.hstack((base_anchors[:, 2::4] - base_anchors[:, 0::4],
-                         base_anchors[:, 3::4] - base_anchors[:, 1::4])))
-        print ('im_info', im_info())
-        print ('height', feat_height, 'width', feat_width())
-        print ('gt_boxes shape', gt_boxes.shape())
-        print ('gt_boxes', gt_boxes())
-=======
         print('anchors:')
         print(base_anchors)
         print('anchor shapes:')
@@ -122,7 +111,6 @@
         print('height', feat_height, 'width', feat_width)
         print('gt_boxes shape', gt_boxes.shape)
         print('gt_boxes', gt_boxes)
->>>>>>> dcdb35aa
 
     # 1. generate proposals from bbox deltas and shifted anchors
     shift_x = np.arange(0, feat_width) * feat_stride
@@ -145,22 +133,13 @@
                            (all_anchors[:, 2] < im_info[1] + allowed_border) &
                            (all_anchors[:, 3] < im_info[0] + allowed_border))[0]
     if DEBUG:
-<<<<<<< HEAD
-        print ('total_anchors', total_anchors)
-        print ('inds_inside', len(inds_inside))
-=======
         print('total_anchors', total_anchors)
         print('inds_inside', len(inds_inside))
->>>>>>> dcdb35aa
 
     # keep only inside anchors
     anchors = all_anchors[inds_inside, :]
     if DEBUG:
-<<<<<<< HEAD
-        print ('anchors shape', anchors.shape)
-=======
         print('anchors shape', anchors.shape)
->>>>>>> dcdb35aa
 
     # label: 1 is positive, 0 is negative, -1 is dont care
     labels = np.empty((len(inds_inside),), dtype=np.float32)
@@ -223,13 +202,8 @@
         _counts = np.sum(labels == 1)
         means = _sums / (_counts + 1e-14)
         stds = np.sqrt(_squared_sums / _counts - means ** 2)
-<<<<<<< HEAD
-        print ('means', means)
-        print ('stdevs', stds)
-=======
         print('means', means)
         print('stdevs', stds)
->>>>>>> dcdb35aa
 
     # map up to original set of anchors
     labels = _unmap(labels, total_anchors, inds_inside, fill=-1)
@@ -237,16 +211,6 @@
     bbox_weights = _unmap(bbox_weights, total_anchors, inds_inside, fill=0)
 
     if DEBUG:
-<<<<<<< HEAD
-        print ('rpn: max max_overlaps', np.max(max_overlaps))
-        print ('rpn: num_positives', np.sum(labels == 1))
-        print ('rpn: num_negatives', np.sum(labels == 0))
-        _fg_sum = np.sum(labels == 1)
-        _bg_sum = np.sum(labels == 0)
-        _count = 1
-        print ('rpn: num_positive avg', _fg_sum / _count)
-        print ('rpn: num_negative avg', _bg_sum / _count)
-=======
         print('rpn: max max_overlaps', np.max(max_overlaps))
         print('rpn: num_positives', np.sum(labels == 1))
         print('rpn: num_negatives', np.sum(labels == 0))
@@ -255,7 +219,6 @@
         _count = 1
         print('rpn: num_positive avg', _fg_sum / _count)
         print('rpn: num_negative avg', _bg_sum / _count)
->>>>>>> dcdb35aa
 
     labels = labels.reshape((1, feat_height, feat_width, A)).transpose(0, 3, 1, 2)
     labels = labels.reshape((1, A * feat_height * feat_width))
