--- conflicted
+++ resolved
@@ -198,45 +198,6 @@
         logger.info('quantized dtype is set to uint8, will exclude first conv.')
         exclude_first_conv = True
     excluded_sym_names = []
-<<<<<<< HEAD
-    if args.model == 'imagenet1k-resnet-152':
-        rgb_mean = '0,0,0'
-        rgb_std = '1,1,1'
-        if exclude_first_conv:
-            excluded_sym_names += ['conv0']
-    elif args.model == 'imagenet1k-inception-bn':
-        rgb_mean = '123.68,116.779,103.939'
-        rgb_std = '1,1,1'
-        if exclude_first_conv:
-            excluded_sym_names += ['conv_1']
-    elif args.model in ['resnet18_v1', 'resnet50_v1', 'resnet101_v1']:
-        rgb_mean = '123.68,116.779,103.939'
-        rgb_std = '58.393, 57.12, 57.375'
-        if exclude_first_conv:
-            excluded_sym_names += ['resnetv10_conv0_fwd']
-    elif args.model == 'squeezenet1.0':
-        rgb_mean = '123.68,116.779,103.939'
-        rgb_std = '58.393, 57.12, 57.375'
-        if exclude_first_conv:
-            excluded_sym_names += ['squeezenet0_conv0_fwd']
-    elif args.model == 'mobilenet1.0':
-        rgb_mean = '123.68,116.779,103.939'
-        rgb_std = '58.393, 57.12, 57.375'
-        excluded_sym_names += ['mobilenet0_pool0_fwd']
-        if exclude_first_conv:
-            excluded_sym_names += ['mobilenet0_conv0_fwd']
-    elif args.model == 'mobilenetv2_1.0':
-        rgb_mean = '123.68,116.779,103.939'
-        rgb_std = '58.393, 57.12, 57.375'
-        if exclude_first_conv:
-            excluded_sym_names += ['mobilenetv20_conv0_fwd']
-    elif args.model == 'inceptionv3':
-        rgb_mean = '123.68,116.779,103.939'
-        rgb_std = '58.393, 57.12, 57.375'
-        if exclude_first_conv:
-            excluded_sym_names += ['inception30_conv0_fwd']
-    elif args.model == 'custom':
-=======
     if not args.no_pretrained:
         if args.model == 'imagenet1k-resnet-152':
             rgb_mean = '0,0,0'
@@ -281,7 +242,6 @@
             raise ValueError('Currently, model %s is not supported in this script' % args.model)
     else:
         logger.info('Please set proper RGB configs for model %s' % args.model)
->>>>>>> 9410cc4f
         # add rgb mean/std of your model.
         rgb_mean = '0,0,0'
         rgb_std = '0,0,0'
