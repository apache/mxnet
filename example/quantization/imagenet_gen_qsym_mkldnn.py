# Licensed to the Apache Software Foundation (ASF) under one
# or more contributor license agreements.  See the NOTICE file
# distributed with this work for additional information
# regarding copyright ownership.  The ASF licenses this file
# to you under the Apache License, Version 2.0 (the
# "License"); you may not use this file except in compliance
# with the License.  You may obtain a copy of the License at
#
#   http://www.apache.org/licenses/LICENSE-2.0
#
# Unless required by applicable law or agreed to in writing,
# software distributed under the License is distributed on an
# "AS IS" BASIS, WITHOUT WARRANTIES OR CONDITIONS OF ANY
# KIND, either express or implied.  See the License for the
# specific language governing permissions and limitations
# under the License.

import argparse
import os
import logging
from common import modelzoo
import mxnet as mx
import gluoncv
from mxnet import gluon, nd, image
from gluoncv import utils
from gluoncv.model_zoo import get_model
from mxnet.contrib.quantization import *
from mxnet.base import SymbolHandle, check_call, _LIB, mx_uint, c_str_array
import ctypes


def download_calib_dataset(dataset_url, calib_dataset, logger=None):
    if logger is not None:
        logger.info('Downloading calibration dataset from %s to %s' % (dataset_url, calib_dataset))
    mx.test_utils.download(dataset_url, calib_dataset)


def download_model(model_name, logger=None):
    dir_path = os.path.dirname(os.path.realpath(__file__))
    model_path = os.path.join(dir_path, 'model')
    if logger is not None:
        logger.info('Downloading model %s... into path %s' % (model_name, model_path))
    return modelzoo.download_model(args.model, os.path.join(dir_path, 'model'))

def convert_from_gluon(model_name, image_shape, classes=1000, logger=None):
    dir_path = os.path.dirname(os.path.realpath(__file__))
    model_path = os.path.join(dir_path, 'model')
    if logger is not None:
        logger.info('Converting model from Gluon-CV ModelZoo %s... into path %s' % (model_name, model_path))
    net = get_model(name=model_name, classes=classes, pretrained=True)
    net.hybridize()
    x = mx.sym.var('data')
    y = net(x)
    y = mx.sym.SoftmaxOutput(data=y, name='softmax')
    symnet = mx.symbol.load_json(y.tojson())
    params = net.collect_params()
    args = {}
    auxs = {}
    for param in params.values():
        v = param._reduce()
        k = param.name
        if 'running' in k:
            auxs[k] = v
        else:
            args[k] = v
    mod = mx.mod.Module(symbol=symnet, context=mx.cpu(),
                        label_names = ['softmax_label'])
    mod.bind(for_training=False,
             data_shapes=[('data', (1,) +
                          tuple([int(i) for i in image_shape.split(',')]))])
    mod.set_params(arg_params=args, aux_params=auxs)
    dst_dir = os.path.join(dir_path, 'model')
    prefix = os.path.join(dir_path, 'model', model_name)
    if not os.path.isdir(dst_dir):
        os.mkdir(dst_dir)
    mod.save_checkpoint(prefix, 0)
    return prefix

def save_symbol(fname, sym, logger=None):
    if logger is not None:
        logger.info('Saving symbol into file at %s' % fname)
    sym.save(fname)


def save_params(fname, arg_params, aux_params, logger=None):
    if logger is not None:
        logger.info('Saving params into file at %s' % fname)
    save_dict = {('arg:%s' % k): v.as_in_context(cpu()) for k, v in arg_params.items()}
    save_dict.update({('aux:%s' % k): v.as_in_context(cpu()) for k, v in aux_params.items()})
    mx.nd.save(fname, save_dict)


if __name__ == '__main__':
    parser = argparse.ArgumentParser(description='Generate a calibrated quantized model from a FP32 model with Intel MKL-DNN support')
    parser.add_argument('--model', type=str, choices=['resnet50_v1',
                                                      'resnet101_v1',
                                                      'inceptionv3',
                                                      'squeezenet1.0',
                                                      'mobilenet1.0',
                                                      'imagenet1k-resnet-152',
                                                      'imagenet1k-inception-bn',
                                                      'custom'],
                        help='currently only supports imagenet1k-resnet-50_v1, imagenet1k-resnet-152 or imagenet1k-inception-bn.'
                             'you can set to custom to load your pre-trained model.')
    parser.add_argument('--use-gluon-model', type=bool, default=False,
                        help='If enabled, will download pretrained model from Gluon-CV '
                             'and convert to symbolic model ')
    parser.add_argument('--batch-size', type=int, default=32)
    parser.add_argument('--label-name', type=str, default='softmax_label')
    parser.add_argument('--calib-dataset', type=str, default='data/val_256_q90.rec',
                        help='path of the calibration dataset')
    parser.add_argument('--image-shape', type=str, default='3,224,224')
    parser.add_argument('--data-nthreads', type=int, default=60,
                        help='number of threads for data decoding')
    parser.add_argument('--num-calib-batches', type=int, default=10,
                        help='number of batches for calibration')
    parser.add_argument('--exclude-first-conv', action='store_true', default=False,
                        help='excluding quantizing the first conv layer since the'
                             ' input data may have negative value which doesn\'t support at moment' )
    parser.add_argument('--shuffle-dataset', action='store_true', default=True,
                        help='shuffle the calibration dataset')
    parser.add_argument('--shuffle-chunk-seed', type=int, default=3982304,
                        help='shuffling chunk seed, see'
                             ' https://mxnet.incubator.apache.org/api/python/io/io.html?highlight=imager#mxnet.io.ImageRecordIter'
                             ' for more details')
    parser.add_argument('--shuffle-seed', type=int, default=48564309,
                        help='shuffling seed, see'
                             ' https://mxnet.incubator.apache.org/api/python/io/io.html?highlight=imager#mxnet.io.ImageRecordIter'
                             ' for more details')
    parser.add_argument('--calib-mode', type=str, default='entropy',
                        help='calibration mode used for generating calibration table for the quantized symbol; supports'
                             ' 1. none: no calibration will be used. The thresholds for quantization will be calculated'
                             ' on the fly. This will result in inference speed slowdown and loss of accuracy'
                             ' in general.'
                             ' 2. naive: simply take min and max values of layer outputs as thresholds for'
                             ' quantization. In general, the inference accuracy worsens with more examples used in'
                             ' calibration. It is recommended to use `entropy` mode as it produces more accurate'
                             ' inference results.'
                             ' 3. entropy: calculate KL divergence of the fp32 output and quantized output for optimal'
                             ' thresholds. This mode is expected to produce the best inference accuracy of all three'
                             ' kinds of quantized models if the calibration dataset is representative enough of the'
                             ' inference dataset.')
    parser.add_argument('--quantized-dtype', type=str, default='auto',
                        choices=['auto', 'int8', 'uint8'],
                        help='quantization destination data type for input data')
    parser.add_argument('--enable-calib-quantize', type=bool, default=True,
                        help='If enabled, the quantize op will '
                             'be calibrated offline if calibration mode is '
                             'enabled')
    args = parser.parse_args()
    ctx = mx.cpu(0)
    logging.basicConfig()
    logger = logging.getLogger('logger')
    logger.setLevel(logging.INFO)

    logger.info('shuffle_dataset=%s' % args.shuffle_dataset)

    calib_mode = args.calib_mode
    logger.info('calibration mode set to %s' % calib_mode)

    # download calibration dataset
    if calib_mode != 'none':
        download_calib_dataset('http://data.mxnet.io/data/val_256_q90.rec', args.calib_dataset)

    # download model
    if args.model in ['resnet50_v1', 'resnet101_v1', 'squeezenet1.0', 'mobilenet1.0', 'inceptionv3']:
        logger.info('model %s is converted from GluonCV' % args.model)
        args.use_gluon_model = True
    if args.use_gluon_model == True:
        prefix = convert_from_gluon(model_name=args.model, image_shape=args.image_shape, classes=1000, logger=logger)
        epoch = 0
        sym, arg_params, aux_params = mx.model.load_checkpoint(prefix, epoch)
    elif args.model == 'custom':
        dir_path = os.path.dirname(os.path.realpath(__file__))
        prefix = os.path.join(dir_path, 'model', args.model)
        epoch = 0
        sym, arg_params, aux_params = mx.model.load_checkpoint(prefix, epoch)
    else:
        prefix, epoch = download_model(model_name=args.model, logger=logger)
        sym, arg_params, aux_params = mx.model.load_checkpoint(prefix, epoch)

    sym.save("model_pre_quantize.json")
    sym = sym.get_backend_symbol('MKLDNN')
<<<<<<< HEAD
    sym.save("model_post_quantize.json")
=======
    sym = sym.get_backend_symbol('MKLDNN_FC')
>>>>>>> a4b98024

    # get batch size
    batch_size = args.batch_size
    logger.info('batch size = %d for calibration' % batch_size)

    # get number of batches for calibration
    num_calib_batches = args.num_calib_batches
    if calib_mode == 'none':
        logger.info('skip calibration step as calib_mode is none')
    else:
        logger.info('number of batches = %d for calibration' % num_calib_batches)

    # get number of threads for decoding the dataset
    data_nthreads = args.data_nthreads

    # get image shape
    image_shape = args.image_shape

    calib_layer = lambda name: name.endswith('_output') or name == "data"
    exclude_first_conv = args.exclude_first_conv
    if args.quantized_dtype == "uint8":
        logger.info('quantized dtype is set to uint8, will exclude first conv.')
        exclude_first_conv = True
    excluded_sym_names = []
    if args.model == 'imagenet1k-resnet-152':
        rgb_mean = '0,0,0'
        rgb_std = '1,1,1'
        excluded_sym_names += ['flatten0']
        if exclude_first_conv:
            excluded_sym_names += ['conv0']
    elif args.model == 'imagenet1k-inception-bn':
        rgb_mean = '123.68,116.779,103.939'
        rgb_std = '1,1,1'
        excluded_sym_names += ['flatten']
        if exclude_first_conv:
            excluded_sym_names += ['conv_1']
    elif args.model in ['resnet50_v1', 'resnet101_v1']:
        rgb_mean = '123.68,116.779,103.939'
        rgb_std = '58.393, 57.12, 57.375'
        if exclude_first_conv:
            excluded_sym_names += ['resnetv10_conv0_fwd']
    elif args.model == 'squeezenet1.0':
        rgb_mean = '123.68,116.779,103.939'
        rgb_std = '58.393, 57.12, 57.375'
        excluded_sym_names += ['squeezenet0_flatten0_flatten0']
        if exclude_first_conv:
            excluded_sym_names += ['squeezenet0_conv0_fwd']
    elif args.model == 'mobilenet1.0':
        rgb_mean = '123.68,116.779,103.939'
        rgb_std = '58.393, 57.12, 57.375'
        excluded_sym_names += ['mobilenet0_flatten0_flatten0',
                               'mobilenet0_pool0_fwd']
        if exclude_first_conv:
            excluded_sym_names += ['mobilenet0_conv0_fwd']
    elif args.model == 'inceptionv3':
        rgb_mean = '123.68,116.779,103.939'
        rgb_std = '58.393, 57.12, 57.375'
        if exclude_first_conv:
            excluded_sym_names += ['inception30_conv0_fwd']
    elif args.model == 'custom':
        # add rgb mean/std of your model.
        rgb_mean = '0,0,0'
        rgb_std = '0,0,0'
        # add layer names you donnot want to quantize.
        excluded_sym_names += ['layers']
        if exclude_first_conv:
            excluded_sym_names += ['layers']
    else:
        raise ValueError('model %s is not supported in this script' % args.model)

    label_name = args.label_name
    logger.info('label_name = %s' % label_name)

    data_shape = tuple([int(i) for i in image_shape.split(',')])
    logger.info('Input data shape = %s' % str(data_shape))

    logger.info('rgb_mean = %s' % rgb_mean)
    rgb_mean = [float(i) for i in rgb_mean.split(',')]
    mean_args = {'mean_r': rgb_mean[0], 'mean_g': rgb_mean[1], 'mean_b': rgb_mean[2]}
    logger.info('rgb_std = %s' % rgb_std)
    rgb_std = [float(i) for i in rgb_std.split(',')]
    std_args = {'std_r': rgb_std[0], 'std_g': rgb_std[1], 'std_b': rgb_std[2]}
    combine_mean_std = {}
    combine_mean_std.update(mean_args)
    combine_mean_std.update(std_args)
    if calib_mode == 'none':
        logger.info('Quantizing FP32 model %s' % args.model)
        qsym, qarg_params, aux_params = quantize_model(sym=sym, arg_params=arg_params, aux_params=aux_params,
                                                       ctx=ctx, excluded_sym_names=excluded_sym_names,
                                                       calib_mode=calib_mode, quantized_dtype=args.quantized_dtype,
                                                       logger=logger)
        sym_name = '%s-symbol.json' % (prefix + '-quantized')
    else:
        logger.info('Creating ImageRecordIter for reading calibration dataset')
        data = mx.io.ImageRecordIter(path_imgrec=args.calib_dataset,
                                     label_width=1,
                                     preprocess_threads=data_nthreads,
                                     batch_size=batch_size,
                                     data_shape=data_shape,
                                     label_name=label_name,
                                     rand_crop=False,
                                     rand_mirror=False,
                                     shuffle=args.shuffle_dataset,
                                     shuffle_chunk_seed=args.shuffle_chunk_seed,
                                     seed=args.shuffle_seed,
                                     **combine_mean_std)

        qsym, qarg_params, aux_params = quantize_model(sym=sym, arg_params=arg_params, aux_params=aux_params,
                                                        ctx=ctx, excluded_sym_names=excluded_sym_names,
                                                        calib_mode=calib_mode, calib_data=data,
                                                        num_calib_examples=num_calib_batches * batch_size,
                                                        calib_layer=calib_layer, quantized_dtype=args.quantized_dtype,
                                                        label_names=(label_name,), logger=logger)
        if calib_mode == 'entropy':
            suffix = '-quantized-%dbatches-entropy' % num_calib_batches
        elif calib_mode == 'naive':
            suffix = '-quantized-%dbatches-naive' % num_calib_batches
        else:
            raise ValueError('unknow calibration mode %s received, only supports `none`, `naive`, and `entropy`'
                             % calib_mode)
        sym_name = '%s-symbol.json' % (prefix + suffix)
    qsym = qsym.get_backend_symbol('MKLDNN_POST_QUANTIZE')
<<<<<<< HEAD
    qsym.save("model_post_post_quantize.json")
=======
    qsym = qsym.get_backend_symbol('MKLDNN_POST_FC_QUANTIZE')
>>>>>>> a4b98024
    save_symbol(sym_name, qsym, logger)
    param_name = '%s-%04d.params' % (prefix + '-quantized', epoch)
    save_params(param_name, qarg_params, aux_params, logger)<|MERGE_RESOLUTION|>--- conflicted
+++ resolved
@@ -179,13 +179,8 @@
         prefix, epoch = download_model(model_name=args.model, logger=logger)
         sym, arg_params, aux_params = mx.model.load_checkpoint(prefix, epoch)
 
-    sym.save("model_pre_quantize.json")
     sym = sym.get_backend_symbol('MKLDNN')
-<<<<<<< HEAD
-    sym.save("model_post_quantize.json")
-=======
     sym = sym.get_backend_symbol('MKLDNN_FC')
->>>>>>> a4b98024
 
     # get batch size
     batch_size = args.batch_size
@@ -308,11 +303,7 @@
                              % calib_mode)
         sym_name = '%s-symbol.json' % (prefix + suffix)
     qsym = qsym.get_backend_symbol('MKLDNN_POST_QUANTIZE')
-<<<<<<< HEAD
-    qsym.save("model_post_post_quantize.json")
-=======
     qsym = qsym.get_backend_symbol('MKLDNN_POST_FC_QUANTIZE')
->>>>>>> a4b98024
     save_symbol(sym_name, qsym, logger)
     param_name = '%s-%04d.params' % (prefix + '-quantized', epoch)
     save_params(param_name, qarg_params, aux_params, logger)